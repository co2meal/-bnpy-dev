from __future__ import print_function

import numpy as np
import itertools
import Symbols as S
import bnpy
from scipy.sparse import csr_matrix
from bnpy.init.FromExistingBregman import runKMeans_BregmanDiv_existing
from bnpy.mergemove.MPlanner import selectCandidateMergePairs
from bnpy.viz.PlotUtil import pylab
from bnpy.allocmodel.topics.LocalStepManyDocs import updateLPGivenDocTopicCount

if __name__ == '__main__':
    Npersymbol = 1000
    Ndoc = 10
    Kfresh = 10

    # Create training set
    # Each document will have exactly Npersymbol/Ndoc examples of each cluster
    # For exactly Npersymbol total examples of each cluster across the corpus
    Xlist = list()
    Zlist = list()
    doc_range = [0]
    PRNG = np.random.RandomState(0)
    for d in xrange(Ndoc):
        N_doc = 0
        for k, patch_name in enumerate(
                ['A', 'B', 'C', 'D', 'E', 'F', 'G', 'H', 'I', 'J']):
            N_d_k =  Npersymbol // Ndoc
            X_ND = S.generate_patches_for_symbol(patch_name, N_d_k)
            Xlist.append(X_ND)
            Zlist.append(k * np.ones(N_d_k, dtype=np.int32))
            N_doc += N_d_k
        doc_range.append(N_doc + doc_range[-1])
    X = np.vstack(Xlist)
    TrainData = bnpy.data.GroupXData(
        X,
        doc_range=doc_range,
        TrueZ=np.hstack(Zlist))
    TrainData.name = 'SimpleSymbols'

    # Train simple HDP model on this set
    trainedModel, RInfo = bnpy.run(
        TrainData, 'HDPTopicModel', 'ZeroMeanGauss', 'memoVB',
        initname='truelabels',
        nLap=50, nBatch=1,
        moves='merge', m_startLap=5,
        ECovMat='eye', sF=0.01,
        gamma=10.0,
        alpha=0.5)
    Korig = trainedModel.obsModel.K

    # Obtain local params and suff stats for this trained model
    trainLP = trainedModel.calc_local_params(TrainData)
    trainSS = trainedModel.get_global_suff_stats(
        TrainData, trainLP, doPrecompEntropy=1, doTrackTruncationGrowth=1)

    # Create test set, with some novel clusters and some old ones
    Xlist = list()
    for patch_name in ['A', 'B', 'C', 'D',
                       'slash', 'horiz_half', 'vert_half', 'cross']:
        X_ND = S.generate_patches_for_symbol(patch_name, Npersymbol)
        Xlist.append(X_ND)
    X = np.vstack(Xlist)
    TestData = bnpy.data.GroupXData(X, doc_range=[0, len(X)])
    TestData.name = 'SimpleSymbols'

    # Run FromExistingBregman procedure on test set
    print("Expanding model!")
    print("Creating %d new clusters via Bregman k-means++" % (Kfresh))
    print("Then assigning all %d test items to closest cluster")
    print("using union of %d existing and %d new clusters" % (Korig, Kfresh))
    Z, Mu, Lscores = runKMeans_BregmanDiv_existing(
        TestData.X, Kfresh, trainedModel.obsModel,
        assert_monotonic=False,
        Niter=5, logFunc=print)
    Kall = Z.max() + 1
    Kfresh = Kall - Korig
    testLP = dict(
        nnzPerRow=1,
        spR=csr_matrix(
            (np.ones(Z.size), Z, np.arange(0, Z.size+1, 1)),
            shape=(TestData.nObs, Kall))
        )
    DocTopicCount = np.asarray(np.bincount(Z, minlength=Kall).reshape((1, Kall)), dtype=np.float64)
    testLP['DocTopicCount'] = DocTopicCount

    alphaPi0 = np.hstack([
        trainedModel.allocModel.alpha_E_beta(),
        trainedModel.allocModel.E_beta_rem() / (Kfresh + 1) * np.ones(Kfresh)
    ])
    alphaPi0Rem = trainedModel.allocModel.E_beta_rem() / (Kfresh + 1)
    testLP = updateLPGivenDocTopicCount(
        testLP,
        DocTopicCount,
        alphaPi0,
        alphaPi0Rem)
    testSS = trainedModel.get_global_suff_stats(
        TestData,
        testLP,
        doPrecompEntropy=1,
        doTrackTruncationGrowth=1)

    print()
    print("Refining model!")
    print("Performing several full VB iterations")
    print("Merging any new clusters when VB objective approves")

    # Create a combined model for the train AND test set
    trainSS.insertEmptyComps(testSS.K - trainSS.K)
    combinedSS = trainSS + testSS
    combinedModel = trainedModel.copy()
    combinedModel.update_global_params(combinedSS)

    # Refine this combined model via several coord ascent passes thru TestData
    testLP = dict(DocTopicCount=DocTopicCount)
    for aiter in range(10):
<<<<<<< HEAD
        if aiter > 2:
            doMergeThisIter = 1
            # Create list of all unique pairs of "fresh" uids
            m_UIDPairs = [pair for pair in itertools.combinations(
                trainSS.uids[Korig:], 2)]
            m_IDPairs = [(trainSS.uid2k(uidA), trainSS.uid2k(uidB))
                for (uidA, uidB) in m_UIDPairs]
        else:
            doMergeThisIter = 0
            m_IDPairs = []

        testLP = combinedModel.calc_local_params(TestData)
=======
        testLP = combinedModel.calc_local_params(TestData,
                        testLP, initDocTopicCountLP='memo')
>>>>>>> eceaab6b
        testSS = combinedModel.get_global_suff_stats(
            TestData, testLP,
            doPrecompEntropy=1, doTrackTruncationGrowth=1,
            doPrecompMergeEntropy=doMergeThisIter,
            mPairIDs=m_IDPairs)

        print("VB refinement iter %d" % aiter)
        print("   orig counts: ",
              ' '.join(['%9.2f' % x for x in testSS.N[:Korig]]))
        print("  fresh counts: ",
              ' '.join(['%9.2f' % x for x in testSS.N[Korig:]]))

        testSS.setUIDs(trainSS.uids)
        combinedSS = trainSS + testSS
        combinedModel.update_global_params(combinedSS)

        if aiter > 2:
            cur_ELBO = combinedModel.calc_evidence(SS=combinedSS)

            # Track which uids were accepted
            acceptedUIDs = set()

            # Try merging each possible pair of uids
            for ii, (uidA, uidB) in enumerate(m_UIDPairs):
                if uidA in acceptedUIDs or uidB in acceptedUIDs:
                    print('pair %2d %2d skipped since one already accepted' % (
                        uidA, uidB))
                    continue

                kA = trainSS.uid2k(uidA)
                kB = trainSS.uid2k(uidB)

                # Remove empty training comp
                prop_trainSS = trainSS.copy()
                prop_trainSS.removeComp(uid=uidB)

                # Update proposed statistics the EASY BUT SLOW way
                # prop_testLP = \
                #    combinedModel.allocModel.applyHardMergePairToLP(
                #        testLP, kA, kB)
                # prop_testSS = combinedModel.get_global_suff_stats(
                #    TestData, prop_testLP,
                #    doPrecompEntropy=1,
                #    doTrackTruncationGrowth=1)
                # prop_testSS.setUIDs(prop_trainSS.uids)

                # Create proposed statistics the FASTER way
                # Uses precomputed fields within testSS._MergeTerms
                prop_testSS = testSS.copy()
                prop_testSS.mergeComps(uidA=uidA, uidB=uidB)

                # Create proposed model
                # Aggregating from both train and test
                prop_combinedSS = prop_trainSS + prop_testSS
                prop_combinedModel = combinedModel.copy()
                prop_combinedModel.update_global_params(prop_combinedSS)

                # If ELBO of proposed model improves, accept!
                prop_ELBO = prop_combinedModel.calc_evidence(
                    SS=prop_combinedSS)
                if prop_ELBO > cur_ELBO:
                    # ACCEPT!
                    combinedModel = prop_combinedModel
                    cur_ELBO = prop_ELBO
                    trainSS = prop_trainSS
                    testSS = prop_testSS
                    #testLP = prop_testLP
                    acceptedUIDs.add(uidA)
                    acceptedUIDs.add(uidB)
                    print('pair %2d %2d ACCEPTED!' % (uidA, uidB))
                else:
                    print('pair %2d %2d rejected' % (uidA, uidB))

    print()
    print("Plotting final combined model!")
    print("Each plot shows 25 samples of image patches from that cluster")

    PRNG = np.random.RandomState(0)
    for k in xrange(trainSS.K):
        Sigma_k = combinedModel.obsModel.get_covar_mat_for_comp(k)
        X_k = PRNG.multivariate_normal(
            np.zeros(64),
            Sigma_k,
            size=25)
        figH, axList = pylab.subplots(nrows=5, ncols=5)
        figH.canvas.set_window_title(
            'Cluster %d: Sample patches' % (k))

        ii = 0
        for r in range(5):
            for c in range(5):
                axList[r, c].imshow(
                    X_k[ii].reshape((8, 8)),
                    interpolation='nearest',
                    cmap='gray_r',
                    vmin=-0.1,
                    vmax=0.1)
                ii += 1
                axList[r, c].set_xticks([])
                axList[r, c].set_yticks([])

pylab.show()<|MERGE_RESOLUTION|>--- conflicted
+++ resolved
@@ -115,7 +115,6 @@
     # Refine this combined model via several coord ascent passes thru TestData
     testLP = dict(DocTopicCount=DocTopicCount)
     for aiter in range(10):
-<<<<<<< HEAD
         if aiter > 2:
             doMergeThisIter = 1
             # Create list of all unique pairs of "fresh" uids
@@ -127,11 +126,13 @@
             doMergeThisIter = 0
             m_IDPairs = []
 
-        testLP = combinedModel.calc_local_params(TestData)
-=======
-        testLP = combinedModel.calc_local_params(TestData,
-                        testLP, initDocTopicCountLP='memo')
->>>>>>> eceaab6b
+        # Perform local step with "warm start"
+        # using previous testLP's DocTopicCount attribute as initialization
+        testLP = combinedModel.calc_local_params(
+            TestData, testLP,
+            initDocTopicCountLP='memo',
+            nCoordAscentItersLP=50,
+            convThrLP=0.05)
         testSS = combinedModel.get_global_suff_stats(
             TestData, testLP,
             doPrecompEntropy=1, doTrackTruncationGrowth=1,
