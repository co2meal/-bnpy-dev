'''
Generic tests for using merge moves during model training with bnpy.
'''
import os
import sys
import numpy as np
import unittest
from nose.plugins.attrib import attr

import bnpy

def arg2name(aArg):
    if isinstance(aArg, dict):
        aName = aArg['name']
    elif isinstance(aArg, str):
        aName = aArg
    return aName

def pprintResult(model, Info, Ktrue=0):
    """ Pretty print the result of a learning algorithm.
    """
    hdist_str = ''
    if 'outputdir' in Info and Info['outputdir'] is not None:
        hdistfile = os.path.join(Info['outputdir'], 'hamming-distance.txt')
        if os.path.exists(hdistfile):
            hdist_str = 'hdist=' + '%.3f' % (float(np.loadtxt(hdistfile)[-1]))

    print " %25s after %4.1f sec and %4d laps.  ELBO=% 7.5f %s K=%d  Ktrue=%d"\
     % (Info['status'][:25],
        Info['elapsedTimeInSec'],
        Info['lapTrace'][-1],
        Info['evBound'],
        hdist_str,
        model.allocModel.K,
        Ktrue,
        )
    
def pprint(val):
    """ Pretty print the provided value.
    """
    if isinstance(val, str):
        print '  %s' % (val[:40])
    elif hasattr(val, 'items'):
        firstMsg = ''
        msg = ''
        for (k, v) in val.items():
            if k.count('name'):
                firstMsg = str(v)
            else:
                msg += " %s=%s" % (k, str(v))
        print '  ' + firstMsg + ' ' + msg

def pprintCommandToReproduceError(dataArg, aArg, oArg, algName, **kwargs):
    for key, val in dataArg.items():
        if key == 'name':
            continue
        kwargs[key] = val
    del kwargs['doWriteStdOut']
    del kwargs['doSaveToDisk']
    kwargs['printEvery'] = 1
    kwstr = ' '.join(['--%s %s' % (key, kwargs[key]) for key in kwargs])
    print "python -m bnpy.Run %s %s %s %s %s" % (
        dataArg['name'],
        aArg['name'], 
        oArg['name'],
        algName, 
        kwstr,
        )

def is_monotonic(ELBOvec, aArg=None, atol=1e-5, verbose=True):
    ''' Returns True if provided vector monotonically increases, False o.w. 

    Returns
    -------
    result : boolean (True or False)
    '''
    if aArg is not None:
        if 'name' in aArg:
            if aArg['name'] == 'HDPTopicModel':
                # ELBO can fluctuate more due to no caching at localstep
                atol = 1e-3

    ELBOvec = np.asarray(ELBOvec, dtype=np.float64)
    assert ELBOvec.ndim == 1
    diff = ELBOvec[1:] - ELBOvec[:-1]
    maskIncrease = diff > 0
    maskWithinTol = np.abs(diff) < atol
    maskOK = np.logical_or(maskIncrease, maskWithinTol)
    isMonotonic = np.all(maskOK)
    if not isMonotonic and verbose:
        print "NOT MONOTONIC!"
        print '  %d violations in vector of size %d. Biggest drop %.8f' \
            % (np.sum(1 - maskOK), ELBOvec.size, diff[diff < 0].max())
    return isMonotonic

class MergeMoveEndToEndTest(unittest.TestCase):

    """ Defines test exercises for executing bnpy.run on provided dataset.

        Attributes
        ----
        Data : bnpy.data.DataObj
            dataset under testing
    """

    __test__ = False  # Do not execute this abstract module!

    def shortDescription(self):
        return None

    def makeAllKwArgs(self, aArg, obsArg, initArg=dict(), 
        **kwargs):

        allKwargs = dict(
            doSaveToDisk=False,
            doWriteStdOut=False,
            saveEvery=-1,
            printEvery=-1,
            traceEvery=1,
            convergeThr=0.0001,
            doFullPassBeforeMstep=1,
            nLap=300,
            nBatch=2,
            mergeStartLap=2,
            deleteStartLap=2,
            nCoordAscentItersLP=50,
            convThrLP=0.001,
<<<<<<< HEAD
            #creationProposalName='mixture',
            creationProposalName='subdivideExistingBlocks',
=======
            #creationProposalName='uniquifyExistingBlocks',
            creationProposalName='dpmixture',
            #creationProposalName='subdivideExistingBlocks',
>>>>>>> d7af7c8b
            minBlockSize=10,
            maxBlockSize=50,
            earlyKfresh=10,
            lateKfresh=3,
            earlyLapDelim=20,
            creationStopLap=20,
            doVizSeqCreate=1,
        )
        allKwargs.update(kwargs)
        allKwargs.update(aArg)
        allKwargs.update(obsArg)
        allKwargs.update(initArg)
        allKwargs.update(self.datasetArg)

        if allKwargs['moves'].count('delete'):
            try:
                MaxSize = 0.5 * int(self.datasetArg['nDocTotal'])
            except KeyError:
                MaxSize = 0.5 * int(self.datasetArg['nObsTotal'])
            allKwargs['dtargetMaxSize'] = int(MaxSize)

        if aArg['name'] == 'HDPTopicModel':
            allKwargs['mergePairSelection'] = 'corrlimitdegree'            
        else:
            allKwargs['mergePairSelection'] = 'wholeELBObetter'
        return allKwargs

    def run_MOVBWithMoves(self, aArg, oArg,
            moves='merge',
            algName='moVB',
            nWorkers=0,
            **kwargs):
        """ Execute single run with merge moves enabled.

        Post Condition
        --------------
        Will raise AssertionError if any bad results detected.
        """
        Ktrue = self.Data.TrueParams['K']
        pprint(aArg)
        pprint(oArg)
        initArg = dict(**kwargs)
        pprint(initArg)
        kwargs = self.makeAllKwArgs(aArg, oArg, initArg, 
            moves=moves, nWorkers=nWorkers,
            **kwargs)
        model, Info = bnpy.run(self.Data, 
            arg2name(aArg), arg2name(oArg), algName, **kwargs)
        pprintResult(model, Info, Ktrue=Ktrue)

        afterFirstLapMask = Info['lapTrace'] >= 1.0
        evTraceAfterFirstLap = Info['evTrace'][afterFirstLapMask]
        isMonotonic = is_monotonic(evTraceAfterFirstLap,
            aArg=aArg)

        try:
            assert isMonotonic
            assert model.allocModel.K == model.obsModel.K
            assert model.allocModel.K == Ktrue

        except AssertionError as e:
            pprintCommandToReproduceError(
                self.datasetArg, aArg, oArg, algName, **kwargs)
            assert isMonotonic
            assert model.allocModel.K == model.obsModel.K
            if not model.allocModel.K == Ktrue:
                print '>>>>>> WHOA! Kfinal != Ktrue <<<<<<'
        return Info


    def run_MOVBWithMoves_SegmentManySeq(self, aArg, oArg,
            moves='merge,delete,shuffle,seqcreate',
            algName='moVB',
            nWorkers=0,
            **kwargs):
        """ Execute single run with all moves enabled.

        Post Condition
        --------------
        Will raise AssertionError if any bad results detected.
        """
        self.Data.alwaysTrackTruth = 1
        Ktrue = np.unique(self.Data.TrueParams['Z']).size

        pprint(aArg)
        pprint(oArg)
        initArg = dict(**kwargs)
        pprint(initArg)
        
        viterbiPath = os.path.expandvars(
            '$BNPYROOT/bnpy/learnalg/extras/XViterbi.py')
        kwargs = self.makeAllKwArgs(aArg, oArg, initArg, 
            moves=moves, nWorkers=nWorkers,
            customFuncPath=viterbiPath,
            doSaveToDisk=1,
            doWriteStdOut=1,
            printEvery=1,
            saveEvery=1000,
            doFullPassBeforeMstep=1,
            **kwargs)

        kwargs['jobname'] += '-creationProposalName=%s' % (
            kwargs['creationProposalName'])
        model, Info = bnpy.run(self.Data, 
            arg2name(aArg), arg2name(oArg), algName, **kwargs)
        pprintResult(model, Info, Ktrue=Ktrue)
        try:
            assert model.allocModel.K == model.obsModel.K
            assert model.allocModel.K == Ktrue

        except AssertionError as e:
            pprintCommandToReproduceError(
                self.datasetArg, aArg, oArg, algName, **kwargs)
            assert model.allocModel.K == model.obsModel.K
            if not model.allocModel.K == Ktrue:
                print '>>>>>> WHOA! Kfinal != Ktrue <<<<<<'
        print ''
        return Info


    def run_MOVBWithMoves_SegmentSingleSeq(self, aArg, oArg,
            moves='merge,delete,shuffle,seqcreate',
            algName='moVB',
            nWorkers=0,
            n=0,
            **kwargs):
        """ Execute single run with all moves enabled.

        Post Condition
        --------------
        Will raise AssertionError if any bad results detected.
        """
        if hasattr(self.Data, 'nDoc'):
            Data_n = self.Data.select_subset_by_mask([n], doTrackTruth=1)
            Data_n.name = self.Data.name
            Data_n.alwaysTrackTruth = 1

            assert hasattr(Data_n, 'TrueParams')
        else:
            raise NotImplementedError('TODO')

        Ktrue = np.unique(Data_n.TrueParams['Z']).size

        pprint(aArg)
        pprint(oArg)
        initArg = dict(**kwargs)
        pprint(initArg)
        
        viterbiPath = os.path.expandvars(
            '$BNPYROOT/bnpy/learnalg/extras/XViterbi.py')
        kwargs = self.makeAllKwArgs(aArg, oArg, initArg, 
            moves=moves, nWorkers=nWorkers,
            customFuncPath=viterbiPath,
            doSaveToDisk=1,
            doWriteStdOut=1,
            printEvery=1,
            saveEvery=1000,
            nBatch=1,
            doFullPassBeforeMstep=1,
            **kwargs)

        kwargs['jobname'] += '-creationProposalName=%s' % (
            kwargs['creationProposalName'])
        model, Info = bnpy.run(Data_n, 
            arg2name(aArg), arg2name(oArg), algName, **kwargs)
        pprintResult(model, Info, Ktrue=Ktrue)
        try:
            assert model.allocModel.K == model.obsModel.K
            assert model.allocModel.K == Ktrue

        except AssertionError as e:
            pprintCommandToReproduceError(
                self.datasetArg, aArg, oArg, algName, **kwargs)
            assert model.allocModel.K == model.obsModel.K
            if not model.allocModel.K == Ktrue:
                print '>>>>>> WHOA! Kfinal != Ktrue <<<<<<'
        print ''

        '''
        from bnpy.viz import SequenceViz
        SequenceViz.plotSingleJob(
            self.Data.name, kwargs['jobname'], 
            taskids='1', lap='final',
            sequences=[1],
            showELBOInTitle=False,
            dispTrue=True,
            aspectFactor=4.0,
            specialStateIDs=None,
            cmap='Set1',
            maxT=None,
            )
        SequenceViz.pylab.show(block=1)
        '''
        return Info


    def runMany_MOVBWithMoves(self, 
            initnames=['truelabels', 
                       'repeattruelabels', 
                       'truelabelsandempty'],
            algName='moVB',
            nWorkers=0,
            moves='merge,delete,shuffle'):
        print ''
        for aKwArgs in self.nextAllocKwArgsForVB():
            for oKwArgs in self.nextObsKwArgsForVB():
                Info = dict()
                for iname in initnames:
                    if iname.count('junk') or iname.count('empty'):
                        initKextra = 1
                    else:
                        initKextra = 0
                    Info[iname] = self.run_MOVBWithMoves(
                        aKwArgs, oKwArgs, 
                        moves=moves,
                        algName=algName,
                        nWorkers=nWorkers,
                        initKextra=initKextra,
                        initname=iname)

    def test_MOVBWithMerges(self):
        self.runMany_MOVBWithMoves(moves='merge')

    def test_MOVBWithDeletes(self):
        self.runMany_MOVBWithMoves(moves='delete')

    def test_MOVBWithMergeDeletes(self):
        self.runMany_MOVBWithMoves(moves='merge,delete')

    def test_MOVBWithShuffleMergeDeletes(self):
        self.runMany_MOVBWithMoves(moves='shuffle,merge,delete')

    def test_MOVBWithMerges_0ParallelWorkers(self):
        self.runMany_MOVBWithMoves(moves='merge', algName='pmoVB',
            nWorkers=0)

    def test_MOVBWithMerges_2ParallelWorkers(self):
        self.runMany_MOVBWithMoves(moves='merge', algName='pmoVB',
            nWorkers=2)

    def test_MOVBCreateDestroy_SingleSeq(self):
        print ''
        initnamePatterns = [
            'initname=randcontigblocks-K=1',
            #'initname=truelabels-K=1',
            ]
        for aKwArgs in self.nextAllocKwArgsForVB():
            for oKwArgs in self.nextObsKwArgsForVB():
                Info = dict()
                for iPattern in initnamePatterns:
                    fields = iPattern.split('-')
                    initargs = dict(jobname='nosetest-'+iPattern)
                    for kvstr in fields:
                        kvpair = kvstr.split('=')
                        key = kvpair[0]
                        val = kvpair[1]
                        initargs[key] = val
                    self.run_MOVBWithMoves_SegmentSingleSeq(
                        aKwArgs, oKwArgs,
                        moves='merge,shuffle,delete,seqcreate',
                        **initargs)
                    print ''
                    print ''
                print ''
                print ''
                return



    def test_MOVBCreateDestroy_ManySeq(self):
        print ''
        initnamePatterns = [
            'initname=randcontigblocks-K=1',
            #'initname=truelabels-K=1',
            ]
        for aKwArgs in self.nextAllocKwArgsForVB():
            for oKwArgs in self.nextObsKwArgsForVB():
                Info = dict()
                for iPattern in initnamePatterns:
                    fields = iPattern.split('-')
                    initargs = dict(jobname='nosetest-'+iPattern)
                    for kvstr in fields:
                        kvpair = kvstr.split('=')
                        key = kvpair[0]
                        val = kvpair[1]
                        initargs[key] = val
                    self.run_MOVBWithMoves_SegmentManySeq(
                        aKwArgs, oKwArgs,
                        moves='merge,delete,shuffle,seqcreate',
                        **initargs)
                print ''
                print ''
                print ''
                return<|MERGE_RESOLUTION|>--- conflicted
+++ resolved
@@ -125,14 +125,7 @@
             deleteStartLap=2,
             nCoordAscentItersLP=50,
             convThrLP=0.001,
-<<<<<<< HEAD
-            #creationProposalName='mixture',
-            creationProposalName='subdivideExistingBlocks',
-=======
-            #creationProposalName='uniquifyExistingBlocks',
-            creationProposalName='dpmixture',
-            #creationProposalName='subdivideExistingBlocks',
->>>>>>> d7af7c8b
+            creationProposalName='randBlocks',
             minBlockSize=10,
             maxBlockSize=50,
             earlyKfresh=10,
@@ -146,7 +139,6 @@
         allKwargs.update(obsArg)
         allKwargs.update(initArg)
         allKwargs.update(self.datasetArg)
-
         if allKwargs['moves'].count('delete'):
             try:
                 MaxSize = 0.5 * int(self.datasetArg['nDocTotal'])
@@ -267,12 +259,36 @@
         """
         if hasattr(self.Data, 'nDoc'):
             Data_n = self.Data.select_subset_by_mask([n], doTrackTruth=1)
-            Data_n.name = self.Data.name
-            Data_n.alwaysTrackTruth = 1
-
-            assert hasattr(Data_n, 'TrueParams')
+
         else:
-            raise NotImplementedError('TODO')
+            # Make GroupXData dataset from XData
+            # This code block rearranges rows so that we 
+            # cycle thru the true labels twice as contig blocks.
+            zTrue = self.Data.TrueParams['Z']
+            half1 = list()
+            half2 = list()
+            for uID in np.unique(zTrue):
+                dataIDs = np.flatnonzero(zTrue == uID)
+                Nk = dataIDs.size
+                half1.append(dataIDs[:Nk/2])
+                half2.append(dataIDs[Nk/2:])
+            dIDs_1 = np.hstack([x for x in half1])
+            dIDs_2 = np.hstack([x for x in half2])
+            dIDs = np.hstack([dIDs_1, dIDs_2])
+
+            Data_n = bnpy.data.GroupXData(X=self.Data.X[dIDs], 
+                doc_range=np.asarray([0, self.Data.nObs]),
+                TrueZ=self.Data.TrueParams['Z'][dIDs])
+
+            aArg['name'] = 'HDPHMM'
+            aArg['hmmKappa'] = 50
+            aArg['alpha'] = 0.5
+            aArg['gamma'] = 10.0
+            aArg['startAlpha'] = 10.0
+
+        Data_n.name = self.Data.name
+        Data_n.alwaysTrackTruth = 1
+        assert hasattr(Data_n, 'TrueParams')
 
         Ktrue = np.unique(Data_n.TrueParams['Z']).size
 
@@ -280,7 +296,6 @@
         pprint(oArg)
         initArg = dict(**kwargs)
         pprint(initArg)
-        
         viterbiPath = os.path.expandvars(
             '$BNPYROOT/bnpy/learnalg/extras/XViterbi.py')
         kwargs = self.makeAllKwArgs(aArg, oArg, initArg, 
@@ -375,16 +390,14 @@
 
     def test_MOVBCreateDestroy_SingleSeq(self):
         print ''
-        initnamePatterns = [
-            'initname=randcontigblocks-K=1',
-            #'initname=truelabels-K=1',
-            ]
+        argDict = parseCmdLineArgs()
         for aKwArgs in self.nextAllocKwArgsForVB():
             for oKwArgs in self.nextObsKwArgsForVB():
                 Info = dict()
-                for iPattern in initnamePatterns:
+                for iPattern in argDict['initnameVals'].split(','):
                     fields = iPattern.split('-')
                     initargs = dict(jobname='nosetest-'+iPattern)
+                    initargs.update(argDict)
                     for kvstr in fields:
                         kvpair = kvstr.split('=')
                         key = kvpair[0]
@@ -404,16 +417,14 @@
 
     def test_MOVBCreateDestroy_ManySeq(self):
         print ''
-        initnamePatterns = [
-            'initname=randcontigblocks-K=1',
-            #'initname=truelabels-K=1',
-            ]
+        argDict = parseCmdLineArgs()
         for aKwArgs in self.nextAllocKwArgsForVB():
             for oKwArgs in self.nextObsKwArgsForVB():
                 Info = dict()
-                for iPattern in initnamePatterns:
+                for iPattern in argDict['initnameVals'].split(','):
                     fields = iPattern.split('-')
                     initargs = dict(jobname='nosetest-'+iPattern)
+                    initargs.update(argDict)
                     for kvstr in fields:
                         kvpair = kvstr.split('=')
                         key = kvpair[0]
@@ -426,4 +437,26 @@
                 print ''
                 print ''
                 print ''
-                return+                return
+
+def parseCmdLineArgs():
+    cmdlineArgList = sys.argv[1:]
+    argList = list()
+    for aa, arg in enumerate(cmdlineArgList):
+        if arg.startswith('-'):
+            continue
+        elif arg.count('Test.'):
+            continue
+        argList.append(arg)
+        print arg
+    for aa in range(1, len(sys.argv)):
+        sys.argv.pop()
+    print sys.argv, '<<<<<<*****'
+    assert len(argList) % 2 == 0
+    argDict = dict()
+    argDict['initnameVals'] = 'initname=randcontigblocks-K=1'
+    for ii in range(0, len(argList), 2):
+        key = argList[ii]
+        val = argList[ii+1]
+        argDict[key] = val
+    return argDict