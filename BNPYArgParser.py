import argparse
import ConfigParser
import os

cfgroot = os.path.sep.join(os.path.abspath(__file__).split(os.path.sep)[:-1])
cfgroot = os.path.join(cfgroot, 'config/')
ConfigPaths={cfgroot + 'allocmodel.conf':'allocModelName',
             cfgroot + 'obsmodel.conf':'obsModelName', 
             cfgroot + 'inference.conf':'algName',
             cfgroot + 'init.conf':None,
             cfgroot + 'output.conf':None}             

OnlineDataConfigPath =  cfgroot + 'onlinedata.conf'

<<<<<<< HEAD
=======

>>>>>>> 323d8066
UNKARGLIST = None

def parseUnknownArgs():
  return arglist_to_kwargs(UNKARGLIST)

def parseRequiredArgs():
  parser = argparse.ArgumentParser()
  parser.add_argument('dataName')
  parser.add_argument('allocModelName')
  parser.add_argument('obsModelName')
  parser.add_argument('algName')
  args, unk = parser.parse_known_args()
  return args.__dict__
  
def parseKeywordArgs(ReqArgs, **kwargs):
  global UNKARGLIST
  from Learn import OnlineDataAlgSet
  if ReqArgs['algName'] in OnlineDataAlgSet:
    ConfigPaths[OnlineDataConfigPath] = None
    
  # BUILD parser using default opts in the config files
  parser = argparse.ArgumentParser()
  parser.add_argument('--moves', type=str)
    
  for fpath, secName in ConfigPaths.items():
    if secName is not None:
      secName = ReqArgs[secName]
    addArgGroupFromConfigFile(parser, fpath, secName) 
    if fpath.count('infer') > 0:
      addArgGroupFromConfigFile(parser, fpath, 'birth') 
      addArgGroupFromConfigFile(parser, fpath, 'merge') 

  # PARSE keyword args
  if len(kwargs.keys()) > 0:
    alist = kwargs_to_arglist(**kwargs)
    args, UNKARGLIST = parser.parse_known_args(alist)
  else:
    args, UNKARGLIST = parser.parse_known_args()
  if args.moves is not None:
    args.moves = args.moves.split(',')
  
  # CONVERT parsed arg namespace to a nice dictionary
  argDict = dict()
  for fpath, secName in ConfigPaths.items():
    if secName is not None:
      secName = ReqArgs[secName]
    addArgsToDictByConfigFile(argDict, args, fpath, secName)
    if fpath.count('infer') > 0 and args.moves is not None:
      for moveName in args.moves:
        addArgsToDictByConfigFile(argDict, args, fpath, moveName)
  return argDict

def arglist_to_kwargs(alist):
  kwargs = dict()
  a = 0
  while a < len(alist):
    curarg = alist[a]
    if curarg.startswith('--'):
      argname = curarg[2:]
      argval = alist[a+1]
      curType = getType(argval)
      kwargs[argname] = curType(argval)
      a += 1
    a += 1
  return kwargs

def kwargs_to_arglist(**kwargs):
  arglist = list()
  for key,val in kwargs.items():
    arglist.append('--' + key)
    arglist.append(str(val))
  return arglist

def addArgsToDictByConfigFile(argDict, args, filepath, targetSectionName=None):
  config = readConfigParser( filepath)
  for secName in config.sections():
    if secName.count("Help") > 0:
      continue
    if targetSectionName is not None:
      if secName != targetSectionName:
        continue
    DefDict = dict(config.items(secName))  
    secArgDict = dict([ (k,v) for (k,v) in vars(args).items() if k in DefDict])
    argDict[secName] = secArgDict

def addArgGroupFromConfigFile(parser, confFilePath, targetSectionName=None):
  config = readConfigParser( confFilePath)
  for secName in config.sections():
    if secName.count("Help") > 0:
      continue
    if targetSectionName is not None:
      if secName != targetSectionName:
        continue
    DefDict = dict( config.items( secName ) )
    try:
      HelpDict = dict( config.items( secName+"Help") )
    except ConfigParser.NoSectionError:
      HelpDict = dict()
      
    group = parser.add_argument_group( secName )    
    for optName, defVal in DefDict.items():
      defType = getType( defVal)
      if optName in HelpDict:
        helpMsg = '[def=%s] %s' % (defVal, HelpDict[optName])
      else:
        helpMsg = '[def=%s]' % (defVal)
      
      if defType == True or defType == False:
        group.add_argument( '--%s' % (optName), default=defType, help=helpMsg, action='store_true')
      else:
        group.add_argument( '--%s' % (optName), default=defVal, help=helpMsg, type=defType)


def readConfigParser(filepath):
  config = ConfigParser.SafeConfigParser()
  config.optionxform = str
  config.read( filepath )  
  return config

def getType( defVal ):
  ''' Determine Python type from the provided default value
      Returns
      ---------
      a Python type object
      {True, False, int, float, str}
  '''
  if defVal == 'true' or defVal == 'True':
    return True
  if defVal == 'false' or defVal == 'False':
    return False
  try:
    int(defVal)
    return int
  except Exception:
    pass
  try:
    float(defVal)
    return float
  except Exception:
    return str
<|MERGE_RESOLUTION|>--- conflicted
+++ resolved
@@ -12,10 +12,6 @@
 
 OnlineDataConfigPath =  cfgroot + 'onlinedata.conf'
 
-<<<<<<< HEAD
-=======
-
->>>>>>> 323d8066
 UNKARGLIST = None
 
 def parseUnknownArgs():
