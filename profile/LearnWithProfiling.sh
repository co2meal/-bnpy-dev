#! /bin/bash
# LearnWithProfiling.sh
#USAGE
# LearnWithProfiling.sh [dataName] [allocModelName] [obsModelName] [algName] [opts]

# Prepare directory for output
reportDir=profilerReports/
mkdir -p $reportDir

# Remove any previous decorations from bnpy code
# Just in case last profile run didn't clean up properly
# Harmless if not needed
python undecorate_for_profiling.py

# Decorate bnpy code for profiling
python decorate_for_profiling.py

pushd ..

# Profile the execution of Learn.py
# Write results to a lprof file.
python profile/line_profiler/kernprof.py --line-by-line Learn.py $*

# Convert lprof file into a plain-text report
# Called pyprofile.txt
<<<<<<< HEAD
python profile/line_profiler/line_profiler_html.py Learn.py.lprof profile/assets/templates/ profile/profiles/ 
=======
python -m line_profiler Learn.py.lprof > $reportDir/report.txt
>>>>>>> e451e2b4
rm Learn.py.lprof

popd

# Remove functions that didn't get any runtime from report
# python scrub_profile_report.py

# Remove decorations from bnpy code
python undecorate_for_profiling.py
<<<<<<< HEAD
echo "Wrote final report to: profiles/index.html"

=======
echo "Wrote final report to: $reportDir/report.txt"
>>>>>>> e451e2b4
<|MERGE_RESOLUTION|>--- conflicted
+++ resolved
@@ -23,11 +23,8 @@
 
 # Convert lprof file into a plain-text report
 # Called pyprofile.txt
-<<<<<<< HEAD
 python profile/line_profiler/line_profiler_html.py Learn.py.lprof profile/assets/templates/ profile/profiles/ 
-=======
-python -m line_profiler Learn.py.lprof > $reportDir/report.txt
->>>>>>> e451e2b4
+# python -m line_profiler Learn.py.lprof > $reportDir/report.txt
 rm Learn.py.lprof
 
 popd
@@ -37,9 +34,7 @@
 
 # Remove decorations from bnpy code
 python undecorate_for_profiling.py
-<<<<<<< HEAD
 echo "Wrote final report to: profiles/index.html"
 
-=======
-echo "Wrote final report to: $reportDir/report.txt"
->>>>>>> e451e2b4
+
+# echo "Wrote final report to: $reportDir/report.txt"