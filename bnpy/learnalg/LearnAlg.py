'''
Classes
-------
LearnAlg
    Defines some generic routines for
        * saving global parameters
        * assessing convergence
        * printing progress updates to stdout
        * recording run-time
'''
import numpy as np
import time
import logging
import os
import sys
import scipy.io

from bnpy.ioutil import ModelWriter
from bnpy.util import isEvenlyDivisibleFloat

Log = logging.getLogger('bnpy')
Log.setLevel(logging.DEBUG)


class LearnAlg(object):
    """ Abstract base class for learning algorithms that train HModels.

    Attributes
    ------
    savedir : str
        file system path to directory where files are saved
    seed : int
        seed used for random initialization
    PRNG : np.random.RandomState
        random number generator
    algParams : dict
        keyword parameters controlling algorithm behavior
        default values for each algorithm live in config/
        Can be overrided by keyword arguments specified by user
    outputParams : dict
        keyword parameters controlling saving to file / logs
    """

    def __init__(self, savedir=None, seed=0,
                 algParams=dict(), outputParams=dict()):
        ''' Constructs and returns a LearnAlg object
        '''
        if isinstance(savedir, str):
            self.savedir = os.path.splitext(savedir)[0]
        else:
            self.savedir = None
        self.seed = int(seed)
        self.PRNG = np.random.RandomState(self.seed)
        self.algParams = algParams
        self.outputParams = outputParams
        self.TraceLaps = set()
        self.evTrace = list()
        self.SavedIters = set()
        self.PrintIters = set()
        self.totalDataUnitsProcessed = 0
        self.status = 'active. not converged.'

        self.algParamsLP = dict()
        for k, v in algParams.items():
            if k.count('LP') > 0:
                self.algParamsLP[k] = v

    def fit(self, hmodel, Data):
        ''' Execute learning algorithm to train hmodel on Data.

        This method is extended by any subclass of LearnAlg

        Returns
        -------
        Info : dict of diagnostics about this run
        '''
        pass

    def set_random_seed_at_lap(self, lap):
        ''' Set internal random generator based on current lap.

        Reset the seed deterministically for each lap.
        using combination of seed attribute (unique to this run),
        and the provided lap argument. This allows reproducing
        exact values from this run later without starting over.

        Post Condition
        ------
        self.PRNG rest to new random seed.
        '''
        if isEvenlyDivisibleFloat(lap, 1.0):
            self.PRNG = np.random.RandomState(self.seed + int(lap))

    def set_start_time_now(self):
        ''' Record start time (in seconds since 1970)
        '''
        self.start_time = time.time()

    def updateNumDataProcessed(self, N):
        ''' Update internal count of total number of data observations processed.
            Each lap thru dataset of size N, this should be updated by N
        '''
        self.totalDataUnitsProcessed += N

    def get_elapsed_time(self):
        ''' Returns float of elapsed time (in seconds) since this object's
            set_start_time_now() method was called
        '''
        return time.time() - self.start_time

    def buildRunInfo(self, **kwargs):
        ''' Create dict of information about the current run.

        Returns
        ------
        Info : dict
            contains information about completed run.
        '''
        return dict(status=self.status,
                    evTrace=self.evTrace, lapTrace=self.TraceLaps,
                    **kwargs)

    def hasMove(self, moveName):
        if moveName in self.algParams:
            return True
        return False

    def verify_evidence(self, evBound=0.00001, prevBound=0,
                        lapFrac=None):
        ''' Compare current and previous evidence (ELBO) values,
            verify that (within numerical tolerance) increases monotonically
        '''
        if np.isnan(evBound):
            raise ValueError("Evidence should never be NaN")
        if np.isinf(prevBound):
            return False
        isIncreasing = prevBound <= evBound

        thr = self.algParams['convergeThrELBO']
        isWithinTHR = np.abs(evBound - prevBound) < thr
        mLPkey = 'doMemoizeLocalParams'
        if not isIncreasing and not isWithinTHR:
            serious = True
            if mLPkey in self.algParams and not self.algParams[mLPkey]:
                warnMsg = 'ev decreased when doMemoizeLocalParams=0'
                warnMsg += ' (so monotonic increase not guaranteed)\n'
                serious = False
            else:
                warnMsg = 'evidence decreased!\n'
            warnMsg += '    prev = % .15e\n' % (prevBound)
            warnMsg += '     cur = % .15e\n' % (evBound)
            if lapFrac is None:
                prefix = "WARNING: "
            else:
                prefix = "WARNING @ %.3f: " % (lapFrac)

            if serious or not self.algParams['doShowSeriousWarningsOnly']:
                Log.error(prefix + warnMsg)

    def isSaveDiagnosticsCheckpoint(self, lap, nMstepUpdates):
        ''' Answer True/False whether to save trace stats now
        '''
        traceEvery = self.outputParams['traceEvery']
        if traceEvery <= 0:
            return False
        return isEvenlyDivisibleFloat(lap, traceEvery) \
            or nMstepUpdates < 3 \
            or lap in self.TraceLaps

    def saveDiagnostics(self, lap, SS, evBound, ActiveIDVec=None):
        ''' Save trace stats to disk
        '''
        if lap in self.TraceLaps:
            return
        self.TraceLaps.add(lap)

        # Record current evidence
        self.evTrace.append(evBound)

        # Exit here if we're not saving to disk
        if self.savedir is None:
            return

        # Record current state to plain-text files
        with open(self.mkfile('laps.txt'), 'a') as f:
            f.write('%.4f\n' % (lap))
        with open(self.mkfile('evidence.txt'), 'a') as f:
            f.write('%.9e\n' % (evBound))
        with open(self.mkfile('times.txt'), 'a') as f:
            f.write('%.3f\n' % (self.get_elapsed_time()))
        with open(self.mkfile('K.txt'), 'a') as f:
            f.write('%d\n' % (SS.K))
        with open(self.mkfile('total-data-processed.txt'), 'a') as f:
            f.write('%d\n' % (self.totalDataUnitsProcessed))

        # Record active counts in plain-text files
        counts = None
        try:
            counts = SS.N
        except AttributeError:
            counts = SS.SumWordCounts
        assert counts.ndim == 1
        counts = np.asarray(counts, dtype=np.float32)
        np.maximum(counts, 0, out=counts)
        with open(self.mkfile('ActiveCounts.txt'), 'a') as f:
            flatstr = ' '.join(['%.3f' % x for x in counts])
            f.write(flatstr + '\n')

        with open(self.mkfile('ActiveIDs.txt'), 'a') as f:
            if ActiveIDVec is None:
                ActiveIDVec = np.arange(SS.K)
            flatstr = ' '.join(['%d' % x for x in ActiveIDVec])
            f.write(flatstr + '\n')

    def isCountVecConverged(self, Nvec, prevNvec):
        if Nvec.size != prevNvec.size:
            # Warning: the old value of maxDiff is still used for printing
            return False

        maxDiff = np.max(np.abs(Nvec - prevNvec))
        isConverged = maxDiff < self.algParams['convergeThr']
        self.ConvergeInfo = dict(isConverged=isConverged,
                                 maxDiff=maxDiff
                                 )
        return isConverged

    def isSaveParamsCheckpoint(self, lap, nMstepUpdates):
        ''' Answer True/False whether to save full model now
        '''
        saveEvery = self.outputParams['saveEvery']
        if saveEvery <= 0 or self.savedir is None:
            return False
        return isEvenlyDivisibleFloat(lap, saveEvery) \
            or nMstepUpdates < 3 \
            or np.allclose(lap, 1.0) \
            or np.allclose(lap, 2.0) \
            or np.allclose(lap, 4.0) \
            or np.allclose(lap, 8.0)

    def saveParams(self, lap, hmodel, SS=None):
        ''' Save current model to disk
        '''
        if lap in self.SavedIters or self.savedir is None:
            return
        self.SavedIters.add(lap)
        prefix = ModelWriter.makePrefixForLap(lap)
        with open(self.mkfile('laps-saved-params.txt'), 'a') as f:
            f.write('%.4f\n' % (lap))
        if self.outputParams['doSaveFullModel']:
            ModelWriter.save_model(
                hmodel, self.savedir, prefix,
                doSavePriorInfo=np.allclose(lap, 0.0),
                doLinkBest=True,
                doSaveObsModel=self.outputParams['doSaveObsModel'])
        if self.outputParams['doSaveTopicModel']:
            ModelWriter.saveTopicModel(hmodel, SS, self.savedir, prefix)

    def mkfile(self, fname):
        """ Create full system path for provided file basename.

        Returns
        -------
        fpath : str

<<<<<<< HEAD
        Examples
        -------
        >> mkfile("K.txt")
        "/path/to/output/K.txt"
        """
        return os.path.join(self.savedir, fname)

    def setStatus(self, lapFrac, isConverged):
        nLapsCompleted = lapFrac - self.algParams['startLap']

        nLap = self.algParams['nLap']
        minLapReq = np.minimum(nLap, self.algParams['minLaps'])
        minLapsCompleted = nLapsCompleted >= minLapReq
        if isConverged and minLapsCompleted:
            self.status = "done. converged."
        elif isConverged:
            self.status = "active. converged but minLaps unfinished."
        elif nLapsCompleted < nLap:
            self.status = "active. not converged."
        else:
            self.status = "done. not converged. max laps thru data exceeded."

        if self.savedir is not None:
            with open(self.mkfile('status.txt'), 'w') as f:
                f.write(self.status + '\n')

    def isLogCheckpoint(self, lap, nMstepUpdates):
        ''' Answer True/False whether to save full model now
        '''
        printEvery = self.outputParams['printEvery']
        if printEvery <= 0:
            return False
        return isEvenlyDivisibleFloat(lap, printEvery) or nMstepUpdates < 3

    def printStateToLog(self, hmodel, evBound, lap, iterid,
                        isFinal=0, rho=None):
        """ Print state of provided model and progress variables to log.
        """
        if hasattr(self, 'ConvergeInfo') and 'maxDiff' in self.ConvergeInfo:
            countStr = 'Ndiff%9.3f' % (self.ConvergeInfo['maxDiff'])
        else:
            countStr = ''

        if rho is None:
            rhoStr = ''
        else:
            rhoStr = 'lrate %.4f' % (rho)

        if iterid == lap:
            lapStr = '%7d' % (lap)
        else:
            lapStr = '%7.3f' % (lap)
        maxLap = self.algParams['nLap'] + self.algParams['startLap']
        maxLapStr = '%d' % (maxLap)

        logmsg = '  %s/%s after %6.0f sec. | K %4d | ev % .9e | %s %s'
        logmsg = logmsg % (lapStr,
                           maxLapStr,
                           self.get_elapsed_time(),
                           hmodel.allocModel.K,
                           evBound,
                           countStr,
                           rhoStr)

        if iterid not in self.PrintIters:
            self.PrintIters.add(iterid)
            Log.info(logmsg)
        if isFinal:
            Log.info('... %s' % (self.status))

    def print_msg(self, msg):
        ''' Prints a string msg to the log for this training experiment.

        Avoids need to import all logging utilities into a subclass.
        '''
        Log.info(msg)

    # Checkpoints
    #########################################################
    def isFirstBatch(self, lapFrac):
        ''' Returns True/False if at first batch in the current lap.
        '''
        if self.lapFracInc == 1.0:  # Special case, nBatch == 1
            isFirstBatch = True
        else:
            lapRem = lapFrac - np.floor(lapFrac)
            isFirstBatch = np.allclose(lapRem, self.lapFracInc)
        return isFirstBatch

    def isLastBatch(self, lapFrac):
        ''' Returns True/False if at last batch in the current lap.
        '''
        return lapFrac % 1 == 0

    def do_birth_at_lap(self, lapFrac):
        ''' Returns True/False for whether birth happens at given lap
        '''
        if 'birth' not in self.algParams:
            return False
        nLapTotal = self.algParams['nLap']
        frac = self.algParams['birth']['fracLapsBirth']
        if lapFrac > nLapTotal:
            return False
        return (nLapTotal <= 5) or (lapFrac <= np.ceil(frac * nLapTotal))

    def doMergePrepAtLap(self, lapFrac):
        if 'merge' not in self.algParams:
            return False
        return lapFrac > self.algParams['merge']['mergeStartLap'] \
            and self.isFirstBatch(lapFrac)

    def eval_custom_func(self, isFinal=0, isInitial=0, lapFrac=0, **kwargs):
        ''' Evaluates a custom hook function
        '''
        cFuncPath = self.outputParams['customFuncPath']
        if cFuncPath is None or cFuncPath == 'None':
            return None

        cFuncArgs_string = self.outputParams['customFuncArgs']
        nLapTotal = self.algParams['nLap']
        if isinstance(cFuncPath, str):
            pathParts = cFuncPath.split(os.path.sep)
            cFuncDir = os.path.sep.join(pathParts[:-1])
            cFuncModName = pathParts[-1].split('.py')[0]
            sys.path.append(cFuncDir)
            cFuncModule = __import__(cFuncModName, fromlist=[])
        else:
            cFuncModule = cFuncPath  # directly passed in as object

        kwargs['lapFrac'] = lapFrac
        kwargs['isFinal'] = isFinal
        kwargs['isInitial'] = isInitial
        if isInitial:
            kwargs['lapFrac'] = 0
            kwargs['iterid'] = 0

        if hasattr(cFuncModule, 'onBatchComplete') and not isFinal:
            cFuncModule.onBatchComplete(args=cFuncArgs_string, **kwargs)
        if hasattr(cFuncModule, 'onLapComplete') \
           and isEvenlyDivisibleFloat(lapFrac, 1.0) and not isFinal:
            cFuncModule.onLapComplete(args=cFuncArgs_string, **kwargs)
        if hasattr(cFuncModule, 'onAlgorithmComplete') \
           and isFinal:
            cFuncModule.onAlgorithmComplete(args=cFuncArgs_string, **kwargs)

    def saveDebugStateAtBatch(self, name, batchID, LPchunk=None, SS=None,
                              SSchunk=None, hmodel=None,
                              Dchunk=None):
        if self.outputParams['debugBatch'] == batchID:
            debugLap = self.outputParams['debugLap']
            debugLapBuffer = self.outputParams['debugLapBuffer']
            import joblib
            if self.lapFrac < 1:
                joblib.dump(dict(Dchunk=Dchunk),
                            os.path.join(self.savedir, 'Debug-Data.dump'))
            belowWindow = self.lapFrac < debugLap - debugLapBuffer
            aboveWindow = self.lapFrac > debugLap + debugLapBuffer
            if belowWindow or aboveWindow:
                return
            filename = 'DebugLap%04.0f-%s.dump' % (np.ceil(self.lapFrac), name)
            SaveVars = dict(LP=LPchunk, SS=SS, hmodel=hmodel,
                            SSchunk=SSchunk,
                            lapFrac=self.lapFrac)
            joblib.dump(SaveVars, os.path.join(self.savedir, filename))
            if self.lapFrac < 1:
                joblib.dump(dict(Dchunk=Dchunk),
                            os.path.join(self.savedir, 'Debug-Data.dump'))
=======
  def buildRunInfo(self, **kwargs):
    ''' Create dict of information about the current run
    '''
    # Convert TraceLaps from set to 1D array, sorted in ascending order
    lapTrace = np.asarray(list(self.TraceLaps))
    lapTrace.sort()
    evTrace = np.asarray(self.evTrace)
    return dict(status=self.status,
                evTrace=evTrace,
                lapTrace=lapTrace,
                elapsedTimeInSec=time.time() - self.start_time,
                **kwargs)

  ##################################################### Fcns for birth/merges
  ##################################################### 
  def hasMove(self, moveName):
    if moveName in self.algParams:
      return True
    return False

  ##################################################### Verify evidence
  #####################################################  grows monotonically
  def verify_evidence(self, evBound=0.00001, prevBound=0, 
                            lapFrac=None):
    ''' Compare current and previous evidence (ELBO) values,
        verify that (within numerical tolerance) increases monotonically
    '''
    if np.isnan(evBound):
      raise ValueError("Evidence should never be NaN")
    if np.isinf(prevBound):
      return False
    isIncreasing = prevBound <= evBound

    M = self.algParams['convergeSigFig']
    isWithinTHR = closeAtMSigFigs(prevBound, evBound, M=M)
    mLPkey = 'doMemoizeLocalParams'
    if not isIncreasing and not isWithinTHR:
      serious = True
      if mLPkey in self.algParams and not self.algParams[mLPkey]:
        warnMsg = 'ev decreased when doMemoizeLocalParams=0'
        warnMsg += ' (so monotonic increase not guaranteed)\n'
        serious = False
      else:
        warnMsg = 'evidence decreased!\n'
      warnMsg += '    prev = % .15e\n' % (prevBound)
      warnMsg += '     cur = % .15e\n' % (evBound)
      if lapFrac is None:
        prefix = "WARNING: "
      else:
        prefix = "WARNING @ %.3f: " % (lapFrac)

      if serious or not self.algParams['doShowSeriousWarningsOnly']:
        Log.error(prefix + warnMsg)


  #########################################################  Save to file
  #########################################################
  def isSaveDiagnosticsCheckpoint(self, lap, nMstepUpdates):
    ''' Answer True/False whether to save trace stats now
    '''
    traceEvery = self.outputParams['traceEvery']
    if traceEvery <= 0:
      return False
    return isEvenlyDivisibleFloat(lap, traceEvery) \
           or nMstepUpdates < 3 \
           or lap in self.TraceLaps

  def saveDiagnostics(self, lap, SS, evBound, ActiveIDVec=None):
    ''' Save trace stats to disk
    '''
    if lap in self.TraceLaps:
      return
    self.TraceLaps.add(lap)

    # Record current evidence
    self.evTrace.append(evBound)

    # Exit here if we're not saving to disk
    if self.savedir is None:
      return

    if ActiveIDVec is None:
      ActiveIDVec = np.arange(SS.K)    

    # Record current state to plain-text files
    with open( self.mkfile('laps.txt'), 'a') as f:        
      f.write('%.4f\n' % (lap))
    with open( self.mkfile('evidence.txt'), 'a') as f:        
      f.write('%.9e\n' % (evBound))
    with open( self.mkfile('times.txt'), 'a') as f:
      f.write('%.3f\n' % (self.get_elapsed_time()))
    with open( self.mkfile('K.txt'), 'a') as f:
      f.write('%d\n' % (SS.K))
    with open( self.mkfile('total-data-processed.txt'), 'a') as f:
      f.write('%d\n' % (self.totalDataUnitsProcessed))

    # Record active counts in plain-text files
    counts = None
    try:
      counts = SS.N
    except AttributeError:
      counts = SS.SumWordCounts
    
    assert counts.ndim == 1
    counts = np.asarray(counts, dtype=np.float32)
    np.maximum(counts, 0, out=counts)
    with open(self.mkfile('ActiveCounts.txt'), 'a') as f:
      flatstr = ' '.join(['%.3f' % x for x in counts])
      f.write(flatstr+'\n')

    with open(self.mkfile('ActiveIDs.txt'), 'a') as f:
      flatstr = ' '.join(['%d' % x for x in ActiveIDVec])
      f.write(flatstr+'\n')

  ######################################################### Convergence
  #########################################################
  def isCountVecConverged(self, Nvec, prevNvec):
    if Nvec.size != prevNvec.size:
      ## Warning: the old value of maxDiff is still used for printing
      return False 

    maxDiff = np.max(np.abs(Nvec - prevNvec))
    isConverged = maxDiff < self.algParams['convergeThr']
    CInfo = dict(isConverged=isConverged,
                 maxDiff=maxDiff
                 )
    self.ConvergeInfo = CInfo
    return isConverged

  ######################################################### Save Full Model
  #########################################################
  def isSaveParamsCheckpoint(self, lap, nMstepUpdates):
    ''' Answer True/False whether to save full model now
    '''
    saveEvery = self.outputParams['saveEvery']
    if saveEvery <= 0 or self.savedir is None:
      return False
    return isEvenlyDivisibleFloat(lap, saveEvery) \
           or nMstepUpdates < 3 \
           or np.allclose(lap, 1.0) \
           or np.allclose(lap, 2.0) \
           or np.allclose(lap, 4.0) \
           or np.allclose(lap, 8.0) 
>>>>>>> e4723ee2


def makeDictOfAllWorkspaceVars(**kwargs):
    ''' Create dict of all active variables in workspace

    Necessary to avoid call to self.

    Returns
    ------
    kwargs : dict
        key/value for every variable in the workspace.
    '''
    if 'self' in kwargs:
        kwargs['learnAlg'] = kwargs.pop('self')
    if 'lap' in kwargs:
        kwargs['lapFrac'] = kwargs['lap']
    for key in kwargs.keys():
        if key.startswith('_'):
            kwargs.pop(key)
    return kwargs<|MERGE_RESOLUTION|>--- conflicted
+++ resolved
@@ -116,8 +116,14 @@
         Info : dict
             contains information about completed run.
         '''
+        # Convert TraceLaps from set to 1D array, sorted in ascending order
+        lapTrace = np.asarray(list(self.TraceLaps))
+        lapTrace.sort()
+        evTrace = np.asarray(self.evTrace)
         return dict(status=self.status,
-                    evTrace=self.evTrace, lapTrace=self.TraceLaps,
+                    evTrace=evTrace,
+                    lapTrace=lapTrace,
+                    elapsedTimeInSec=time.time() - self.start_time,
                     **kwargs)
 
     def hasMove(self, moveName):
@@ -262,7 +268,6 @@
         -------
         fpath : str
 
-<<<<<<< HEAD
         Examples
         -------
         >> mkfile("K.txt")
@@ -430,151 +435,6 @@
             if self.lapFrac < 1:
                 joblib.dump(dict(Dchunk=Dchunk),
                             os.path.join(self.savedir, 'Debug-Data.dump'))
-=======
-  def buildRunInfo(self, **kwargs):
-    ''' Create dict of information about the current run
-    '''
-    # Convert TraceLaps from set to 1D array, sorted in ascending order
-    lapTrace = np.asarray(list(self.TraceLaps))
-    lapTrace.sort()
-    evTrace = np.asarray(self.evTrace)
-    return dict(status=self.status,
-                evTrace=evTrace,
-                lapTrace=lapTrace,
-                elapsedTimeInSec=time.time() - self.start_time,
-                **kwargs)
-
-  ##################################################### Fcns for birth/merges
-  ##################################################### 
-  def hasMove(self, moveName):
-    if moveName in self.algParams:
-      return True
-    return False
-
-  ##################################################### Verify evidence
-  #####################################################  grows monotonically
-  def verify_evidence(self, evBound=0.00001, prevBound=0, 
-                            lapFrac=None):
-    ''' Compare current and previous evidence (ELBO) values,
-        verify that (within numerical tolerance) increases monotonically
-    '''
-    if np.isnan(evBound):
-      raise ValueError("Evidence should never be NaN")
-    if np.isinf(prevBound):
-      return False
-    isIncreasing = prevBound <= evBound
-
-    M = self.algParams['convergeSigFig']
-    isWithinTHR = closeAtMSigFigs(prevBound, evBound, M=M)
-    mLPkey = 'doMemoizeLocalParams'
-    if not isIncreasing and not isWithinTHR:
-      serious = True
-      if mLPkey in self.algParams and not self.algParams[mLPkey]:
-        warnMsg = 'ev decreased when doMemoizeLocalParams=0'
-        warnMsg += ' (so monotonic increase not guaranteed)\n'
-        serious = False
-      else:
-        warnMsg = 'evidence decreased!\n'
-      warnMsg += '    prev = % .15e\n' % (prevBound)
-      warnMsg += '     cur = % .15e\n' % (evBound)
-      if lapFrac is None:
-        prefix = "WARNING: "
-      else:
-        prefix = "WARNING @ %.3f: " % (lapFrac)
-
-      if serious or not self.algParams['doShowSeriousWarningsOnly']:
-        Log.error(prefix + warnMsg)
-
-
-  #########################################################  Save to file
-  #########################################################
-  def isSaveDiagnosticsCheckpoint(self, lap, nMstepUpdates):
-    ''' Answer True/False whether to save trace stats now
-    '''
-    traceEvery = self.outputParams['traceEvery']
-    if traceEvery <= 0:
-      return False
-    return isEvenlyDivisibleFloat(lap, traceEvery) \
-           or nMstepUpdates < 3 \
-           or lap in self.TraceLaps
-
-  def saveDiagnostics(self, lap, SS, evBound, ActiveIDVec=None):
-    ''' Save trace stats to disk
-    '''
-    if lap in self.TraceLaps:
-      return
-    self.TraceLaps.add(lap)
-
-    # Record current evidence
-    self.evTrace.append(evBound)
-
-    # Exit here if we're not saving to disk
-    if self.savedir is None:
-      return
-
-    if ActiveIDVec is None:
-      ActiveIDVec = np.arange(SS.K)    
-
-    # Record current state to plain-text files
-    with open( self.mkfile('laps.txt'), 'a') as f:        
-      f.write('%.4f\n' % (lap))
-    with open( self.mkfile('evidence.txt'), 'a') as f:        
-      f.write('%.9e\n' % (evBound))
-    with open( self.mkfile('times.txt'), 'a') as f:
-      f.write('%.3f\n' % (self.get_elapsed_time()))
-    with open( self.mkfile('K.txt'), 'a') as f:
-      f.write('%d\n' % (SS.K))
-    with open( self.mkfile('total-data-processed.txt'), 'a') as f:
-      f.write('%d\n' % (self.totalDataUnitsProcessed))
-
-    # Record active counts in plain-text files
-    counts = None
-    try:
-      counts = SS.N
-    except AttributeError:
-      counts = SS.SumWordCounts
-    
-    assert counts.ndim == 1
-    counts = np.asarray(counts, dtype=np.float32)
-    np.maximum(counts, 0, out=counts)
-    with open(self.mkfile('ActiveCounts.txt'), 'a') as f:
-      flatstr = ' '.join(['%.3f' % x for x in counts])
-      f.write(flatstr+'\n')
-
-    with open(self.mkfile('ActiveIDs.txt'), 'a') as f:
-      flatstr = ' '.join(['%d' % x for x in ActiveIDVec])
-      f.write(flatstr+'\n')
-
-  ######################################################### Convergence
-  #########################################################
-  def isCountVecConverged(self, Nvec, prevNvec):
-    if Nvec.size != prevNvec.size:
-      ## Warning: the old value of maxDiff is still used for printing
-      return False 
-
-    maxDiff = np.max(np.abs(Nvec - prevNvec))
-    isConverged = maxDiff < self.algParams['convergeThr']
-    CInfo = dict(isConverged=isConverged,
-                 maxDiff=maxDiff
-                 )
-    self.ConvergeInfo = CInfo
-    return isConverged
-
-  ######################################################### Save Full Model
-  #########################################################
-  def isSaveParamsCheckpoint(self, lap, nMstepUpdates):
-    ''' Answer True/False whether to save full model now
-    '''
-    saveEvery = self.outputParams['saveEvery']
-    if saveEvery <= 0 or self.savedir is None:
-      return False
-    return isEvenlyDivisibleFloat(lap, saveEvery) \
-           or nMstepUpdates < 3 \
-           or np.allclose(lap, 1.0) \
-           or np.allclose(lap, 2.0) \
-           or np.allclose(lap, 4.0) \
-           or np.allclose(lap, 8.0) 
->>>>>>> e4723ee2
 
 
 def makeDictOfAllWorkspaceVars(**kwargs):
