--- conflicted
+++ resolved
@@ -68,12 +68,9 @@
       self.lapFrac = lapFrac
       nLapsCompleted = lapFrac - self.algParams['startLap']
       self.set_random_seed_at_lap(lapFrac)
-<<<<<<< HEAD
-=======
       if self.doDebugVerbose():
         self.print_msg('========================== lap %.2f batch %d' \
                        % (lapFrac, batchID))
->>>>>>> 4470b3c9
 
       ## Local/E step
       LPchunk = self.memoizedLocalStep(hmodel, Dchunk, batchID)
