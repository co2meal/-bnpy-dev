'''
MOVBAlg.py

Implementation of Memoized Online VB (moVB) learn alg for bnpy models
'''
import numpy as np
import joblib
import os
import logging
from collections import defaultdict
import copy

Log = logging.getLogger('bnpy')
from LearnAlg import LearnAlg
from bnpy.suffstats import SuffStatBag
from bnpy.util import isEvenlyDivisibleFloat
from bnpy.birthmove import TargetPlanner, TargetDataSampler, BirthMove
from bnpy.birthmove import BirthLogger, TargetPlannerWordFreq
from bnpy.mergemove import MergeMove, MergePlanner

class MOVBAlg(LearnAlg):

  def __init__( self, **kwargs):
    ''' Creates memoized VB learning algorithm object,
          including specialized internal fields to hold "memoized" statistics
    '''
    super(type(self),self).__init__(**kwargs)
    self.SSmemory = dict()
    self.LPmemory = dict()
    if self.hasMove('merge') or self.hasMove('softmerge'):
      self.MergeLog = list()
    if self.hasMove('birth'):
      # Track the components freshly added in current lap
      self.BirthCompIDs = list()
      self.ModifiedCompIDs = list()
      # Track the number of laps since birth last attempted
      #  at each component, to encourage trying diversity
      self.LapsSinceLastBirth = defaultdict(int)
    if self.hasMove('delete'):
      self.DelMoveSSmemory = dict()
      self.DelMoveLPmemory = dict()

  def fit(self, hmodel, DataIterator):
    ''' Run moVB learning algorithm, fit parameters of hmodel to Data,
          traversed one batch at a time from DataIterator

        Returns
        --------
        LP : None type, cannot fit all local params in memory
        Info : dict of run information, with fields
              evBound : final ELBO evidence bound
              status : str message indicating reason for termination
                        {'converged', 'max passes exceeded'}
    
    '''
    origmodel = hmodel
    # Define how much of data we see at each mini-batch
    nBatch = float(DataIterator.nBatch)
    self.lapFracInc = 1.0/nBatch
    self.nBatch = nBatch
    # Set-up progress-tracking variables
    iterid = -1
    lapFrac = np.maximum(0, self.algParams['startLap'] - 1.0/nBatch)
    if lapFrac > 0:
      # When restarting an existing run,
      #  need to start with last update for final batch from previous lap
      DataIterator.lapID = int(np.ceil(lapFrac)) - 1
      DataIterator.curLapPos = nBatch - 2
      iterid = int(nBatch * lapFrac) - 1

    # memoLPkeys : keep list of params that should be retained across laps
    self.memoLPkeys = hmodel.allocModel.get_keys_for_memoized_local_params()
    mPairIDs = None

    if self.hasMove('birth'):
      doQ = self.algParams['birth']['targetSelectName'].lower().count('anchor')
    else:
      doQ = False
    DeleteInfo = dict()
    PrunePlans = list()
    PruneResults = list()

    BirthPlans = list()
    BirthResults = None
    prevBirthResults = None
    preselectroutine = None
    order = None
    SS = None
    isConverged = False
    prevBound = -np.inf
    self.set_start_time_now()
    doDelete = self.hasMove('delete')
    doPrecompMergeEntropy = 0
    MM = None # Score matrix for merge candidate pairs
    numStuck = 0 # Num consecutive merge attempts without any accepts
    numConvergedInARow = 0
    while DataIterator.has_next_batch():

      # Grab new data
      Dchunk = DataIterator.get_next_batch()
      batchID = DataIterator.batchID
      
      # Update progress-tracking variables
      iterid += 1
      lapFrac = (iterid + 1) * self.lapFracInc
      self.set_random_seed_at_lap(lapFrac)

      # Rearrange the order
      if self.isFirstBatch(lapFrac) and self.hasMove('shuffle'):
        if SS is not None:
          order = np.argsort(-1*SS.N)
          SS.reorderComps(order)

      
      # Birth move : track birth info from previous lap
      if self.isFirstBatch(lapFrac):
        if self.hasMove('birth') and self.do_birth_at_lap(lapFrac - 1.0):
          prevBirthResults = BirthResults
        else:
          prevBirthResults = list()

      if self.hasMove('birth') and doQ:
        if lapFrac <= 1.0:
          A, b, c = Dchunk.to_wordword_cooccur_building_blocks()
          if self.isFirstBatch(lapFrac):
            Q = A
            bb = b
            cc = c
          else:
            Q += A
            bb += b
            cc += c
          if self.isLastBatch(lapFrac):
            Q = Dchunk._calc_wordword_cooccur(Q, bb, cc)        
        else:
          Dchunk.Q = Q

      # Birth move : create new components
      if self.hasMove('birth') and self.do_birth_at_lap(lapFrac):
        if self.doBirthWithPlannedData(lapFrac):
          hmodel, SS, BirthResults = self.birth_create_new_comps(
                                            hmodel, SS, BirthPlans,
                                                        lapFrac=lapFrac)

        if self.doBirthWithDataFromCurrentBatch(lapFrac):
          hmodel, SS, BirthRes = self.birth_create_new_comps(
                                            hmodel, SS, Data=Dchunk,
                                                        lapFrac=lapFrac)
          BirthResults.extend(BirthRes)

        self.BirthCompIDs = self.birth_get_all_new_comps(BirthResults)
        self.ModifiedCompIDs = self.birth_get_all_modified_comps(BirthResults)
      else:
        BirthResults = list()
        self.BirthCompIDs = list() # no births = no new components
        self.ModifiedCompIDs = list()


      if self.isFirstBatch(lapFrac):
        if SS is not None and SS.hasSelectionTerms():
          SS._SelectTerms.setAllFieldsToZero()

      # Prep for Merge
      if self.hasMove('merge'):
        preselectroutine = self.algParams['merge']['preselectroutine']
        mergeELBOTrackMethod = self.algParams['merge']['mergeELBOTrackMethod']
        mergeStartLap = self.algParams['merge']['mergeStartLap']
        if self.isFirstBatch(lapFrac) and lapFrac > 1:
          SS.setMergeFieldsToZero()

        if self.isFirstBatch(lapFrac) and lapFrac >= mergeStartLap:
          if mergeELBOTrackMethod == 'exact':
            # Update tracked
            if preselectroutine == 'wholeELBO' and MM is not None:
              for Info in self.MergeLog:
                MM = np.delete(MM, Info['kB'], axis=0)
                MM = np.delete(MM, Info['kB'], axis=1)
                MM[Info['kA'], :] = 0
                MM[:, Info['kA']] = 0
              if len(BirthResults) > 0:
                Korig = MM.shape[0]
                Mnew = np.zeros((SS.K, SS.K))
                Mnew[:Korig, :Korig] = MM
                MM = Mnew
              rLap = self.algParams['merge']['mergeScoreRefreshLap']
              if MM is not None and np.floor(lapFrac) % rLap == 0:
                MM.fill(0) # Refresh!
            mPairIDs, MM = MergePlanner.preselect_candidate_pairs(hmodel, SS,
                                            randstate=self.PRNG,
                                            returnScoreMatrix=1,
                                            M=MM,
                                            **self.algParams['merge'])
            doPrecompMergeEntropy = 1 # explicitly precomp all O(K^2) pairs
          else:
            doPrecompMergeEntropy = 2 # need only precomp O(K) stats
      elif self.hasMove('softmerge'):
        if self.isFirstBatch(lapFrac) and lapFrac > 1:
          SS.setMergeFieldsToZero()
        mergeStartLap = self.algParams['softmerge']['mergeStartLap']
        doPrecompMergeEntropy = 2      

      # E step
      if batchID in self.LPmemory:
        oldLPchunk = self.load_batch_local_params_from_memory(
                                           batchID, prevBirthResults,    
                                           PruneResults)
        LPchunk = hmodel.calc_local_params(Dchunk, oldLPchunk,
                                           **self.algParamsLP)
      else:
        LPchunk = hmodel.calc_local_params(Dchunk, **self.algParamsLP)

      # Collect target data for birth
      if self.hasMove('birth') and self.do_birth_at_lap(lapFrac+1.0):
        if self.isFirstBatch(lapFrac):
          BirthPlans = self.birth_plan_targets_for_next_lap(
                                Dchunk, hmodel, SS, LPchunk, BirthResults)
        BirthPlans = self.birth_collect_target_subsample(
                                Dchunk, hmodel, LPchunk, BirthPlans, lapFrac)
      else:
        BirthPlans = list()

      # Suff Stat step
      if batchID in self.SSmemory:
        oldSSchunk = self.load_batch_suff_stat_from_memory(batchID, SS.K, 
                                                        prevBirthResults,
                                                        BirthResults,
                                                        PruneResults,
                                                        order)
        SS -= oldSSchunk
      else:
        # Record this batch as updated to reflect all current birth moves
        for MInfo in BirthResults:
          if 'bchecklist' not in MInfo:
            MInfo['bchecklist'] = np.zeros(self.nBatch)
          MInfo['bchecklist'][batchID] = 2 # mark as resolved

      SSchunk = hmodel.get_global_suff_stats(Dchunk, LPchunk,
                       doPrecompEntropy=True, 
                       doPrecompMergeEntropy=doPrecompMergeEntropy,
                       mPairIDs=mPairIDs,
                       preselectroutine=preselectroutine
                       )
      
      if SS is None:
        SS = SSchunk.copy()
      else:
        assert SSchunk.K == SS.K
        SS += SSchunk

      # Handle removing "extra mass" of fresh components
      #  to make SS have size exactly consistent with entire dataset
      if self.hasMove('birth') and self.isLastBatch(lapFrac):
        hmodel, SS = self.birth_remove_extra_mass(hmodel, SS, BirthResults)

<<<<<<< HEAD
      # M step
      if self.algParams['doFullPassBeforeMstep']:
        if SS is not None and lapFrac > 1.0:
          hmodel.update_global_params(SS)
      else:
        if SS is not None:
          hmodel.update_global_params(SS)

=======
        #print ' '.join(['%7.1f' % (x) for x in SS.N]), 'final'
      
      # Store batch-specific stats to memory
      if self.algParams['doMemoizeLocalParams']:
        self.save_batch_local_params_to_memory(batchID, LPchunk)          
      self.save_batch_suff_stat_to_memory(batchID, SSchunk)
>>>>>>> 2774f541


      # Merge move!      
      if self.hasMove('merge') and self.isLastBatch(lapFrac) \
                               and lapFrac > mergeStartLap:       
        hmodel.update_global_params(SS)
        evBound = hmodel.calc_evidence(SS=SS)
        if mergeELBOTrackMethod == 'fastBound':
          mPairIDs, MM = MergePlanner.preselect_candidate_pairs(hmodel, SS,
                           randstate=self.PRNG, doLimitNumPairs=0,
                           returnScoreMatrix=1,
                           **self.algParams['merge'])
        assert mPairIDs is not None
        hmodel, SS, evBound = self.run_many_merge_moves(hmodel, SS, evBound,
                                                        mPairIDs, MM, lapFrac)
      elif self.hasMove('softmerge') and self.isLastBatch(lapFrac) \
                                     and lapFrac > mergeStartLap:
        hmodel.update_global_params(SS)
        evBound = hmodel.calc_evidence(SS=SS)
        hmodel, SS, evBound = self.run_softmerge_moves(hmodel, SS, evBound,
                                                       lapFrac, LPchunk)
          
      else:
        evBound = hmodel.calc_evidence(SS=SS)

      # Save and display progress
      self.add_nObs(Dchunk.get_size())
      self.save_state(hmodel, iterid, lapFrac, evBound)
      self.print_state(hmodel, iterid, lapFrac, evBound)
      self.eval_custom_func(lapFrac, hmodel=hmodel, SS=SS, Dchunk=Dchunk, 
                                     LPchunk=LPchunk, batchID=batchID,
                                     SSchunk=SSchunk, learnAlg=self,
                                     evBound=evBound,
                                     BirthResults=BirthResults,
                                     prevBirthResults=prevBirthResults)

      # Check for Convergence!
      #  evBound will increase monotonically AFTER first lap of the data 
      #  verify_evidence will warn if bound isn't increasing monotonically
      if lapFrac > self.algParams['startLap'] + 1.0 + 1.0 / nBatch:
        isConvergedCurrent = self.verify_evidence(evBound, prevBound, lapFrac)
        if isConvergedCurrent:
          numConvergedInARow += 1.0 / nBatch
        else:
          numConvergedInARow = 0
 
        if lapFrac > 5 and numConvergedInARow > self.algParams['convergeDuration']:
          isConverged = 1

      if self.hasMove('birth'):
        doQuit = False # never quit early for births
      elif self.hasMove('merge') or self.hasMove('softmerge'):
        doQuit = False
        if self.hasMove('merge'):
          nStuckBeforeQuit = self.algParams['merge']['mergeNumStuckBeforeQuit']
        else:
          nStuckBeforeQuit = self.algParams['softmerge']['mergeNumStuckBeforeQuit']

        if self.isLastBatch(lapFrac) and lapFrac > mergeStartLap:
          if len(self.MergeLog) == 0:
            numStuck += 1
          else:
            numStuck = 0
          doQuit = isConverged and numStuck >= nStuckBeforeQuit
      else:
        doQuit = isConverged
      if doQuit:
        break
      prevBound = evBound
      #.................................................... end loop over data

    # Finally, save, print and exit
    if isConverged:
      msg = "converged."
    else:
      msg = "max passes thru data exceeded."
    self.save_state(hmodel, iterid, lapFrac, evBound, doFinal=True) 
    self.print_state(hmodel, iterid, lapFrac,evBound,doFinal=True,status=msg)

    self.SS = SS # hack so we can examine global suff stats
    # Births and merges require copies of original model object
    #  we need to make sure original reference has updated parameters, etc.
    if id(origmodel) != id(hmodel):
      origmodel.allocModel = hmodel.allocModel
      origmodel.obsModel = hmodel.obsModel
    return None, self.buildRunInfo(evBound, msg)

  ######################################################### Load from memory
  #########################################################
  def load_batch_suff_stat_from_memory(self, batchID, K, 
                                       prevBirthResults=None, 
                                       BirthResults=None,
                                       PruneResults=list(),
                                       order=None,
                                       doCopy=0):
    ''' Load the suff stats stored in memory for provided batchID
        Returns
        -------
        SSchunk : bnpy SuffStatDict object for batchID,
                  Contains stored values from the last visit to batchID,
                   updated to reflect any moves that happened since that visit.
    '''
    SSchunk = self.SSmemory[batchID]
    if doCopy:
      # Duplicating to avoid changing the raw data stored in SSmemory
      #  this is done usually when debugging.
      SSchunk = SSchunk.copy()

    # "Replay" accepted softmerges from end of previous lap 
    if self.hasMove('softmerge'): 
      for MInfo in self.MergeLog:
        SSchunk.multiMergeComps(MInfo['kdel'], MInfo['alph'])
    
    # "Replay" accepted merges from end of previous lap 
    if self.hasMove('merge'): 
      for MInfo in self.MergeLog:
        kA = MInfo['kA']
        kB = MInfo['kB']
        if kA < SSchunk.K and kB < SSchunk.K and SSchunk.K == MInfo['Korig']:
          SSchunk.mergeComps(kA, kB)
    if SSchunk.hasMergeTerms():
      SSchunk.setMergeFieldsToZero()

    # "replay" any shuffling/reordering that happened
    if self.hasMove('shuffle') and order is not None:
      SSchunk.reorderComps(order)

    # "replay" generic and batch-specific births from this lap
    if self.hasMove('birth'):   
      Kextra = K - SSchunk.K
      if Kextra > 0:
        SSchunk.insertEmptyComps(Kextra)
    assert SSchunk.K == K

    # Adjust / replace terms related to expansion
    MoveInfoList = list()
    if prevBirthResults is not None:
      MoveInfoList.extend(prevBirthResults)
    if BirthResults is not None:
      MoveInfoList.extend(BirthResults)
    for MInfo in MoveInfoList:
      if 'AdjustInfo' in MInfo and MInfo['AdjustInfo'] is not None:
        if 'bchecklist' not in MInfo:
          MInfo['bchecklist'] = np.zeros(int(self.nBatch))
        bchecklist = MInfo['bchecklist']
        if bchecklist[batchID] > 0:
          continue
        # Do the adjustment work
        for key in MInfo['AdjustInfo']:
          if hasattr(SSchunk, key):
            Kmax = MInfo['AdjustInfo'][key].size
            arr = getattr(SSchunk, key)
            arr[:Kmax] += SSchunk.nDoc *  MInfo['AdjustInfo'][key]
            SSchunk.setField(key, arr, dims=SSchunk._FieldDims[key])
          elif SSchunk.hasELBOTerm(key):
            Kmax = MInfo['AdjustInfo'][key].size
            arr = SSchunk.getELBOTerm(key)
            arr[:Kmax] += SSchunk.nDoc *  MInfo['AdjustInfo'][key]
            SSchunk.setELBOTerm(key, arr, dims='K')

        # Record visit, so adjustment is only done once
        bchecklist[batchID] = 1
    # Run backwards through results to find most recent ReplaceInfo
    for MInfo in reversed(MoveInfoList):
      if 'ReplaceInfo' in MInfo and MInfo['ReplaceInfo'] is not None:
        if MInfo['bchecklist'][batchID] > 1:
          break # this batch has had replacements done already
        for key in MInfo['ReplaceInfo']:
          if hasattr(SSchunk, key):
            arr = SSchunk.nDoc * MInfo['ReplaceInfo'][key]
            SSchunk.setField(key, arr, dims=SSchunk._FieldDims[key])
          elif SSchunk.hasELBOTerm(key):
            arr = SSchunk.nDoc * MInfo['ReplaceInfo'][key]
            SSchunk.setELBOTerm(key, arr, dims=None)

        MInfo['bchecklist'][batchID] = 2
        break # Stop after the first ReplaceInfo
    return SSchunk  

  def load_batch_local_params_from_memory(self, batchID, 
                                                BirthResults,
                                                PruneResults=list()):
    ''' Load local parameter dict stored in memory for provided batchID
        Ensures "fast-forward" so that all recent merges/births
          are accounted for in the returned LP
        Returns
        -------
        LPchunk : bnpy local parameters dictionary for batchID
    '''
    LPchunk = self.LPmemory[batchID]
    if self.hasMove('prune') and LPchunk is not None:
      for Plan in PruneResults:
        kk = Plan['ktarget']
        for key in self.memoLPkeys:
          LPchunk[key] = np.delete(LPchunk[key], kk, axis=1)
    if self.hasMove('merge') and LPchunk is not None:
      for MInfo in self.MergeLog:
        kA = MInfo['kA']
        kB = MInfo['kB']
        for key in self.memoLPkeys:
          if kB >= LPchunk[key].shape[1]:
            # Birth occured in previous lap, after this batch was visited.
            return None
          LPchunk[key][:,kA] = LPchunk[key][:,kA] + LPchunk[key][:,kB]
          LPchunk[key] = np.delete(LPchunk[key], kB, axis=1)
    # any shuffling/reordering is handled within allocmodel
    return LPchunk

  ######################################################### Save to memory
  #########################################################
  def save_batch_suff_stat_to_memory(self, batchID, SSchunk):
    ''' Store the provided suff stats into the "memory" for later retrieval
    '''
    if SSchunk.hasSelectionTerms():
      del SSchunk._SelectTerms
    self.SSmemory[batchID] = SSchunk

  def save_batch_local_params_to_memory(self, batchID, LPchunk):
    ''' Store certain fields of the provided local parameters dict
          into "memory" for later retrieval.
        Fields to save determined by the memoLPkeys attribute of this alg.
    '''
    LPchunk = dict(**LPchunk) # make a copy
    allkeys = LPchunk.keys()
    for key in allkeys:
      if key not in self.memoLPkeys:
        del LPchunk[key]
    if len(LPchunk.keys()) > 0:
      self.LPmemory[batchID] = LPchunk
    else:
      self.LPmemory[batchID] = None


  ######################################################### Birth moves!
  #########################################################
  def doBirthWithPlannedData(self, lapFrac):
    return self.isFirstBatch(lapFrac)

  def doBirthWithDataFromCurrentBatch(self, lapFrac):
    if self.isLastBatch(lapFrac):
      return False
    rem = lapFrac - np.floor(lapFrac)
    isWithinFrac = rem <= self.algParams['birth']['birthBatchFrac'] + 1e-6
    isWithinLimit = lapFrac <= self.algParams['birth']['birthBatchLapLimit'] 
    return isWithinFrac and isWithinLimit

  def birth_create_new_comps(self, hmodel, SS, BirthPlans=list(), Data=None,
                                               lapFrac=0):
    ''' Create new components 

        Returns
        -------
        hmodel : bnpy HModel, either existing model or one with more comps
        SS : bnpy SuffStatBag, either existing SS or one with more comps
        BirthResults : list of dicts, one entry per birth move
    '''
    kwargs = dict(**self.algParams['birth'])
    kwargs.update(**self.algParamsLP)

    if 'birthRetainExtraMass' not in kwargs:
      kwargs['birthRetainExtraMass'] = 1

    if Data is not None:
      targetData = TargetDataSampler.sample_target_data(
                                        Data, model=hmodel, LP=None,
                                        randstate=self.PRNG,
                                        **kwargs)
      Plan = dict(Data=targetData, ktarget=-1, targetWordIDs=[-1])
      BirthPlans = [Plan]
      kwargs['birthRetainExtraMass'] = 0

    nMoves = len(BirthPlans)
    BirthResults = list()

    def isInPlan(Plan, key):
      return key in Plan and Plan[key] is not None

    for moveID, Plan in enumerate(BirthPlans):
      # Unpack data for current move
      ktarget = Plan['ktarget']
      targetData = Plan['Data']
      targetSize = TargetDataSampler.getSize(targetData) 
      # Remember, targetData may be None

      if isInPlan(Plan, 'targetWordIDs'):
        isBad = len(Plan['targetWordIDs']) == 0
      elif isInPlan(Plan, 'targetWordFreq'):
        isBad = False
      else:
        isBad = ktarget is None

      BirthLogger.logStartMove(lapFrac, moveID + 1, len(BirthPlans))
      if isBad or targetData is None:
        msg = Plan['msg']
        BirthLogger.log(msg)
        BirthLogger.log('SKIPPED. TargetData bad.')
      elif targetSize < kwargs['targetMinSize']:
        msg = "SKIPPED. Target data too small. Size %d."
        BirthLogger.log(msg % (targetSize))
      else:
        hmodel, SS, MoveInfo = BirthMove.run_birth_move(
                                           hmodel, SS, targetData, 
                                           randstate=self.PRNG, 
                                           Plan=Plan,
                                           **kwargs)
        if MoveInfo['didAddNew']:
          BirthResults.append(MoveInfo)
          for kk in MoveInfo['birthCompIDs']:
            self.LapsSinceLastBirth[kk] = -1

    return hmodel, SS, BirthResults

  def birth_remove_extra_mass(self, hmodel, SS, BirthResults):
    ''' Adjust hmodel and suff stats to remove the "extra mass"
          added during a birth move to brand-new components.
        After this call, SS should have scale exactly consistent with 
          the entire dataset (all B batches).

        Returns
        -------
        hmodel : bnpy HModel
        SS : bnpy SuffStatBag
    '''
    didChangeSS = False
    for MoveInfo in BirthResults:
      if MoveInfo['didAddNew'] and 'extraSS' in MoveInfo:
        extraSS = MoveInfo['extraSS']
        compIDs = MoveInfo['modifiedCompIDs']
        assert extraSS.K == len(compIDs)
        SS.subtractSpecificComps(extraSS, compIDs)
        didChangeSS = True
    if didChangeSS:
      hmodel.update_global_params(SS)
    return hmodel, SS

  def birth_plan_targets_for_next_lap(self, Data, hmodel, SS, LP,
                                            BirthResults):
    ''' Create plans for next lap's birth moves
    
        Returns
        -------
        BirthPlans : list of dicts, 
                     each entry represents the plan for one future birth move
    '''
    if SS is not None:
      assert hmodel.allocModel.K == SS.K
    K =  hmodel.allocModel.K
    nBirths = self.algParams['birth']['birthPerLap']
    if self.algParams['birth']['targetSelectName'].lower().count('word'):
      Plans = TargetPlanner.select_target_words_MultipleSets(
                            model=hmodel, Data=Data, LP=LP, 
                            nSets=nBirths, randstate=self.PRNG,
                            **self.algParams['birth'])
      return Plans
    elif self.algParams['birth']['targetSelectName'].lower().count('freq'):
      Plans = TargetPlannerWordFreq.MakePlans(
                            Data, hmodel, LP, 
                            nPlans=nBirths, randstate=self.PRNG,
                            **self.algParams['birth'])
      return Plans
    # Update counter for duration since last targeted-birth for each comp
    for kk in range(K):
      self.LapsSinceLastBirth[kk] += 1
    # Ignore components that have just been added to the model.
    excludeList = self.birth_get_all_new_comps(BirthResults)

    # For each birth move, create a "plan"
    BirthPlans = list()
    for posID in range(nBirths):
      try:
        ktarget = TargetPlanner.select_target_comp(
                             K, SS=SS, Data=Data, model=hmodel,
                             randstate=self.PRNG,
                             excludeList=excludeList,
                             lapsSinceLastBirth=self.LapsSinceLastBirth,
                              **self.algParams['birth'])
        self.LapsSinceLastBirth[ktarget] = 0
        excludeList.append(ktarget)
        Plan = dict(ktarget=ktarget,
                    Data=None,
                    targetWordIDs=None, 
                    targetWordFreq=None)
      except BirthMove.BirthProposalError, e:
        # Happens when no component is eligible for selection (all excluded)
        Plan = dict(ktarget=None, 
                    Data=None,
                    targetWordIDs=None, 
                    targetWordFreq=None, 
                    msg=str(e),
                    )
      BirthPlans.append(Plan)
    return BirthPlans

  def birth_collect_target_subsample(self, Dchunk, model, LPchunk, 
                                           BirthPlans, lapFrac):
    ''' Collect subsample of the data in Dchunk, and add that subsample
          to overall targeted subsample stored in input list BirthPlans
        This overall sample is aggregated across many batches of data.
        Data from Dchunk is only collected if more data is needed.

        Returns
        -------
        BirthPlans : list of planned births for the next lap,
                      updated to include data from Dchunk if needed
    '''
    for Plan in BirthPlans:
      # Skip this move if component selection failed
      if Plan['ktarget'] is None and Plan['targetWordIDs'] is None \
                                 and Plan['targetWordFreq'] is None:
        continue

      birthParams = dict(**self.algParams['birth'])

      # Skip collection if have enough data already
      if Plan['Data'] is not None:
        targetSize = TargetDataSampler.getSize(Plan['Data'])
        if targetSize >= birthParams['targetMaxSize']:
            continue
        birthParams['targetMaxSize'] -= targetSize
        # TODO: worry about targetMaxSize when we always keep topK datapoints

      # Sample data from current batch, if more is needed
      targetData, targetInfo = TargetDataSampler.sample_target_data(
                          Dchunk, model=model, LP=LPchunk,
                          targetCompID=Plan['ktarget'],
                          targetWordIDs=Plan['targetWordIDs'],
                          targetWordFreq=Plan['targetWordFreq'],
                          randstate=self.PRNG,
                          return_Info=True,
                          **birthParams)

      # Update Data for current entry in self.targetDataList
      if targetData is None:
        if Plan['Data'] is None:
          Plan['msg'] = "TargetData: No samples for target comp found."
      else:
        if Plan['Data'] is None:
          Plan['Data'] = targetData
          Plan['Info'] = targetInfo
        else:
          Plan['Data'].add_data(targetData)
          if 'dist' in Plan['Info']:
            Plan['Info']['dist'] = np.append(Plan['Info']['dist'],
                                             targetInfo['dist'])
        size = TargetDataSampler.getSize(Plan['Data'])
        Plan['msg'] = "TargetData: size %d" % (size)

      if self.isLastBatch(lapFrac) and 'Info' in Plan:
        if 'dist' in Plan['Info']:
          dist = Plan['Info']['dist']
          sortIDs = np.argsort(dist)[:self.algParams['birth']['targetMaxSize']]
          Plan['Data'] = Plan['Data'].select_subset_by_mask(sortIDs)
          size = TargetDataSampler.getSize(Plan['Data'])
          Plan['msg'] = "TargetData: size %d" % (size)
    return BirthPlans

  def birth_get_all_new_comps(self, BirthResults):
    ''' Returns list of integer ids of all new components added by
          birth moves summarized in BirthResults

        Returns
        -------
        birthCompIDs : list of integers, each entry is index of a new component
    '''
    birthCompIDs = list()
    for MoveInfo in BirthResults:
      birthCompIDs.extend(MoveInfo['birthCompIDs'])
    return birthCompIDs

  def birth_get_all_modified_comps(self, BirthResults):
    ''' Returns list of integer ids of all new components added by
          birth moves summarized in BirthResults

        Returns
        -------
        mCompIDs : list of integers, each entry is index of modified comp
    '''
    mCompIDs = list()
    for MoveInfo in BirthResults:
      mCompIDs.extend(MoveInfo['modifiedCompIDs'])
    return mCompIDs

  def birth_count_new_comps(self, BirthResults):
    ''' Returns total number of new components added by moves 
          summarized by BirthResults
    
        Returns
        -------
        Kextra : int number of components added by given list of moves
    '''
    Kextra = 0
    for MoveInfo in BirthResults:
      Kextra += len(MoveInfo['birthCompIDs'])
    return Kextra


  ######################################################### Merge moves!
  #########################################################

  def run_many_merge_moves(self, hmodel, SS, evBound, mPairIDs, M, lapFrac):
    ''' Run (potentially many) merge moves on hmodel,
          performing necessary bookkeeping to
            (1) avoid trying the same merge twice
            (2) avoid merging a component that has already been merged,
                since the precomputed entropy will no longer be correct.
        Returns
        -------
        hmodel : bnpy HModel, with (possibly) merged components
        SS : bnpy SuffStatBag, with (possibly) merged components
        evBound : correct ELBO for returned hmodel
                  guaranteed to be at least as large as input evBound    
    '''
    if self.algParams['merge']['mergeLogVerbose']:
      import bnpy.mergemove.MergeLogger as MergeLogger
      MergeLogger.logStartMove(lapFrac)

    Korig = SS.K
    hmodel, SS, newEvBound, Info = MergeMove.run_many_merge_moves(
                                       hmodel, SS, evBound, mPairIDs, M=M,
                                       **self.algParams['merge'])

    # ------ Adjust indexing for counter that determines which comp to target
    if self.hasMove('birth'):
      for kA, kB in Info['AcceptedPairs']:
        self._resetLapsSinceLastBirthAfterMerge(kA, kB)

    # ------ Record accepted moves, so can adjust memoized stats later
    self.MergeLog = list()
    for kA, kB in Info['AcceptedPairs']:
      self.MergeLog.append(dict(kA=kA, kB=kB, Korig=Korig))
      Korig -= 1

    # ------ Reset all precalculated merge terms
    if SS.hasMergeTerms():
      SS.setMergeFieldsToZero()
    return hmodel, SS, newEvBound

  def _resetLapsSinceLastBirthAfterMerge(self, kA, kB):
    ''' Update internal list of LapsSinceLastBirth to reflect accepted merge

        Returns
        ---------
        None. Updates to self.LapsSinceLastBirth happen in-place.
    '''
    compList = self.LapsSinceLastBirth.keys()
    newDict = defaultdict(int)
    for kk in compList:
      if kk == kA:
        newDict[kA] = np.maximum(self.LapsSinceLastBirth[kA], self.LapsSinceLastBirth[kB])
      elif kk < kB:
        newDict[kk] = self.LapsSinceLastBirth[kk]
      elif kk > kB:
        newDict[kk-1] = self.LapsSinceLastBirth[kk]
    self.LapsSinceLastBirth = newDict



  ######################################################### Soft Merge moves
  #########################################################
  def run_softmerge_moves(self, hmodel, SS, evBound, lapFrac, LPchunk):
    ''' Run (potentially many) softmerge moves on hmodel,

        Returns
        -------
        hmodel : bnpy HModel, with (possibly) merged components
        SS : bnpy SuffStatBag, with (possibly) merged components
        evBound : correct ELBO for returned hmodel
                  guaranteed to be at least as large as input evBound    
    '''
    import bnpy.mergemove.MergeLogger as MergeLogger

    MergeLogger.logStartMove(lapFrac)
    self.MergeLog = list()

    for kdel in reversed(xrange(SS.K)):
      aFunc = hmodel.allocModel.calcSoftMergeGap_alph
      oFunc = hmodel.obsModel.calcSoftMergeGap_alph
      ## Find optimal alph redistribution vector for candidate kdel
      from bnpy.mergemove.OptimizerMultiwayMerge import find_optimum
      try:
        alph, f, Info = find_optimum(SS, kdel, aFunc, oFunc)
      except ValueError as e:
        if str(e).lower().count('failure') > 0:
          MergeLogger.log(str(e))
          continue
        raise e

      ## Evaluate total evidence improvement using optimal alpha
      HgapLB = hmodel.allocModel.calcSoftMergeEntropyGap(SS, kdel, alph)
      ELBOgap = hmodel.allocModel.calcSoftMergeGap(SS, kdel, alph) \
                + hmodel.obsModel.calcSoftMergeGap(SS, kdel, alph) \
                + HgapLB

      MergeLogger.log('--------- kdel %d.  N %.1f' 
                            % (kdel, SS.N[kdel]))

      if np.allclose(SS.N.sum(), LPchunk['resp'].shape[0]) \
         and SS.K == LPchunk['resp'].shape[1]:
        from bnpy.util.NumericUtil import calcRlogR
        R = LPchunk['resp']
        R2 = np.delete(R, kdel, axis=1)
        R2[:, kdel:] += R[:, kdel][:,np.newaxis] * alph[kdel+1:][np.newaxis,:]
        R2[:, :kdel] += R[:, kdel][:,np.newaxis] * alph[:kdel][np.newaxis,:]
        assert np.allclose(R2.sum(axis=1), 1.0)
        HgapExact = -1 * np.sum(calcRlogR(R2+1e-100)) \
                     +   np.sum(calcRlogR(R+1e-100))
        ELBOgapExact = ELBOgap - HgapLB + HgapExact

        MergeLogger.log(' HgapLB    % 7.1f' % (HgapLB))
        MergeLogger.log(' HgapExact % 7.1f' % (HgapExact))
        if ELBOgapExact > 0 and ELBOgap < 0:
          msg = '******'
        else:
          msg = ''
        MergeLogger.log(' ELBOgapExact % 7.1f %s' % (ELBOgapExact, msg))
      MergeLogger.log(' ELBOgapLB    % 7.1f' % (ELBOgap))

      MergeLogger.log('Alph')
      MergeLogger.logPosVector(alph)

      if ELBOgap > 0:
        MergeLogger.log('ACCEPTED!')
        ## Accepted!
        SS.multiMergeComps(kdel, alph)
        hmodel.update_global_params(SS)
        evBound += ELBOgap
        curInfo = dict(ELBOgap=ELBOgap, kdel=kdel, alph=alph)
        self.MergeLog.append(curInfo)
        self.verifyELBOTracking(hmodel, SS, evBound)

    return hmodel, SS, evBound


  def verifyELBOTracking(self, hmodel, SS, evBound):
    for batchID in range(len(self.SSmemory.keys())):
      SSchunk = self.load_batch_suff_stat_from_memory(batchID, SS.K, doCopy=1)
      if batchID == 0:
        SS2 = SSchunk.copy()
      else:
        SS2 += SSchunk
    evCheck = hmodel.calc_evidence(SS=SS2)
    #print '% 9.3f' % (evBound)
    #print '% 9.3f' % (evCheck)
    assert np.allclose(SS.N, SS2.N)
    assert np.allclose(evBound, evCheck)<|MERGE_RESOLUTION|>--- conflicted
+++ resolved
@@ -252,23 +252,21 @@
       if self.hasMove('birth') and self.isLastBatch(lapFrac):
         hmodel, SS = self.birth_remove_extra_mass(hmodel, SS, BirthResults)
 
-<<<<<<< HEAD
-      # M step
-      if self.algParams['doFullPassBeforeMstep']:
-        if SS is not None and lapFrac > 1.0:
-          hmodel.update_global_params(SS)
-      else:
-        if SS is not None:
-          hmodel.update_global_params(SS)
-
-=======
         #print ' '.join(['%7.1f' % (x) for x in SS.N]), 'final'
       
       # Store batch-specific stats to memory
       if self.algParams['doMemoizeLocalParams']:
         self.save_batch_local_params_to_memory(batchID, LPchunk)          
       self.save_batch_suff_stat_to_memory(batchID, SSchunk)
->>>>>>> 2774f541
+
+
+      # M step
+      if self.algParams['doFullPassBeforeMstep']:
+        if SS is not None and lapFrac > 1.0:
+          hmodel.update_global_params(SS)
+      else:
+        if SS is not None:
+          hmodel.update_global_params(SS)
 
 
       # Merge move!      
