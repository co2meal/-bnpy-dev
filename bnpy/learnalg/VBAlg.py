'''
VBLearnAlg.py

Implementation of both EM and VB for bnpy models

Notes
-------
Essentially, EM and VB are the same iterative *algorithm*,
repeating the steps of a monotonic increasing objective function until convergence.

EM recovers the parameters for a *point-estimate* of quantities of interest
while VB learns the parameters of an approximate *distribution* over quantities of interest

For more info, see the documentation [TODO]
'''
import numpy as np

from LearnAlg import LearnAlg, makeDictOfAllWorkspaceVars

class VBAlg( LearnAlg ):

  def __init__( self, **kwargs ):
    ''' Create VBLearnAlg, subtype of generic LearnAlg
    '''
    LearnAlg.__init__(self, **kwargs)
    
  def fit(self, hmodel, Data, LP=None):
    ''' Run VB learning algorithm, fit global parameters of hmodel to Data
        Returns
        --------
        Info : dict of run information, with fields
        * evBound : final ELBO evidence bound
        * status : str message indicating reason for termination
                   {'converged', 'max laps exceeded'}
        * LP : dict of local parameters for final model
    '''
    prevBound = -np.inf
    isConverged = False

    ## Save initial state
    self.saveParams(0, hmodel)

    self.set_start_time_now()
    for iterid in xrange(1, self.algParams['nLap']+1):
      lap = self.algParams['startLap'] + iterid
      nLapsCompleted = lap - self.algParams['startLap']
      self.set_random_seed_at_lap(lap)

<<<<<<< HEAD
      if self.hasMove('birth') and iterid > 1:
        hmodel, LP = self.run_birth_move(hmodel, Data, SS, LP, iterid)
        
      # E step 
=======
      ## Local/E step
>>>>>>> 04fbc4ba
      LP = hmodel.calc_local_params(Data, LP, **self.algParamsLP)

      ## Summary step
      SS = hmodel.get_global_suff_stats(Data, LP)

<<<<<<< HEAD
      # M step

      hmodel.update_global_params(SS) 

      # ELBO calculation
      evBound = hmodel.calc_evidence(Data, SS, LP)
=======
      ## Global/M step
      hmodel.update_global_params(SS) 
>>>>>>> 04fbc4ba

      ## ELBO calculation
      evBound = hmodel.calc_evidence(Data, SS, LP)
      if lap > 1.0:
        ## Report warning if bound isn't increasing monotonically
        self.verify_evidence(evBound, prevBound)

      ## Check convergence of expected counts
      countVec = SS.getCountVec()
      if lap > 1.0:
        isConverged = self.isCountVecConverged(countVec, prevCountVec)
        self.setStatus(lap, isConverged)

      ## Display progress
      self.updateNumDataProcessed(Data.get_size())
      if self.isLogCheckpoint(lap, iterid):
        self.printStateToLog(hmodel, evBound, lap, iterid)

      ## Save diagnostics and params
      if self.isSaveDiagnosticsCheckpoint(lap, iterid):
        self.saveDiagnostics(lap, SS, evBound)
      if self.isSaveParamsCheckpoint(lap, iterid):
        self.saveParams(lap, hmodel, SS)

      ## Custom func hook
      self.eval_custom_func(**makeDictOfAllWorkspaceVars(**vars()))

      if nLapsCompleted >= self.algParams['minLaps'] and isConverged:
        break
      prevBound = evBound
      prevCountVec = countVec.copy()

    ## Finished! Save, print and exit
    self.saveParams(lap, hmodel, SS)
    self.printStateToLog(hmodel, evBound, lap, iterid)
    self.eval_custom_func(isFinal=1, **makeDictOfAllWorkspaceVars(**vars()))

    return self.buildRunInfo(evBound=evBound, SS=SS, LP=LP)


<|MERGE_RESOLUTION|>--- conflicted
+++ resolved
@@ -46,30 +46,16 @@
       nLapsCompleted = lap - self.algParams['startLap']
       self.set_random_seed_at_lap(lap)
 
-<<<<<<< HEAD
-      if self.hasMove('birth') and iterid > 1:
-        hmodel, LP = self.run_birth_move(hmodel, Data, SS, LP, iterid)
-        
-      # E step 
-=======
+
       ## Local/E step
->>>>>>> 04fbc4ba
       LP = hmodel.calc_local_params(Data, LP, **self.algParamsLP)
 
       ## Summary step
       SS = hmodel.get_global_suff_stats(Data, LP)
 
-<<<<<<< HEAD
-      # M step
 
-      hmodel.update_global_params(SS) 
-
-      # ELBO calculation
-      evBound = hmodel.calc_evidence(Data, SS, LP)
-=======
       ## Global/M step
       hmodel.update_global_params(SS) 
->>>>>>> 04fbc4ba
 
       ## ELBO calculation
       evBound = hmodel.calc_evidence(Data, SS, LP)
