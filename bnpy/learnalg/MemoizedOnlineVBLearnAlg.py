--- conflicted
+++ resolved
@@ -383,16 +383,12 @@
       self.add_nObs(Dchunk.nObs)
       self.save_state(hmodel, iterid, lapFrac, evBound)
       self.print_state(hmodel, iterid, lapFrac, evBound)
-<<<<<<< HEAD
-      self.eval_custom_func(hmodel, iterid, lapFrac)
-=======
       self.eval_custom_func(lapFrac, hmodel=hmodel, SS=SS, Dchunk=Dchunk, 
                                      LPchunk=LPchunk, batchID=batchID,
                                      SSchunk=SSchunk, learnAlg=self,
                                      evBound=evBound,
                                      BirthResults=BirthResults,
                                      prevBirthResults=prevBirthResults)
->>>>>>> c68cfa08
 
       # Check for Convergence!
       #  evBound will increase monotonically AFTER first lap of the data 
@@ -417,15 +413,13 @@
       msg = "max passes thru data exceeded."
     self.save_state(hmodel, iterid, lapFrac, evBound, doFinal=True) 
     self.print_state(hmodel, iterid, lapFrac,evBound,doFinal=True,status=msg)
-<<<<<<< HEAD
-=======
+
     self.SS = SS # hack so we can examine global suff stats
     # Births and merges require copies of original model object
     #  we need to make sure original reference has updated parameters, etc.
     if id(origmodel) != id(hmodel):
       origmodel.allocModel = hmodel.allocModel
       origmodel.obsModel = hmodel.obsModel
->>>>>>> c68cfa08
     return None, self.buildRunInfo(evBound, msg)
 
 
@@ -594,32 +588,11 @@
       kwargs['birthRetainExtraMass'] = 1
 
     if Data is not None:
-<<<<<<< HEAD
-      if hasattr(Data, 'nDoc'):
-        wordPerDocThr = self.algParams['birth']['birthWordsPerDocThr']
-        if wordPerDocThr > 0:
-          nWordPerDoc = np.asarray(Data.to_sparse_docword_matrix().sum(axis=1))
-          candidates = nWordPerDoc >= wordPerDocThr
-          candidates = np.flatnonzero(candidates)
-        else:
-          candidates = None
-        targetData = Data.get_random_sample(
-                                self.algParams['birth']['maxTargetSize'],
-                                randstate=self.PRNG, candidates=candidates)
-      else:
-        targetData = Data.get_random_sample(
-                                self.algParams['birth']['maxTargetObs'],
-                                randstate=self.PRNG)
-
-
-      Plan = dict(Data=targetData, ktarget=-1)
-=======
       targetData = TargetDataSampler.sample_target_data(
                                         Data, model=hmodel, LP=None,
                                         randstate=self.PRNG,
                                         **kwargs)
       Plan = dict(Data=targetData, ktarget=-1, targetWordIDs=[-1])
->>>>>>> c68cfa08
       BirthPlans = [Plan]
       kwargs['birthRetainExtraMass'] = 0
 
