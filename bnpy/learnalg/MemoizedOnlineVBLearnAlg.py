'''
MemoizedOnlineVBLearnAlg.py

Implementation of Memoized Online VB (moVB) learn alg for bnpy models
'''
import numpy as np
import joblib
import os
import logging
from collections import defaultdict

from bnpy.util import isEvenlyDivisibleFloat
import BirthMove
import MergeMove
from LearnAlg import LearnAlg
from bnpy.suffstats import SuffStatBag

Log = logging.getLogger('bnpy')


class MemoizedOnlineVBLearnAlg(LearnAlg):

  def __init__( self, **kwargs):
    ''' Creates memoized VB learning algorithm object,
          including specialized internal fields to hold "memoized" statistics
    '''
    super(type(self),self).__init__(**kwargs)
    self.SSmemory = dict()
    self.LPmemory = dict()
    if self.hasMove('merge'):
      self.MergeLog = list()
    if self.hasMove('birth'):
      # Track subsampled data aggregated across batches
      #self.targetDataList = list()
      # Track the components freshly added in current lap
      self.BirthCompIDs = list()
      self.ModifiedCompIDs = list()
      # Track the number of laps since birth last attempted
      #  at each component, to encourage trying diversity
      self.LapsSinceLastBirth = defaultdict(int)

  def fit(self, hmodel, DataIterator):
    ''' Run moVB learning algorithm, fit parameters of hmodel to Data,
          traversed one batch at a time from DataIterator

        Returns
        --------
        LP : None type, cannot fit all local params in memory
        Info : dict of run information, with fields
              evBound : final ELBO evidence bound
              status : str message indicating reason for termination
                        {'converged', 'max passes exceeded'}
    
    '''
    # Define how much of data we see at each mini-batch
    nBatch = float(DataIterator.nBatch)
    self.lapFracInc = 1.0/nBatch
    self.nBatch = nBatch
    # Set-up progress-tracking variables
    iterid = -1
    lapFrac = np.maximum(0, self.algParams['startLap'] - 1.0/nBatch)
    if lapFrac > 0:
      # When restarting an existing run,
      #  need to start with last update for final batch from previous lap
      DataIterator.lapID = int(np.ceil(lapFrac)) - 1
      DataIterator.curLapPos = nBatch - 2
      iterid = int(nBatch * lapFrac) - 1

    # memoLPkeys : keep list of params that should be retained across laps
    self.memoLPkeys = hmodel.allocModel.get_keys_for_memoized_local_params()
    mPairIDs = None

    BirthPlans = list()
    BirthResults = None
    prevBirthResults = None

    SS = None
    isConverged = False
    prevBound = -np.inf
    self.set_start_time_now()
    while DataIterator.has_next_batch():

      # Grab new data
      Dchunk = DataIterator.get_next_batch()
      batchID = DataIterator.batchID
      
      # Update progress-tracking variables
      iterid += 1
      lapFrac = (iterid + 1) * self.lapFracInc
      self.set_random_seed_at_lap(lapFrac)

      # M step
      if self.algParams['doFullPassBeforeMstep']:
        if SS is not None and lapFrac > 1.0:
          hmodel.update_global_params(SS)
      else:
        if SS is not None:
          hmodel.update_global_params(SS)
      
      # Birth move : track birth info from previous lap
      if self.isFirstBatch(lapFrac):
        if self.hasMove('birth') and self.do_birth_at_lap(lapFrac - 1.0):
          prevBirthResults = BirthResults
        else:
          prevBirthResults = list()

      # Birth move : create new components
      if self.hasMove('birth') and self.do_birth_at_lap(lapFrac):
        if self.doBirthWithPlannedData(lapFrac):
          hmodel, SS, BirthResults = self.birth_create_new_comps(
                                            hmodel, SS, BirthPlans)

        if self.doBirthWithDataFromCurrentBatch(lapFrac):
          hmodel, SS, BirthRes = self.birth_create_new_comps(
                                            hmodel, SS, Data=Dchunk)
          BirthResults.extend(BirthRes)

        self.BirthCompIDs = self.birth_get_all_new_comps(BirthResults)
        self.ModifiedCompIDs = self.birth_get_all_modified_comps(BirthResults)
      else:
        BirthResults = list()
        self.BirthCompIDs = list() # no births = no new components
        self.ModifiedCompIDs = list()

      # Select which components to merge
      if self.hasMove('merge') and not self.algParams['merge']['doAllPairs']:
        if self.isFirstBatch(lapFrac):
          if self.hasMove('birth'):
            compIDs = self.BirthCompIDs
          else:
            compIDs = []
          mPairIDs = MergeMove.preselect_all_merge_candidates(hmodel, SS, 
                           randstate=self.PRNG, compIDs=compIDs,
                           **self.algParams['merge'])

      # E step
      if batchID in self.LPmemory:
        oldLPchunk = self.load_batch_local_params_from_memory(
                                           batchID, prevBirthResults)
        LPchunk = hmodel.calc_local_params(Dchunk, oldLPchunk,
                                           **self.algParamsLP)
      else:
        LPchunk = hmodel.calc_local_params(Dchunk, **self.algParamsLP)

      # Collect target data for birth
      if self.hasMove('birth') and self.do_birth_at_lap(lapFrac+1.0):
        if self.isFirstBatch(lapFrac):
          BirthPlans = self.birth_select_targets_for_next_lap(
                                hmodel, SS, BirthResults)
        BirthPlans = self.birth_collect_target_subsample(
                                Dchunk, LPchunk, BirthPlans)
      else:
        BirthPlans = list()

      # Suff Stat step
      if batchID in self.SSmemory:
        SSchunk = self.load_batch_suff_stat_from_memory(batchID, SS.K)
        SS -= SSchunk

      SSchunk = hmodel.get_global_suff_stats(Dchunk, LPchunk,
                       doPrecompEntropy=True, 
                       doPrecompMergeEntropy=self.hasMove('merge'),
                       mPairIDs=mPairIDs,
                       )

      if SS is None:
        SS = SSchunk.copy()
      else:
        assert SSchunk.K == SS.K
        SS += SSchunk

      # Store batch-specific stats to memory
      if self.algParams['doMemoizeLocalParams']:
        self.save_batch_local_params_to_memory(batchID, LPchunk)          
      self.save_batch_suff_stat_to_memory(batchID, SSchunk)  

      # Handle removing "extra mass" of fresh components
      #  to make SS have size exactly consistent with entire dataset
      if self.hasMove('birth') and self.isLastBatch(lapFrac):
        hmodel, SS = self.birth_remove_extra_mass(hmodel, SS, BirthResults)

      # ELBO calc
      #self.verify_suff_stats(Dchunk, SS, lapFrac)
      evBound = hmodel.calc_evidence(SS=SS)

      # Merge move!      
      if self.hasMove('merge') and isEvenlyDivisibleFloat(lapFrac, 1.):
        hmodel, SS, evBound = self.run_merge_move(hmodel, SS, evBound, mPairIDs)

      # Save and display progress
      self.add_nObs(Dchunk.nObs)
      self.save_state(hmodel, iterid, lapFrac, evBound)
      self.print_state(hmodel, iterid, lapFrac, evBound)
      self.eval_custom_func(hmodel, iterid, lapFrac)

      # Check for Convergence!
      #  evBound will increase monotonically AFTER first lap of the data 
      #  verify_evidence will warn if bound isn't increasing monotonically
      if lapFrac > self.algParams['startLap'] + 1.0:
        isConverged = self.verify_evidence(evBound, prevBound, lapFrac)
        if isConverged and lapFrac > 5 and not self.hasMove('birth'):
          break
      prevBound = evBound

    # Finally, save, print and exit
    if isConverged:
      msg = "converged."
    else:
      msg = "max passes thru data exceeded."
    self.save_state(hmodel, iterid, lapFrac, evBound, doFinal=True) 
    self.print_state(hmodel, iterid, lapFrac,evBound,doFinal=True,status=msg)
<<<<<<< HEAD
    self.SS = SS # hack so we can examine global suff stats
    # Births and merges require copies of original model object
    #  we need to make sure original reference has updated parameters, etc.
    if id(origmodel) != id(hmodel):
      origmodel.allocModel = hmodel.allocModel
      origmodel.obsModel = hmodel.obsModel
=======
>>>>>>> 2b2079cb
    return None, self.buildRunInfo(evBound, msg)

  def verify_suff_stats(self, Dchunk, SS, lap):
    ''' Run-time checks to make sure the suff stats
        have expected values
    '''
    if self.savedir is not None:
      SSfile = os.path.join(self.savedir, 'SSdump-Lap%03d.dat' % (lap))
      if self.isLastBatch(lap):
        joblib.dump(SS, SSfile)
    if hasattr(Dchunk, 'nDocTotal') and Dchunk.nDocTotal < 4000:
      if self.hasMove('birth') and self.do_birth_at_lap(lap):
        if self.algParams['birth']['earlyLap'] > 0:
          pass
        elif lap < np.ceil(lap):
          assert SS.nDoc - Dchunk.nDocTotal > -0.001
        else:
          if abs(SS.nDoc - Dchunk.nDocTotal) > 0.01:
            print "WARNING @ lap %.2f | SS.nDoc=%d, nDocTotal=%d" % (lap, SS.nDoc, Dchunk.nDocTotal)
          assert abs(SS.nDoc - Dchunk.nDocTotal) < 0.01
      elif lap >= 1.0:
        assert abs(SS.nDoc - Dchunk.nDocTotal) < 0.01

    if hasattr(SS, 'N'):
      if not np.all(SS.N >= -1e-9):
        raise ValueError('N should be >= 0!')
      SS.N[SS.N < 0] = 0

  ######################################################### Load from memory
  #########################################################
<<<<<<< HEAD
  def load_batch_suff_stat_from_memory(self, batchID, K):
=======
  def load_batch_suff_stat_from_memory(self, batchID, K, 
                                       prevBirthResults=None, BirthResults=None):
>>>>>>> 792d1ed... INPROGRESS improved tests for expanding the nested truncation for HDPModel and HDPModel2
    ''' Load the suff stats stored in memory for provided batchID
        Returns
        -------
        SSchunk : bnpy SuffStatDict object for batchID
    '''
    SSchunk = self.SSmemory[batchID]
    # "replay" accepted merges from end of previous lap 
    if self.hasMove('merge'): 
      for MInfo in self.MergeLog:
        kA = MInfo['kA']
        kB = MInfo['kB']
        if kA < SSchunk.K and kB < SSchunk.K:
          SSchunk.mergeComps(kA, kB)
      if SSchunk.hasMergeTerms():
        SSchunk.setMergeFieldsToZero()
    # "replay" generic and batch-specific births from this lap
    if self.hasMove('birth'):   
      Kextra = K - SSchunk.K
      if Kextra > 0:
        SSchunk.insertEmptyComps(Kextra)
    assert SSchunk.K == K
<<<<<<< HEAD
=======
    # Adjust / replace terms related to expansion
    MoveInfoList = list()
    if prevBirthResults is not None:
      MoveInfoList.extend(prevBirthResults)
    if BirthResults is not None:
      MoveInfoList.extend(BirthResults)
    for MInfo in MoveInfoList:
      if 'AdjustInfo' in MInfo:
        if 'bchecklist' not in MInfo:
          MInfo['bchecklist'] = np.zeros(self.nBatch)
        bchecklist = MInfo['bchecklist']
        if bchecklist[batchID] > 0:
          continue
        # Do the adjustment work
        for key in MInfo['AdjustInfo']:
          if hasattr(SSchunk, key):
            Kmax = MInfo['AdjustInfo'][key].size
            arr = getattr(SSchunk, key)
            arr[:Kmax] += SSchunk.nDoc *  MInfo['AdjustInfo'][key]
            SSchunk.setField(key, arr, dims=SSchunk._FieldDims[key])
          # TODO: ELBO??
        # Record visit, so adjustment is only done once
        bchecklist[batchID] = 1
    # Run backwards through results to find most recent ReplaceInfo
    for MInfo in reversed(MoveInfoList):
      if 'ReplaceInfo' in MInfo:
        if MInfo['bchecklist'] > 1:
          break # this batch has had replacements done already
        for key in MInfo['ReplaceInfo']:
          if hasattr(SSchunk, key):
            arr = getattr(SSchunk, key)
            arr += SSchunk.nDoc * MInfo['ReplaceInfo'][key]
            SSchunk.setField(key, arr, dims=SSchunk._FieldDims[key])
        MInfo['bchecklist'][batchID] = 2
        break # Stop after the first ReplaceInfo
>>>>>>> 792d1ed... INPROGRESS improved tests for expanding the nested truncation for HDPModel and HDPModel2
    return SSchunk  

  def load_batch_local_params_from_memory(self, batchID, BirthResults):
    ''' Load local parameter dict stored in memory for provided batchID
        Ensures "fast-forward" so that all recent merges/births
          are accounted for in the returned LP
        Returns
        -------
        LPchunk : bnpy local parameters dictionary for batchID
    '''
    LPchunk = self.LPmemory[batchID]
    if self.hasMove('birth') and LPchunk is not None:
      if BirthResults is not None and len(BirthResults) > 0:
        # new components have been "born", so discard old results
        #   since they no longer matter
        LPchunk = None

    if self.hasMove('merge') and LPchunk is not None:
      for MInfo in self.MergeLog:
        kA = MInfo['kA']
        kB = MInfo['kB']
        for key in self.memoLPkeys:
          if kB >= LPchunk[key].shape[1]:
            # Birth occured in previous lap, after this batch was visited.
            return None
          LPchunk[key][:,kA] = LPchunk[key][:,kA] + LPchunk[key][:,kB]
          LPchunk[key] = np.delete(LPchunk[key], kB, axis=1)
    return LPchunk

  ######################################################### Save to memory
  #########################################################
  def save_batch_suff_stat_to_memory(self, batchID, SSchunk):
    ''' Store the provided suff stats into the "memory" for later retrieval
    '''
    self.SSmemory[batchID] = SSchunk

  def save_batch_local_params_to_memory(self, batchID, LPchunk):
    ''' Store certain fields of the provided local parameters dict
          into "memory" for later retrieval.
        Fields to save determined by the memoLPkeys attribute of this alg.
    '''
    allkeys = LPchunk.keys()
    for key in allkeys:
      if key not in self.memoLPkeys:
        del LPchunk[key]
    if len(LPchunk.keys()) > 0:
      self.LPmemory[batchID] = LPchunk
    else:
      self.LPmemory[batchID] = None


  ######################################################### Birth moves!
  #########################################################
  def doBirthWithPlannedData(self, lapFrac):
    return self.isFirstBatch(lapFrac)

  def doBirthWithDataFromCurrentBatch(self, lapFrac):
    if self.isLastBatch(lapFrac):
      return False
    rem = lapFrac - np.floor(lapFrac)
    isWithinFrac = rem <= self.algParams['birth']['batchBirthFrac'] + 1e-6
    isWithinLimit = lapFrac <= self.algParams['birth']['batchBirthLapLimit'] 
    return isWithinFrac and isWithinLimit

  def birth_create_new_comps(self, hmodel, SS, BirthPlans=list(), Data=None):
    ''' Create new components 

        Returns
        -------
        hmodel : bnpy HModel, with (possibly) new components
        SS : bnpy SuffStatBag, with (possibly) new components
        BirthResults : list of dictionaries, one entry per birth move
                        each entry has fields
                        * TODO
    '''
    if Data is not None:
      if hasattr(Data, 'nDoc'):
        wordPerDocThr = self.algParams['birth']['birthWordsPerDocThr']
        if wordPerDocThr > 0:
          nWordPerDoc = np.asarray(Data.to_sparse_docword_matrix().sum(axis=1))
          candidates = nWordPerDoc >= wordPerDocThr
          candidates = np.flatnonzero(candidates)
        else:
          candidates = None
        targetData = Data.get_random_sample(
                                self.algParams['birth']['maxTargetSize'],
                                randstate=self.PRNG, candidates=candidates)
      else:
        targetData = Data.get_random_sample(
                                self.algParams['birth']['maxTargetObs'],
                                randstate=self.PRNG)


      Plan = dict(Data=targetData, ktarget=-1)
      BirthPlans = [Plan]

    nMoves = len(BirthPlans)
    BirthResults = list()
    for moveID, Plan in enumerate(BirthPlans):
      # Unpack data for current move
      ktarget = Plan['ktarget']
      targetData = Plan['Data']

      if ktarget is None or targetData is None:
        msg = Plan['msg']

      elif targetData.nObs < self.algParams['birth']['minTargetObs']:
        # Verify targetData large enough that birth would be productive
        msg = "BIRTH skipped. Target data too small (size %d)"
        msg = msg % (targetData.nObs)
      elif hasattr(targetData, 'nDoc') \
           and targetData.nDoc < self.algParams['birth']['minTargetSize']:
        msg = "BIRTH skipped. Target data too small (size %d)"
        msg = msg % (targetData.nDoc)

      else:
        hmodel, SS, MoveInfo = BirthMove.run_birth_move(
                 hmodel, targetData, SS, randstate=self.PRNG, 
                 ktarget=ktarget, **self.algParams['birth'])
        msg = MoveInfo['msg']
        if MoveInfo['didAddNew']:
          BirthResults.append(MoveInfo)

          for kk in MoveInfo['birthCompIDs']:
            self.LapsSinceLastBirth[kk] = -1

      if Data is None:
          self.print_msg( "%d/%d %s" % (moveID+1, nMoves, msg) )
      else:
          self.print_msg( "%d/%d BATCH %s" % (moveID+1, nMoves, msg) )

    return hmodel, SS, BirthResults

  def birth_remove_extra_mass(self, hmodel, SS, BirthResults):
    ''' Adjust hmodel and suff stats to remove the "extra mass"
          added during a birth move to brand-new components.
        After this call, SS should have scale exactly consistent with 
          the entire dataset (all B batches).

        Returns
        -------
        hmodel : bnpy HModel
        SS : bnpy SuffStatBag
    '''
    didChangeSS = False
    for MoveInfo in BirthResults:
      if MoveInfo['didAddNew']:
        extraSS = MoveInfo['extraSS']
        compIDs = MoveInfo['modifiedCompIDs']
        assert extraSS.K == len(compIDs)
        SS.subtractSpecificComps(extraSS, compIDs)
        didChangeSS = True
    if didChangeSS:
      hmodel.update_global_params(SS)
    return hmodel, SS

  def birth_select_targets_for_next_lap(self, hmodel, SS, BirthResults):
    ''' Create plans for next lap's birth moves
    
        Returns
        -------
        BirthPlans : list of dicts, 
                     each entry represents the plan for one future birth move
    '''
    if SS is not None:
      assert hmodel.allocModel.K == SS.K
    K =  hmodel.allocModel.K

    # Update counter for which components haven't been updated in a while
    for kk in range(K):
      self.LapsSinceLastBirth[kk] += 1

    # Ignore components that have just been added to the model.
    excludeList = self.birth_get_all_new_comps(BirthResults)

    # For each birth move, create a "plan"
    BirthPlans = list()
    for posID in range(self.algParams['birth']['birthPerLap']):
      try:
        ktarget = BirthMove.select_birth_component(SS, K=K, 
                          randstate=self.PRNG,
                          excludeList=excludeList, doVerbose=False,
                          lapsSinceLastBirth=self.LapsSinceLastBirth,
                          **self.algParams['birth'])
        self.LapsSinceLastBirth[ktarget] = 0
        excludeList.append(ktarget)
        Plan = dict(ktarget=ktarget, Data=None)
      except BirthMove.BirthProposalError, e:
        Plan = dict(ktarget=None, Data=None, msg=str(e))

      BirthPlans.append(Plan)
    return BirthPlans

  def birth_collect_target_subsample(self, Dchunk, LPchunk, BirthPlans):
    ''' Collect subsample of the data in Dchunk, and add that subsample
          to overall targeted subsample stored in input list BirthPlans
        This overall sample is aggregated across many batches of data.
        Data from Dchunk is only collected if more data is needed.

        Returns
        -------
        BirthPlans : list of planned births for the next lap,
                      updated to include data from Dchunk if needed
    '''
    import BirthMove
    
    for Plan in BirthPlans:
      # Skip this move if component selection failed
      if Plan['ktarget'] is None:
        continue

      birthParams = dict(**self.algParams['birth'])
      # Skip collection if have enough data already
      if Plan['Data'] is not None:
        if hasattr(Plan['Data'], 'nDoc'):
          if Plan['Data'].nDoc >= self.algParams['birth']['maxTargetSize']:
            continue
          birthParams['maxTargetSize'] -= Plan['Data'].nDoc
        else:
          if Plan['Data'].nObs >= self.algParams['birth']['maxTargetObs']:
            continue

      # Sample data from current batch, if more is needed
      targetData = BirthMove.subsample_data(Dchunk, LPchunk,
                          Plan['ktarget'], randstate=self.PRNG,
                          **birthParams)
      # Update Data for current entry in self.targetDataList
      if targetData is None:
        if Plan['Data'] is None:
          Plan['msg'] = "TargetData: No samples for target comp found."
      else:
        if Plan['Data'] is None:
          Plan['Data'] = targetData
        else:
          Plan['Data'].add_data(targetData)
        Plan['msg'] = "TargetData: nObs %d" % (Plan['Data'].nObs)

    return BirthPlans

  def birth_get_all_new_comps(self, BirthResults):
    ''' Returns list of integer ids of all new components added by
          birth moves summarized in BirthResults

        Returns
        -------
        birthCompIDs : list of integers, each entry is index of a new component
    '''
    birthCompIDs = list()
    for MoveInfo in BirthResults:
      birthCompIDs.extend(MoveInfo['birthCompIDs'])
    return birthCompIDs

  def birth_get_all_modified_comps(self, BirthResults):
    ''' Returns list of integer ids of all new components added by
          birth moves summarized in BirthResults

        Returns
        -------
        mCompIDs : list of integers, each entry is index of modified comp
    '''
    mCompIDs = list()
    for MoveInfo in BirthResults:
      mCompIDs.extend(MoveInfo['modifiedCompIDs'])
    return mCompIDs

  def birth_count_new_comps(self, BirthResults):
    ''' Returns total number of new components added by moves 
          summarized by BirthResults
    
        Returns
        -------
        Kextra : int number of components added by given list of moves
    '''
    Kextra = 0
    for MoveInfo in BirthResults:
      Kextra += len(MoveInfo['birthCompIDs'])
    return Kextra


  ######################################################### Merge moves!
  #########################################################
  def run_merge_move(self, hmodel, SS, evBound, mPairIDs=None):
    if self.algParams['merge']['version'] > 0:
      return self.run_merge_move_NEW(hmodel, SS, evBound, mPairIDs)
    else:
      return self.run_merge_move_OLD(hmodel, None, SS, evBound)

  def run_merge_move_NEW(self, hmodel, SS, evBound, mPairIDs=None):
    ''' Run (potentially many) merge moves on hmodel,
          performing necessary bookkeeping to
            (1) avoid trying the same merge twice
            (2) avoid merging a component that has already been merged,
                since the precomputed entropy will no longer be correct.
        Returns
        -------
        hmodel : bnpy HModel, with (possibly) some merged components
        SS : bnpy SuffStatBag, with (possibly) merged components
        evBound : correct ELBO for returned hmodel
                  guaranteed to be at least as large as input evBound    
    '''
    from MergeMove import run_many_merge_moves

    if self.hasMove('birth') and len(self.BirthCompIDs) > 0:
      compList = [x for x in self.BirthCompIDs] # need a copy
    else:
      compList = list()

    nMergeTrials = self.algParams['merge']['mergePerLap']

    hmodel, SS, newEvBound, MTracker = run_many_merge_moves(
                        hmodel, None, SS, evBound=evBound,
                        mPairIDs=mPairIDs, 
                        randstate=self.PRNG, nMergeTrials=nMergeTrials,
                        compList=compList, savedir=self.savedir,
                        **self.algParams['merge'])

    msg = 'MERGE: %3d/%3d accepted.' % (MTracker.nSuccess, MTracker.nTrial)
    if MTracker.nSuccess > 0:
      msg += ' ev improved + %.3e' % (newEvBound - evBound)
    if self.algParams['merge']['doVerbose'] >= 0:
      self.print_msg(msg)
    
    if self.algParams['merge']['doVerbose'] > 0:
      for msg in MTracker.InfoLog:
        self.print_msg(msg)

    # ------ Adjust indexing for counter that determines which comp to target
    if self.hasMove('birth'):
      for kA, kB in MTracker.acceptedIDs:
        self._adjustLapsSinceLastBirthForMerge(MTracker, kA, kB)
    # ------ Record accepted moves, so can adjust memoized stats later
    self.MergeLog = list()
    for kA, kB in MTracker.acceptedIDs:
      self.MergeLog.append(dict(kA=kA, kB=kB))
    # ------ Reset all precalculated merge terms
    if SS.hasMergeTerms():
      SS.setMergeFieldsToZero()

    return hmodel, SS, newEvBound

  def _adjustLapsSinceLastBirthForMerge(self, MTracker, kA, kB):
    ''' Adjust internal tracking of laps since birth
    '''
    compList = self.LapsSinceLastBirth.keys()
    newDict = defaultdict(int)
    for kk in compList:
      if kk == kA:
        newDict[kA] = np.maximum(self.LapsSinceLastBirth[kA], self.LapsSinceLastBirth[kB])
      elif kk < kB:
        newDict[kk] = self.LapsSinceLastBirth[kk]
      elif kk > kB:
        newDict[kk-1] = self.LapsSinceLastBirth[kk]
    self.LapsSinceLastBirth = newDict


  def run_merge_move_OLD(self, hmodel, Data, SS, evBound):
    ''' Run (potentially many) merge moves on hmodel,
          performing necessary bookkeeping to
            (1) avoid trying the same merge twice
            (2) avoid merging a component that has already been merged,
                since the precomputed entropy will no longer be correct.
        Returns
        -------
        hmodel : bnpy HModel, with (possibly) some merged components
        SS : bnpy SuffStatBag, with (possibly) merged components
        evBound : correct ELBO for returned hmodel
                  guaranteed to be at least as large as input evBound    
    '''
    import OldMergeMove
    self.MergeLog = list() # clear memory of recent merges!
    excludeList = list()
    excludePairs = defaultdict(lambda:set())
    nMergeAttempts = self.algParams['merge']['mergePerLap']
    trialID = 0
    while trialID < nMergeAttempts:

      # Synchronize contents of the excludeList and excludePairs
      # So that comp excluded in excludeList (due to accepted merge)
      #  is automatically contained in the set of excluded pairs 
      for kx in excludeList:
        for kk in excludePairs:
          excludePairs[kk].add(kx)
          excludePairs[kx].add(kk)

      for kk in excludePairs:
        if len(excludePairs[kk]) > hmodel.obsModel.K - 2:
          if kk not in excludeList:
            excludeList.append(kk)

      if len(excludeList) > hmodel.obsModel.K - 2:
        Log.info('Merge Done. No more options to try!')
        break # when we don't have any more comps to merge
        
      if self.hasMove('birth') and len(self.BirthCompIDs) > 0:
        kA = self.BirthCompIDs.pop()
        if kA in excludeList:
          continue
      else:
        kA = None

      hmodel, SS, evBound, MoveInfo = OldMergeMove.run_merge_move(
                 hmodel, None, SS, evBound, randstate=self.PRNG,
                 excludeList=excludeList, excludePairs=excludePairs,
                 kA=kA, **self.algParams['merge'])
      trialID += 1
      self.print_msg(MoveInfo['msg'])

      # Begin Bookkeeping!
      if 'kA' in MoveInfo and 'kB' in MoveInfo:
        kA = MoveInfo['kA']
        kB = MoveInfo['kB']
        excludePairs[kA].add(kB)
        excludePairs[kB].add(kA)

      if MoveInfo['didAccept']:
        self.MergeLog.append(dict(kA=kA, kB=kB))

        # Adjust excluded lists since components kB+1, kB+2, ... K
        #  have been shifted down by one due to removal of kB
        for kk in range(len(excludeList)):
          if excludeList[kk] > kB:
            excludeList[kk] -= 1

        # Exclude new merged component kA from future attempts        
        #  since precomputed entropy terms involving kA aren't good
        excludeList.append(kA)
    
        # Adjust excluded pairs to remove kB and shift down kB+1, ... K
        newExcludePairs = defaultdict(lambda:set())
        for kk in excludePairs.keys():
          ksarr = np.asarray(list(excludePairs[kk]))
          ksarr[ksarr > kB] -= 1
          if kk > kB:
            newExcludePairs[kk-1] = set(ksarr)
          elif kk < kB:
            newExcludePairs[kk] = set(ksarr)
        excludePairs = newExcludePairs

        # Adjust internal tracking of laps since birth
        if self.hasMove('birth'):
          compList = self.LapsSinceLastBirth.keys()
          newDict = defaultdict(int)
          for kk in compList:
            if kk == kA:
              newDict[kA] = np.maximum(self.LapsSinceLastBirth[kA], self.LapsSinceLastBirth[kB])
            elif kk < kB:
              newDict[kk] = self.LapsSinceLastBirth[kk]
            elif kk > kB:
              newDict[kk-1] = self.LapsSinceLastBirth[kk]
          self.LapsSinceLastBirth = newDict

    if SS.hasMergeTerms():
      SS.setMergeFieldsToZero()
    return hmodel, SS, evBound
  <|MERGE_RESOLUTION|>--- conflicted
+++ resolved
@@ -209,15 +209,6 @@
       msg = "max passes thru data exceeded."
     self.save_state(hmodel, iterid, lapFrac, evBound, doFinal=True) 
     self.print_state(hmodel, iterid, lapFrac,evBound,doFinal=True,status=msg)
-<<<<<<< HEAD
-    self.SS = SS # hack so we can examine global suff stats
-    # Births and merges require copies of original model object
-    #  we need to make sure original reference has updated parameters, etc.
-    if id(origmodel) != id(hmodel):
-      origmodel.allocModel = hmodel.allocModel
-      origmodel.obsModel = hmodel.obsModel
-=======
->>>>>>> 2b2079cb
     return None, self.buildRunInfo(evBound, msg)
 
   def verify_suff_stats(self, Dchunk, SS, lap):
@@ -248,12 +239,7 @@
 
   ######################################################### Load from memory
   #########################################################
-<<<<<<< HEAD
   def load_batch_suff_stat_from_memory(self, batchID, K):
-=======
-  def load_batch_suff_stat_from_memory(self, batchID, K, 
-                                       prevBirthResults=None, BirthResults=None):
->>>>>>> 792d1ed... INPROGRESS improved tests for expanding the nested truncation for HDPModel and HDPModel2
     ''' Load the suff stats stored in memory for provided batchID
         Returns
         -------
@@ -275,45 +261,7 @@
       if Kextra > 0:
         SSchunk.insertEmptyComps(Kextra)
     assert SSchunk.K == K
-<<<<<<< HEAD
-=======
-    # Adjust / replace terms related to expansion
-    MoveInfoList = list()
-    if prevBirthResults is not None:
-      MoveInfoList.extend(prevBirthResults)
-    if BirthResults is not None:
-      MoveInfoList.extend(BirthResults)
-    for MInfo in MoveInfoList:
-      if 'AdjustInfo' in MInfo:
-        if 'bchecklist' not in MInfo:
-          MInfo['bchecklist'] = np.zeros(self.nBatch)
-        bchecklist = MInfo['bchecklist']
-        if bchecklist[batchID] > 0:
-          continue
-        # Do the adjustment work
-        for key in MInfo['AdjustInfo']:
-          if hasattr(SSchunk, key):
-            Kmax = MInfo['AdjustInfo'][key].size
-            arr = getattr(SSchunk, key)
-            arr[:Kmax] += SSchunk.nDoc *  MInfo['AdjustInfo'][key]
-            SSchunk.setField(key, arr, dims=SSchunk._FieldDims[key])
-          # TODO: ELBO??
-        # Record visit, so adjustment is only done once
-        bchecklist[batchID] = 1
-    # Run backwards through results to find most recent ReplaceInfo
-    for MInfo in reversed(MoveInfoList):
-      if 'ReplaceInfo' in MInfo:
-        if MInfo['bchecklist'] > 1:
-          break # this batch has had replacements done already
-        for key in MInfo['ReplaceInfo']:
-          if hasattr(SSchunk, key):
-            arr = getattr(SSchunk, key)
-            arr += SSchunk.nDoc * MInfo['ReplaceInfo'][key]
-            SSchunk.setField(key, arr, dims=SSchunk._FieldDims[key])
-        MInfo['bchecklist'][batchID] = 2
-        break # Stop after the first ReplaceInfo
->>>>>>> 792d1ed... INPROGRESS improved tests for expanding the nested truncation for HDPModel and HDPModel2
-    return SSchunk  
+    return SSchunk
 
   def load_batch_local_params_from_memory(self, batchID, BirthResults):
     ''' Load local parameter dict stored in memory for provided batchID
