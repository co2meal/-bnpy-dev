--- conflicted
+++ resolved
@@ -206,21 +206,6 @@
 
   evDiff = propEv - curEv
 
-<<<<<<< HEAD
-  if hasattr(SS, 'nDoc') and np.abs(propEv - curEv) > 0.05 * np.abs(curEv):
-    print 'CRAP! ---------------------------------------!!!!$$$$$$$$'
-    print '    propEv % .5e' % (propEv)
-    print '    curEv  % .5e' % (curEv)
-    MoveInfo = dict(didAccept=0, kA=kA, kB=kB, msg="CRAP. bad proposed evidence.")
-    return curModel, SS, curEv, MoveInfo
-
-  if hasattr(SS, 'nDoc') and (propEv > 0 and curEv < 0):
-    print 'CRAP! ---------------------------------------!!!!@@@@@@@@'
-    print '    propEv % .5e' % (propEv)
-    print '    curEv  % .5e' % (curEv)
-    MoveInfo = dict(didAccept=0, kA=kA, kB=kB, msg="CRAP. bad proposed evidence.")
-    return curModel, SS, curEv, MoveInfo
-=======
   if hasattr(SS, 'nDoc') and propEv >= curEv:
     if (propEv - curEv) > 0.05 * np.abs(curEv):
       print 'CRAP! ---------------------------------------!!!!$$$$$$$$'
@@ -238,7 +223,6 @@
       MoveInfo = dict(didAccept=0, kA=kA, kB=kB, msg=msg)
       return curModel, SS, curEv, MoveInfo
 
->>>>>>> 274df89f
 
   if propEv >= curEv:
     MSelector.reindexAfterMerge(kA, kB)
