"""
The:mod:`learnalg' module provides standard learning algorithms such as EM and VB (Variational Bayes)
"""
<<<<<<< HEAD
from .LearnAlg import LearnAlg
from .VBLearnAlg import VBLearnAlg
from .GSLearnAlg import GSLearnAlg
from .StochasticOnlineVBLearnAlg import StochasticOnlineVBLearnAlg
from .MemoizedOnlineVBLearnAlg import MemoizedOnlineVBLearnAlg
import MergeMove

from .MergePairSelector import MergePairSelector
from .MergeTracker import MergeTracker

__all__ = ['LearnAlg', 'VBLearnAlg', 'StochasticOnlineVBLearnAlg',
           'MemoizedOnlineVBLearnAlg', 'MergeMove',
            'MergeTracker', 'MergePairSelector','GSLearnAlg']
=======
from LearnAlg import LearnAlg
from VBAlg import VBAlg
from MOVBAlg import MOVBAlg
from SOVBAlg import SOVBAlg
from EMAlg import EMAlg
from SimpleMOVBAlg import SimpleMOVBAlg
__all__ = ['LearnAlg', 'VBAlg', 'MOVBAlg',
           'SOVBAlg', 'EMAlg', 'SimpleMOVBAlg']
>>>>>>> 58b9faa1
<|MERGE_RESOLUTION|>--- conflicted
+++ resolved
@@ -1,27 +1,16 @@
 """
 The:mod:`learnalg' module provides standard learning algorithms such as EM and VB (Variational Bayes)
 """
-<<<<<<< HEAD
-from .LearnAlg import LearnAlg
-from .VBLearnAlg import VBLearnAlg
-from .GSLearnAlg import GSLearnAlg
-from .StochasticOnlineVBLearnAlg import StochasticOnlineVBLearnAlg
-from .MemoizedOnlineVBLearnAlg import MemoizedOnlineVBLearnAlg
-import MergeMove
 
-from .MergePairSelector import MergePairSelector
-from .MergeTracker import MergeTracker
-
-__all__ = ['LearnAlg', 'VBLearnAlg', 'StochasticOnlineVBLearnAlg',
-           'MemoizedOnlineVBLearnAlg', 'MergeMove',
-            'MergeTracker', 'MergePairSelector','GSLearnAlg']
-=======
 from LearnAlg import LearnAlg
 from VBAlg import VBAlg
 from MOVBAlg import MOVBAlg
 from SOVBAlg import SOVBAlg
 from EMAlg import EMAlg
 from SimpleMOVBAlg import SimpleMOVBAlg
+
+from GSAlg import GSAlg
+
 __all__ = ['LearnAlg', 'VBAlg', 'MOVBAlg',
-           'SOVBAlg', 'EMAlg', 'SimpleMOVBAlg']
->>>>>>> 58b9faa1
+           'SOVBAlg', 'EMAlg', 'SimpleMOVBAlg',
+           'GSAlg']