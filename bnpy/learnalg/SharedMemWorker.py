--- conflicted
+++ resolved
@@ -69,17 +69,13 @@
                 print "#%d: %s" % (self.uid, line)
 
     def run(self):
-<<<<<<< HEAD
-=======
         self.printMsg("process SetUp! pid=%d" % (os.getpid()))
->>>>>>> 62afd70d
         # Construct iterator with sentinel value of None (for termination)
         jobIterator = iter(self.JobQueue.get, None)
 
         for sliceArgs, aArgs, oArgs in jobIterator:
 	    start1=time.time()
             # Grab slice of data to work on
-<<<<<<< HEAD
             if len(sliceArgs) == 3:
                 # Shared memory        
                 batchID, start, stop = sliceArgs
@@ -93,11 +89,6 @@
                 BatchInfo = sliceArgs
                 Dslice = loadDataForSlice(**BatchInfo)
 
-=======
-            dataBatchID, start, stop = sliceArgs
-            Dslice = self.makeDataSliceFromSharedMem(
-                self.dataSharedMem, cslice=(start,stop))
->>>>>>> 62afd70d
             # Prep kwargs for the alloc model, especially local step kwargs
             aArgs.update(sharedMemDictToNumpy(self.aSharedMem))
             aArgs.update(self.LPkwargs)
@@ -117,9 +108,7 @@
             # Add final suff stats to result queue to wrap up this task!
             self.ResultQueue.put(SS)
             self.JobQueue.task_done() 
-<<<<<<< HEAD
-=======
+
 	    duration=time.time()-start1
         # Clean up
         self.printMsg("process CleanUp! pid=%d" % (os.getpid()))
->>>>>>> 62afd70d
