--- conflicted
+++ resolved
@@ -405,7 +405,7 @@
             Number of states will be greater or equal to hmodel.obsModel.K
         '''
         from bnpy.init.SingleSeqStateCreator import \
-            createSingleSeqLPWithNewStates
+            createSingleSeqLPWithNewStates_ManyProposals
         if lapFrac <= self.algParams['seqcreate']['earlyLapDelim']:
             Kfresh = self.algParams['seqcreate']['earlyKfresh']
         elif lapFrac >= self.algParams['seqcreate']['creationStopLapDelim']:
@@ -423,35 +423,23 @@
         tempModel = hmodel
         tempSS = SS
 
-<<<<<<< HEAD
-        #print 'BEFORE:',
-        #if SS is None:
-        #    print 'none'
-        #else:
-        #    print ' '.join(['%4.1f' % (x) for x in SS.N])
-=======
         # print 'BEFORE:',
         # if SS is None:
         #     print 'none'
         # else:
         #     print ' '.join(['%4.1f' % (x) for x in SS.N])
->>>>>>> d7af7c8b
 
         if Kfresh > 0:
             # Remove current segmentation from suff stats
             if tempSS is not None:
                 tempSS = SS.copy()
                 if batchID in self.SSmemory:
-<<<<<<< HEAD
-                    tempSS -= self.SSmemory[batchID].copy()
-=======
                     batchSS = self.SSmemory[batchID].copy()
                     Kextra = tempSS.K - batchSS.K
                     if Kextra > 0:
                         batchSS.insertEmptyComps(Kextra)
                     tempSS -= batchSS
->>>>>>> d7af7c8b
-
+                    
             randOrder = self.PRNG.permutation(np.arange(Dchunk.nDoc))
             for n in randOrder:
                 if seqcreateParams['doVizSeqCreate']:
@@ -461,7 +449,8 @@
                 Data_n = Dchunk.select_subset_by_mask([n], 
                     doTrackTruth=doTrackTruth)
                 LP_n = tempModel.calc_local_params(Data_n, **self.algParamsLP)
-                LP_n, tempModel, tempSS = createSingleSeqLPWithNewStates(
+                LP_n, tempModel, tempSS = \
+                    createSingleSeqLPWithNewStates_ManyProposals(
                     Data_n, LP_n, tempModel, SS=tempSS,
                     **seqcreateParams)
 
@@ -493,15 +482,6 @@
             LPchunk = tempModel.calc_local_params(Dchunk, **LPandMergeKwargs)
             SSchunk = tempModel.get_global_suff_stats(Dchunk, LPchunk)
             emptyIDs = Korig + np.flatnonzero(SSchunk.N[Korig:] <= 1)
-
-<<<<<<< HEAD
-
-        #print 'AFTER  ',
-        #print ' '.join(['%4.1f' % (x) for x in LPchunk['resp'].sum(axis=0)])
-=======
-        # print 'AFTER  ',
-        # print ' '.join(['%4.1f' % (x) for x in LPchunk['resp'].sum(axis=0)])
->>>>>>> d7af7c8b
 
         Kresult = LPchunk['resp'].shape[1]
         Kextra = Kresult - Korig
