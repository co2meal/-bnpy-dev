'''
MOVBAlg.py

Implementation of Memoized Online VB (moVB) learn alg for bnpy models
'''
from collections import defaultdict
import numpy as np
import os
import logging

from MOVBAlg import MOVBAlg, makeDictOfAllWorkspaceVars
from bnpy.suffstats import SuffStatBag
from bnpy.util import isEvenlyDivisibleFloat
from bnpy.birthmove import TargetPlanner, TargetDataSampler, BirthMove
from bnpy.birthmove import BirthLogger
from bnpy.mergemove import MergeMove, MergePlanner, MergeLogger
from bnpy.birthmove.TargetDataSampler import hasValidKey
from bnpy.deletemove import DPlanner, DCollector, DEvaluator
from bnpy.deletemove import DeleteLogger


class MOVBBirthMergeAlg(MOVBAlg):

    def __init__(self, **kwargs):
        ''' Construct memoized algorithm instance that can do births/merges.
        '''
        MOVBAlg.__init__(self, **kwargs)

        if self.hasMove('merge') or self.hasMove('softmerge'):
            self.MergeLog = list()
            self.lapLastAcceptedMerge = self.algParams['startLap']

        if self.hasMove('birth'):
            # Track the number of laps since birth last attempted
            #  at each component, to encourage trying diversity
            self.LapsSinceLastBirth = defaultdict(int)
            self.BirthRecordsByComp = defaultdict(lambda: dict())

        if self.hasMove('delete'):
            self.DeleteRecordsByComp = defaultdict(lambda: dict())
            self.lapLastAcceptedDelete = self.algParams['startLap']

        self.ELBOReady = True

    def fit(self, hmodel, DataIterator):
        ''' Run learning algorithm that fits parameters of hmodel to Data.

        Returns
        --------
        Info : dict of run information.

        Post Condition
        --------
        hmodel updated in place with improved global parameters.
        '''
        origmodel = hmodel
        self.ActiveIDVec = np.arange(hmodel.obsModel.K)
        self.maxUID = self.ActiveIDVec.max()
        self.DataIterator = DataIterator

        # Initialize progress tracking vars like nBatch, lapFrac, etc.
        iterid, lapFrac = self.initProgressTrackVars(DataIterator)

        # Keep list of params that should be retained across laps
        mkeys = hmodel.allocModel.get_keys_for_memoized_local_params()
        self.memoLPkeys = mkeys

        # Save initial state
        self.saveParams(lapFrac, hmodel)

        # Custom func hook
        self.eval_custom_func(
            isInitial=1, **makeDictOfAllWorkspaceVars(**vars()))

        # Prep for birth
        BirthPlans = list()
        BirthResults = list()
        prevBirthResults = list()

        # Prep for merge
        MergePlanInfo = dict()
        if self.hasMove('merge'):
            mergeStartLap = self.algParams['merge']['mergeStartLap']
        else:
            mergeStartLap = 0
        order = None

        # Prep for delete
        DeletePlans = list()

        # Begin loop over batches of data...
        SS = None
        isConverged = False
        self.set_start_time_now()
        while DataIterator.has_next_batch():

            # Grab new data
            Dchunk = DataIterator.get_next_batch()
            batchID = DataIterator.batchID
            Dchunk.batchID = batchID

            # Update progress-tracking variables
            iterid += 1
            lapFrac = (iterid + 1) * self.lapFracInc
            self.lapFrac = lapFrac
            nLapsCompleted = lapFrac - self.algParams['startLap']
            self.set_random_seed_at_lap(lapFrac)
            if self.doDebugVerbose():
                self.print_msg('========================== lap %.2f batch %d'
                               % (lapFrac, batchID))

            # Delete : Evaluate all planned proposals
            if self.isFirstBatch(lapFrac) and self.hasMove('delete'):
                self.DeleteAcceptRecord = dict()
                if self.doDeleteAtLap(lapFrac):
                    if self.doDebug() and len(DeletePlans) > 0:
                        DeletePlans[0]['WholeDataset'] = DataIterator.Data
                    hmodel, SS = self.deleteAndUpdateMemory(hmodel, SS,
                                                            DeletePlans, order)
                DeletePlans = list()

            # Birth move : track birth info from previous lap
            if self.isFirstBatch(lapFrac):
                didBirth = self.do_birth_at_lap(lapFrac - 1.0)
                if self.hasMove('birth') and didBirth:
                    prevBirthResults = BirthResults
                else:
                    prevBirthResults = list()

            # Birth move : create new components
            if self.hasMove('birth') and self.do_birth_at_lap(lapFrac):
                if self.doBirthWithPlannedData(lapFrac):
                    hmodel, SS, BirthResults = self.birth_create_new_comps(
                        hmodel, SS, BirthPlans,
                        lapFrac=lapFrac)

                if self.doBirthWithDataFromCurrentBatch(lapFrac):
                    hmodel, SS, curResults = self.birth_create_new_comps(
                        hmodel, SS, Data=Dchunk,
                        lapFrac=lapFrac)
                    BirthResults.extend(curResults)
            else:
                BirthResults = list()

            # Prepare for merges
            if self.hasMove('merge') and self.doMergePrepAtLap(lapFrac):
                MergePrepInfo = self.preparePlansForMerge(
                    hmodel, SS, MergePrepInfo,
                    order=order,
                    BirthResults=BirthResults,
                    lapFrac=lapFrac)
            elif self.isFirstBatch(lapFrac):
                if self.doMergePrepAtLap(lapFrac + 1):
                    mpSelect = self.algParams['merge']['mergePairSelection']
                    MergePrepInfo = dict(mergePairSelection=mpSelect)
                else:
                    MergePrepInfo = dict()

            # Delete : Prepare plan for next lap.
            if self.hasMove('delete') and self.doDeleteAtLap(lapFrac + 1):
                if self.isFirstBatch(lapFrac) and SS is not None:
                    Plan = DPlanner.makePlanForEligibleComps(
                        SS,
                        lapFrac=self.lapFrac,
                        DRecordsByComp=self.DeleteRecordsByComp,
                        **self.algParams['delete'])
                    if 'candidateUIDs' in Plan:
                        DeletePlans = [Plan]
                    else:
                        DeletePlans = []

            # Reset selection terms to zero
            if self.isFirstBatch(lapFrac):
                if SS is not None and SS.hasSelectionTerms():
                    SS._SelectTerms.setAllFieldsToZero()

            # Local/E step
            self.algParamsLP['lapFrac'] = lapFrac
            self.algParamsLP['batchID'] = batchID
            LPchunk = self.memoizedLocalStep(hmodel, Dchunk, batchID,
                                             **MergePrepInfo)

            # Summary step
            SS, SSchunk = self.memoizedSummaryStep(hmodel, SS,
                                                   Dchunk, LPchunk, batchID,
                                                   MergePrepInfo=MergePrepInfo,
                                                   order=order)

            # Delete : Collect target dataset
            if len(DeletePlans) > 0:
                DeletePlans = self.deleteCollectTarget(Dchunk, hmodel, LPchunk,
                                                       batchID,
                                                       DeletePlans)

            # Birth move : collect target data
            if self.hasMove('birth') and self.do_birth_at_lap(lapFrac + 1.0):
                if self.isFirstBatch(lapFrac):
                    BirthPlans = self.birth_plan_targets_for_next_lap(
                        Dchunk, hmodel, SS, LPchunk, BirthResults)
                BirthPlans = self.birth_collect_target_subsample(
                    Dchunk, hmodel, LPchunk, BirthPlans, lapFrac)
            else:
                BirthPlans = list()

            # Birth : Handle removing "extra mass" of fresh components
            if self.hasMove('birth') and self.isLastBatch(lapFrac):
                hmodel, SS = self.birth_remove_extra_mass(
                    hmodel, SS, BirthResults)
                # SS now has size exactly consistent with entire dataset

            # Global/M step
            self.GlobalStep(hmodel, SS, lapFrac)

            # ELBO calculation
            if self.isLastBatch(lapFrac):
                # after seeing all data, ELBO will be ready
                self.ELBOReady = True
            if self.ELBOReady:
                evBound = hmodel.calc_evidence(SS=SS)

            # Merge move!
            if self.hasMove('merge') and self.isLastBatch(lapFrac) \
                    and lapFrac > mergeStartLap:
                hmodel, SS, evBound = self.run_many_merge_moves(
                    hmodel, SS, evBound, lapFrac, MergePrepInfo)

            # Shuffle : Rearrange topic order (big to small)
            if self.hasMove('shuffle') and self.isLastBatch(lapFrac):
                order = np.argsort(-1 * SS.getCountVec())
                sortedalready = np.arange(SS.K)
                if np.allclose(order, sortedalready):
                    order = None  # Already sorted, do nothing!
                else:
                    self.ActiveIDVec = self.ActiveIDVec[order]
                    SS.reorderComps(order)
                    assert np.allclose(SS.uIDs, self.ActiveIDVec)

                    hmodel.update_global_params(SS)
                    evBound = hmodel.calc_evidence(SS=SS)

            if nLapsCompleted > 1.0 and len(BirthResults) == 0:
                # evBound increases monotonically AFTER first lap
                # verify_evidence warns if this isn't happening
                self.verify_evidence(evBound, prevBound, lapFrac)

            if self.doDebug() and lapFrac >= 1.0:
                self.verifyELBOTracking(hmodel, SS, evBound, order=order,
                                        BirthResults=BirthResults)

            # Assess convergence
            countVec = SS.getCountVec()
            if lapFrac > 1.0:
                isConverged = self.isCountVecConverged(countVec, prevCountVec)
                hasMoreMoves = self.hasMoreReasonableMoves(lapFrac, SS)
                isConverged = isConverged and not hasMoreMoves
                self.setStatus(lapFrac, isConverged)

            # Display progress
            self.updateNumDataProcessed(Dchunk.get_size())
            if self.isLogCheckpoint(lapFrac, iterid):
                self.printStateToLog(hmodel, evBound, lapFrac, iterid)

            # Save diagnostics and params
            if self.isSaveDiagnosticsCheckpoint(lapFrac, iterid):
                self.saveDiagnostics(lapFrac, SS, evBound, self.ActiveIDVec)
            if self.isSaveParamsCheckpoint(lapFrac, iterid):
                self.saveParams(lapFrac, hmodel, SS)

            # Custom func hook
            self.eval_custom_func(**makeDictOfAllWorkspaceVars(**vars()))

            if isConverged and self.isLastBatch(lapFrac) \
               and nLapsCompleted >= self.algParams['minLaps']:
                break
            prevCountVec = countVec.copy()
            prevBound = evBound
            # .... end loop over data

        # Finished! Save, print and exit
        self.printStateToLog(hmodel, evBound, lapFrac, iterid, isFinal=1)
        self.saveParams(lapFrac, hmodel, SS)
        self.eval_custom_func(
            isFinal=1, **makeDictOfAllWorkspaceVars(**vars()))

        # Births and merges require copies of original model object
        #  we need to make sure original reference has updated parameters, etc.
        if id(origmodel) != id(hmodel):
            origmodel.allocModel = hmodel.allocModel
            origmodel.obsModel = hmodel.obsModel
        return self.buildRunInfo(evBound=evBound, SS=SS,
                                 LPmemory=self.LPmemory,
                                 SSmemory=self.SSmemory)

<<<<<<< HEAD
    def hasMoreReasonableMoves(self, lapFrac, SS):
        ''' Decide if more moves will feasibly change current configuration.
        '''
        if lapFrac - self.algParams['startLap'] >= self.algParams['nLap']:
            # Time's up, so doesn't matter what other moves are possible.
            return False

        if self.hasMove('delete'):
            # If any eligible comps exist, we have more moves possible
            # so return True
            deleteStartLap = self.algParams['delete']['deleteStartLap']
            nBeforeQuit = self.algParams['delete']['deleteNumStuckBeforeQuit']
            waitedLongEnough = (
                lapFrac - self.lapLastAcceptedDelete) > nBeforeQuit

            # If we haven't even tried deletes for sufficent num laps, keep
            # going
            if lapFrac <= deleteStartLap + nBeforeQuit:
                return True

            if isEvenlyDivisibleFloat(lapFrac, 1.0):
                nEligible = DPlanner.getEligibleCount(
                    SS,
                    DRecordsByComp=self.DeleteRecordsByComp,
                    **self.algParams['delete'])
            else:
                nEligible = 1
            if nEligible > 0 or not waitedLongEnough:
                return True

        if self.hasMove('birth') and self.do_birth_at_lap(lapFrac):
            # If any eligible comps exist, we have more moves possible
            # so return True
            if not hasattr(self, 'BirthEligibleHist'):
                return True
            if self.BirthEligibleHist['Nable'] > 0:
                return True

        if self.hasMove('merge'):
            nStuckBeforeQuit = self.algParams[
                'merge']['mergeNumStuckBeforeQuit']
            mergeStartLap = self.algParams['merge']['mergeStartLap']

            # If we haven't even tried merges for sufficent num laps, keep
            # going
            if lapFrac <= mergeStartLap + nStuckBeforeQuit:
                return True

            # If we've tried many merges without success, exit early
            if (lapFrac - self.lapLastAcceptedMerge) > nStuckBeforeQuit:
                return False
            return True

        return False

    def memoizedLocalStep(self, hmodel, Dchunk, batchID, **LPandMergeKwargs):
=======
    def memoizedLocalStep(self, hmodel, Dchunk, batchID, MergePrepInfo=None):
>>>>>>> c55202da
        ''' Execute local step on data chunk.

        Returns
        --------
        LPchunk : dict of local params for current batch
        '''
        if batchID in self.LPmemory:
            oldLPchunk = self.load_batch_local_params_from_memory(batchID)
        else:
            oldLPchunk = None

        LPandMergeKwargs.update(self.algParamsLP)
        LPchunk = hmodel.calc_local_params(Dchunk, oldLPchunk,
            **LPandMergeKwargs)
        if self.algParams['doMemoizeLocalParams']:
            self.save_batch_local_params_to_memory(batchID, LPchunk)
        return LPchunk

    def load_batch_local_params_from_memory(self, batchID):
        ''' Load local parameter dict stored in memory for provided batchID

        Ensures "fast-forward" so that all recent merges/births
        are accounted for in the returned LP

        Returns
        -------
        LPchunk : bnpy local parameters dictionary for batchID
        '''
        LPchunk = self.LPmemory[batchID]
        if self.hasMove('merge') and LPchunk is not None:
            K = LPchunk[self.memoLPkeys[0]].shape[1]
            for MInfo in self.MergeLog:
                kA = MInfo['kA']
                kB = MInfo['kB']
                for key in self.memoLPkeys:
                    if kA >= K or kB >= K:
                        # Stored LPchunk is outdated... forget it.
                        return None
                    kB_column = LPchunk[key][:, kB]
                    LPchunk[key] = np.delete(LPchunk[key], kB, axis=1)
                    LPchunk[key][:, kA] = LPchunk[key][:, kA] + kB_column

        return LPchunk

    def save_batch_local_params_to_memory(self, batchID, LPchunk, doCopy=0):
        ''' Store certain local params into internal LPmemory cache.

        Fields to save determined by the memoLPkeys attribute of this alg.

        Returns
        ---------
        None. self.LPmemory updated in-place.
        '''
        keepLPchunk = dict()
        for key in LPchunk.keys():
            if key in self.memoLPkeys:
                if doCopy:
                    keepLPchunk[key] = copy.deepcopy(LPchunk[key])
                else:
                    keepLPchunk[key] = LPchunk[key]

        if len(keepLPchunk.keys()) > 0:
            self.LPmemory[batchID] = keepLPchunk
        else:
            self.LPmemory[batchID] = None

    def memoizedSummaryStep(self, hmodel, SS, Dchunk, LPchunk, batchID,
                            order=None, MergePrepInfo=None):
        ''' Execute summary step on current batch and update aggregated SS

        Returns
        --------
        SS : updated aggregate suff stats
        SSchunk : updated current-batch suff stats
        '''
        if MergePrepInfo is None:
            MergePrepInfo = dict()
        if batchID in self.SSmemory:
            # Decrement old value of SSchunk from aggregated SS
            # oldSSchunk will have usual Fields and ELBOTerms,
            # but all MergeTerms and SelectionTerms should be removed.
            oldSSchunk = self.load_batch_suff_stat_from_memory(
                batchID, doCopy=0, Kfinal=SS.K, order=order)
            assert not oldSSchunk.hasMergeTerms()
            assert oldSSchunk.K == SS.K
            assert np.allclose(SS.uIDs, oldSSchunk.uIDs)
            SS -= oldSSchunk

        # Calculate fresh suff stats for current batch
        if self.hasMove('delete'):
            trackDocUsage = 1
        else:
            trackDocUsage = 0
        SSchunk = hmodel.get_global_suff_stats(Dchunk, LPchunk,
                                               doPrecompEntropy=1,
                                               trackDocUsage=trackDocUsage,
                                               **MergePrepInfo)
        SSchunk.setUIDs(self.ActiveIDVec.copy())

        # Increment aggregated SS by adding in SSchunk
        if SS is None:
            SS = SSchunk.copy()
        else:
            assert SSchunk.K == SS.K
            assert np.allclose(SS.uIDs, self.ActiveIDVec)
            assert np.allclose(SSchunk.uIDs, self.ActiveIDVec)
            SS += SSchunk
            if not SS.hasSelectionTerms() and SSchunk.hasSelectionTerms():
                SS._SelectTerms = SSchunk._SelectTerms

        self.save_batch_suff_stat_to_memory(batchID, SSchunk)

        # Force aggregated suff stats to obey required constraints.
        # This avoids numerical issues caused by incremental updates
        if hasattr(hmodel.allocModel, 'forceSSInBounds'):
            hmodel.allocModel.forceSSInBounds(SS)
        if hasattr(hmodel.obsModel, 'forceSSInBounds'):
            hmodel.obsModel.forceSSInBounds(SS)
        return SS, SSchunk

    def load_batch_suff_stat_from_memory(self, batchID, doCopy=0,
                                         Kfinal=0, order=None):
        ''' Load (fast-forwarded) suff stats from previous visit to batchID.

        Any merges, shuffles, or births which happened since last visit
        are automatically applied.

        Returns
        -------
        SSchunk : bnpy SuffStatDict object for batchID

        Post Condition
        --------------
        SSchunk has same ActiveUIDs as self.
        SSchunk has no merge terms at all.
        '''
        SSchunk = self.SSmemory[batchID]
        if doCopy:
            # Duplicating to avoid changing the raw data stored in SSmemory
            #  this is done usually when debugging.
            SSchunk = SSchunk.copy()

        # Check to see if we've fast-forwarded this chunk already
        # If so, we return as-is
        if SSchunk.K == self.ActiveIDVec.size:
            if np.allclose(SSchunk.uIDs, self.ActiveIDVec):
                if SSchunk.hasMergeTerms():
                    SSchunk.removeMergeTerms()
                return SSchunk

        # Fast-forward accepted softmerges from end of previous lap
        if self.hasMove('softmerge'):
            for MInfo in self.MergeLog:
                SSchunk.multiMergeComps(MInfo['kdel'], MInfo['alph'])

        # Fast-forward accepted merges from end of previous lap
        if self.hasMove('merge') and SSchunk.hasMergeTerms():
            for MInfo in self.MergeLog:
                kA = MInfo['kA']
                kB = MInfo['kB']
                if kA < SSchunk.K and kB < SSchunk.K:
                    SSchunk.mergeComps(kA, kB)
        if SSchunk.hasMergeTerms():
            SSchunk.removeMergeTerms()

        # Fast-forward any shuffling/reordering that happened
        if self.hasMove('shuffle') and order is not None:
            if len(order) == SSchunk.K:
                SSchunk.reorderComps(order)
            else:
                msg = 'Order has wrong size.'
                msg += '\n size order  : %d' % len(order)
                msg += '\n size SSchunk: %d' % SSchunk.K
                raise ValueError(msg)

        isGoodSize = SSchunk.uIDs.size == SSchunk.K
        if not isGoodSize:
            if self.algParams['debug'] == 'interactive':
                from IPython import embed
                embed()
        assert isGoodSize

        isGood = np.allclose(SSchunk.uIDs, self.ActiveIDVec[:SSchunk.K])
        if not isGood:
            if self.algParams['debug'] == 'interactive':
                from IPython import embed
                embed()
        assert isGood

        # Fast-forward births from this lap
        if self.hasMove('birth') and Kfinal > 0 and SSchunk.K < Kfinal:
            Kextra = Kfinal - SSchunk.K
            if Kextra > 0:
                SSchunk.insertEmptyComps(Kextra)
            assert SSchunk.K == Kfinal
            SSchunk.setUIDs(self.ActiveIDVec.copy())

        assert np.allclose(SSchunk.uIDs, self.ActiveIDVec)
        return SSchunk

    def save_batch_suff_stat_to_memory(self, batchID, SSchunk):
        ''' Store the provided suff stats into the "memory" for later retrieval
        '''
        if SSchunk.hasSelectionTerms():
            del SSchunk._SelectTerms
        self.SSmemory[batchID] = SSchunk

    def fastForwardMemory(self, Kfinal=0, order=None):
        ''' Update *every* batch in memory to be current
        '''
        for batchID in self.SSmemory:
            self.load_batch_suff_stat_from_memory(
                batchID, Kfinal=Kfinal, order=order)

    def doBirthWithPlannedData(self, lapFrac):
        return self.isFirstBatch(lapFrac)

    def doBirthWithDataFromCurrentBatch(self, lapFrac):
        if self.isLastBatch(lapFrac):
            return False
        rem = lapFrac - np.floor(lapFrac)
        isWithinFrac = rem <= self.algParams['birth']['birthBatchFrac'] + 1e-6
        isWithinLimit = lapFrac <= self.algParams[
            'birth']['birthBatchLapLimit']
        return isWithinFrac and isWithinLimit

    def birth_create_new_comps(self, hmodel, SS, BirthPlans=list(), Data=None,
                               lapFrac=0):
        ''' Create new components

            Returns
            -------
            hmodel : bnpy HModel, either existing model or one with more comps
            SS : bnpy SuffStatBag, either existing SS or one with more comps
            BirthResults : list of dicts, one entry per birth move
        '''
        kwargs = dict(**self.algParams['birth'])
        kwargs.update(**self.algParamsLP)

        if 'birthRetainExtraMass' not in kwargs:
            kwargs['birthRetainExtraMass'] = 1

        if Data is not None:
            targetData, targetInfo = TargetDataSampler.sample_target_data(
                Data, model=hmodel, LP=None,
                randstate=self.PRNG,
                **kwargs)
            Plan = dict(Data=targetData, ktarget=-1, targetWordIDs=[-1])
            BirthPlans = [Plan]
            kwargs['birthRetainExtraMass'] = 0

        nMoves = len(BirthPlans)
        BirthResults = list()

        def isInPlan(Plan, key):
            return key in Plan and Plan[key] is not None

        for moveID, Plan in enumerate(BirthPlans):
            # Unpack data for current move
            ktarget = Plan['ktarget']
            targetData = Plan['Data']
            targetSize = TargetDataSampler.getSize(targetData)
            # Remember, targetData may be None

            if isInPlan(Plan, 'targetWordIDs'):
                isBad = len(Plan['targetWordIDs']) == 0
            elif isInPlan(Plan, 'targetWordFreq'):
                isBad = False
            else:
                isBad = ktarget is None

            BirthLogger.logStartMove(lapFrac, moveID + 1, len(BirthPlans))
            if isBad or targetData is None:
                msg = Plan['msg']
                BirthLogger.log(msg, 'moreinfo')
                BirthLogger.log('SKIPPED. TargetData bad.', 'moreinfo')
            elif targetSize < kwargs['Kfresh']:
                msg = "SKIPPED. Target data too small. Size %d, expected >= %d"
                msg = msg % (targetSize, kwargs['Kfresh'])
                BirthLogger.log(msg, 'moreinfo')
            else:
                newmodel, newSS, MoveInfo = BirthMove.run_birth_move(
                    hmodel, SS, targetData,
                    randstate=self.PRNG,
                    Plan=Plan,
                    **kwargs)
                hmodel = newmodel
                SS = newSS

                if MoveInfo['didAddNew']:
                    BirthResults.append(MoveInfo)
                    for kk in MoveInfo['birthCompIDs']:
                        self.LapsSinceLastBirth[kk] = -1

                        self.maxUID += 1
                        self.ActiveIDVec = np.append(
                            self.ActiveIDVec, self.maxUID)
                    SS.setUIDs(self.ActiveIDVec.copy())

                # Update BirthRecords to track comps that fail at births
                targetUID = Plan['targetUID']
                if MoveInfo['didAddNew']:
                    # Remove from records if successful... this comp will
                    # change a lot
                    if targetUID in self.BirthRecordsByComp:
                        del self.BirthRecordsByComp[targetUID]
                else:
                    if 'nFail' not in self.BirthRecordsByComp[targetUID]:
                        self.BirthRecordsByComp[targetUID]['nFail'] = 1
                    else:
                        self.BirthRecordsByComp[targetUID]['nFail'] += 1
                    self.BirthRecordsByComp[targetUID]['count'] = Plan['count']

        return hmodel, SS, BirthResults

    def birth_remove_extra_mass(self, hmodel, SS, BirthResults):
        ''' Adjust model and suff stats to remove extra mass from birth.

        After this call, SS should have scale exactly consistent with
        the entire dataset (all B batches).

        Returns
        -------
        hmodel : bnpy HModel
        SS : bnpy SuffStatBag
        '''
        didChangeSS = False
        for MoveInfo in BirthResults:
            if MoveInfo['didAddNew'] and 'extraSS' in MoveInfo:
                extraSS = MoveInfo['extraSS']
                compIDs = MoveInfo['modifiedCompIDs']
                assert extraSS.K == len(compIDs)
                SS.subtractSpecificComps(extraSS, compIDs)
                didChangeSS = True
                MoveInfo['extraSSDone'] = 1
        if didChangeSS:
            hmodel.update_global_params(SS)
        return hmodel, SS

    def birth_plan_targets_for_next_lap(self, Data, hmodel, SS, LP,
                                        BirthResults):
        ''' Create plans for next lap's birth moves

        Returns
        -------
        BirthPlans : list of dicts,
                     each entry represents the plan for one future birth move
        '''
        assert SS is not None
        assert hmodel.allocModel.K == SS.K
        K = hmodel.allocModel.K
        nBirths = self.algParams['birth']['birthPerLap']

        if self.algParams['birth']['targetSelectName'] == 'smart':
            if self.lapFrac < 1:
                ampF = Data.get_total_size() / float(Data.get_size())
            else:
                ampF = 1.0
            ampF = np.maximum(ampF, 1.0)
            Plans = TargetPlanner.makePlans_TargetCompsSmart(
                SS,
                self.BirthRecordsByComp,
                self.lapFrac,
                ampF=ampF,
                **self.algParams['birth'])
            Hist, CStatus, msg = self.birth_makeEligibilityHist(SS)
            self.BirthEligibleHist = Hist
            BirthLogger.logStartPrep(self.lapFrac + 1)
            BirthLogger.log(msg, 'moreinfo')

            SaveVars = dict()
            SaveVars['lapFrac'] = self.lapFrac
            SaveVars['msg'] = msg
            SaveVars['BirthEligibleHist'] = self.BirthEligibleHist

            savedict = dict()
            for compID in SS.uIDs:
                if compID in self.BirthRecordsByComp:
                    savedict[compID] = self.BirthRecordsByComp[compID]
            SaveVars['BirthRecordsByComp'] = savedict
            SaveVars['CompStatus'] = CStatus
            import joblib
            if self.savedir is not None:
                dumpfile = os.path.join(self.savedir, 'birth-plans.dump')
                joblib.dump(SaveVars, dumpfile)
            return Plans

        # Update counter for duration since last targeted-birth for each comp
        for kk in range(K):
            self.LapsSinceLastBirth[kk] += 1
        # Ignore components that have just been added to the model.
        excludeList = self.birth_get_all_new_comps(BirthResults)

        # For each birth move, create a "plan"
        BirthPlans = list()
        for posID in range(nBirths):
            try:
                ktarget, ps = TargetPlanner.select_target_comp(
                    K, SS=SS, Data=Data, model=hmodel,
                    randstate=self.PRNG,
                    excludeList=excludeList,
                    return_ps=1,
                    lapsSinceLastBirth=self.LapsSinceLastBirth,
                    **self.algParams['birth'])
                targetUID = self.ActiveIDVec[ktarget]

                self.LapsSinceLastBirth[ktarget] = 0
                excludeList.append(ktarget)
                Plan = dict(ktarget=ktarget,
                            targetUID=targetUID,
                            Data=None,
                            targetWordIDs=None,
                            targetWordFreq=None)
            except BirthMove.BirthProposalError as e:
                # Happens when no component is eligible for selection (all
                # excluded)
                Plan = dict(ktarget=None,
                            Data=None,
                            targetWordIDs=None,
                            targetWordFreq=None,
                            msg=str(e),
                            )
            BirthPlans.append(Plan)

        return BirthPlans

    def birth_collect_target_subsample(self, Dchunk, model, LPchunk,
                                       BirthPlans, lapFrac):
        ''' Collect subsample of the data in Dchunk, and add that subsample
              to overall targeted subsample stored in input list BirthPlans
            This overall sample is aggregated across many batches of data.
            Data from Dchunk is only collected if more data is needed.

            Returns
            -------
            BirthPlans : list of planned births for the next lap,
                          updated to include data from Dchunk if needed
        '''
        for Plan in BirthPlans:
            # Skip this move if component selection failed
            if Plan['ktarget'] is None and Plan['targetWordIDs'] is None \
                    and Plan['targetWordFreq'] is None:
                continue

            birthParams = dict(**self.algParams['birth'])

            # Skip collection if have enough data already
            if Plan['Data'] is not None:
                targetSize = TargetDataSampler.getSize(Plan['Data'])
                if targetSize >= birthParams['targetMaxSize']:
                    continue
                birthParams['targetMaxSize'] -= targetSize
                # TODO: worry about targetMaxSize when we always keep topK
                # datapoints

            # Sample data from current batch, if more is needed
            targetData, targetInfo = TargetDataSampler.sample_target_data(
                Dchunk, model=model, LP=LPchunk,
                targetCompID=Plan['ktarget'],
                targetWordIDs=Plan['targetWordIDs'],
                targetWordFreq=Plan['targetWordFreq'],
                randstate=self.PRNG,
                return_Info=True,
                **birthParams)

            # Update Data for current entry in self.targetDataList
            if targetData is None:
                if Plan['Data'] is None:
                    cmsg = "TargetData: No samples for target comp found."
                    Plan['msg'] = cmsg
            else:
                if Plan['Data'] is None:
                    Plan['Data'] = targetData
                    Plan['Info'] = targetInfo
                else:
                    Plan['Data'].add_data(targetData)
                    if 'dist' in Plan['Info']:
                        Plan['Info']['dist'] = np.append(Plan['Info']['dist'],
                                                         targetInfo['dist'])
                size = TargetDataSampler.getSize(Plan['Data'])
                Plan['msg'] = "TargetData: size %d" % (size)

            if self.isLastBatch(lapFrac) and 'Info' in Plan:
                if 'dist' in Plan['Info']:
                    dist = Plan['Info']['dist']
                    sortIDs = np.argsort(
                        dist)[:self.algParams['birth']['targetMaxSize']]
                    Plan['Data'] = Plan['Data'].select_subset_by_mask(sortIDs)
                    size = TargetDataSampler.getSize(Plan['Data'])
                    Plan['msg'] = "TargetData: size %d" % (size)
        return BirthPlans

    def birth_get_all_new_comps(self, BirthResults):
        ''' Returns list of integer ids of all new components added by
              birth moves summarized in BirthResults

        Returns
        -------
        birthCompIDs : list of int
            each entry is index of a new component
        '''
        birthCompIDs = list()
        for MoveInfo in BirthResults:
            birthCompIDs.extend(MoveInfo['birthCompIDs'])
        return birthCompIDs

    def birth_get_all_modified_comps(self, BirthResults):
        ''' Get list of int ids of all new components added by birth.

        Returns
        -------
        mCompIDs : list of integers, each entry is index of modified comp
        '''
        mCompIDs = list()
        for MoveInfo in BirthResults:
            mCompIDs.extend(MoveInfo['modifiedCompIDs'])
        return mCompIDs

    def birth_count_new_comps(self, BirthResults):
        ''' Get total number of new components added by moves.

        Returns
        -------
        Kextra : int number of components added by given list of moves
        '''
        Kextra = 0
        for MoveInfo in BirthResults:
            Kextra += len(MoveInfo['birthCompIDs'])
        return Kextra

    def birth_makeEligibilityHist(self, SS):
        targetMinSize = self.algParams['birth']['targetMinSize']
        MAX_FAIL = self.algParams['birth']['birthFailLimit']

        # Initialize histogram bins to 0
        Hist = dict(Ntoosmall=0, Ndisabled=0, Nable=0)
        for nStrike in range(MAX_FAIL):
            Hist['Nable' + str(nStrike)] = 0

        CompStatus = dict()
        for kk, compID in enumerate(self.ActiveIDVec):
            if SS.getCountVec()[kk] < targetMinSize:
                Hist['Ntoosmall'] += 1
                CompStatus[compID] = 'toosmall'
            elif compID in self.BirthRecordsByComp:
                nFail = self.BirthRecordsByComp[compID]['nFail']
                if nFail < MAX_FAIL:
                    Hist['Nable' + str(nFail)] += 1
                    Hist['Nable'] += 1
                    CompStatus[compID] = 'able-' + str(nFail)
                else:
                    Hist['Ndisabled'] += 1
                    CompStatus[compID] = 'disabled'
            else:
                Hist['Nable0'] += 1
                Hist['Nable'] += 1
                CompStatus[compID] = 'able-0'

        msg = 'Eligibility Hist:'
        for key in sorted(Hist.keys()):
            msg += " %s=%d" % (key, Hist[key])
        return Hist, CompStatus, msg

    def preparePlansForMerge(self, hmodel, SS, prevPrepInfo=None,
                             order=None,
                             BirthResults=list(),
                             lapFrac=0):

        MergeLogger.logPhase('MERGE Plans at lap ' + str(lapFrac))
        if prevPrepInfo is None:
            prevPrepInfo = dict()
        if 'PairScoreMat' not in prevPrepInfo:
            prevPrepInfo['PairScoreMat'] = None

        if SS is not None:
            # Remove any merge terms left over from previous lap
            SS.setMergeFieldsToZero()
            if SS.hasMergeTerms():
                delattr(SS, '_MergeTerms')

        mergeStartLap = self.algParams['merge']['mergeStartLap']
        mergePairSelection = self.algParams['merge']['mergePairSelection']
        mergeELBOTrackMethod = self.algParams['merge']['mergeELBOTrackMethod']
        refreshInterval = self.algParams['merge']['mergeScoreRefreshInterval']

        PrepInfo = dict()
        PrepInfo['doPrecompMergeEntropy'] = 1
        PrepInfo['mergePairSelection'] = mergePairSelection
        PrepInfo['mPairIDs'] = list()
        PrepInfo['PairScoreMat'] = None

        # Short-cut if we use fastBound to compute elbo for merge candidate
        if mergeELBOTrackMethod == 'fastBound':
            PrepInfo['doPrecompMergeEntropy'] = 2
            PrepInfo['mergePairSelection'] = None
            return PrepInfo

        # Update stored ScoreMatrix to account for recent births/merges
        if hasValidKey('PairScoreMat', prevPrepInfo):
            MM = prevPrepInfo['PairScoreMat']

            # Replay any shuffles
            if order is not None:
                Ktmp = len(order)
                assert Ktmp == MM.shape[0]
                Mnew = np.zeros_like(MM)
                for kA in xrange(Ktmp):
                    nA = np.flatnonzero(order == kA)
                    for kB in xrange(kA + 1, Ktmp):
                        nB = np.flatnonzero(order == kB)
                        mA = np.minimum(nA, nB)
                        mB = np.maximum(nA, nB)
                        Mnew[mA, mB] = MM[kA, kB]
                MM = Mnew

            # Replay any recent deletes
            if hasattr(self, 'DeleteAcceptRecord'):
                if 'acceptedUIDs' in self.DeleteAcceptRecord:
                    acceptedUIDs = self.DeleteAcceptRecord['acceptedUIDs']
                    origUIDs = [x for x in self.DeleteAcceptRecord['origUIDs']]
                    origUIDs = np.asarray(origUIDs)
                    for uID in acceptedUIDs:
                        kk = np.flatnonzero(origUIDs == uID)[0]
                        MM = np.delete(MM, kk, axis=0)
                        MM = np.delete(MM, kk, axis=1)
                        origUIDs = np.delete(origUIDs, kk)

            # Replay any recent birth moves!
            if len(BirthResults) > 0:
                Korig = MM.shape[0]
                Mnew = np.zeros((SS.K, SS.K))
                Mnew[:Korig, :Korig] = MM
                MM = Mnew
            if np.floor(lapFrac) % refreshInterval == 0:
                MM.fill(0)  # Refresh!
            prevPrepInfo['PairScoreMat'] = MM

        # Determine which merge pairs we will track in the upcoming lap
        if mergePairSelection == 'wholeELBObetter':
            mPairIDs, PairScoreMat = MergePlanner.preselectPairs(
                hmodel, SS, lapFrac,
                prevScoreMat=prevPrepInfo['PairScoreMat'],
                **self.algParams['merge'])
        else:
            mPairIDs, PairScoreMat = MergePlanner.preselect_candidate_pairs(
                hmodel, SS,
                randstate=self.PRNG,
                returnScoreMatrix=1,
                M=prevPrepInfo['PairScoreMat'],
                **self.algParams['merge'])

        PrepInfo['mPairIDs'] = mPairIDs
        PrepInfo['PairScoreMat'] = PairScoreMat
        TOL = MergePlanner.ELBO_GAP_ACCEPT_TOL
        MergeLogger.log('MERGE Num pairs selected: %d/%d'
                        % (len(mPairIDs), np.sum(PairScoreMat > -1 * TOL)),
                        level='debug')

        degree = MergePlanner.calcDegreeFromEdgeList(mPairIDs, SS.K)
        if np.sum(degree > 0) > 0:
            degree = degree[degree > 0]
            MergeLogger.log('Num comps in >=1 pair: %d' %
                            (degree.size), 'debug')
            MergeLogger.log(
                'Degree distribution among selected pairs', 'debug')
            for p in [10, 50, 90, 100]:
                MergeLogger.log('   %d: %d' %
                                (p, np.percentile(degree, p)), 'debug')

        return PrepInfo

    def run_many_merge_moves(self, hmodel, SS,
                             evBound, lapFrac, MergePrepInfo):
        ''' Run (potentially many) merge moves on hmodel.

        Performing necessary bookkeeping to
        (1) avoid trying the same merge twice
        (2) avoid merging a component that has already been merged,
            since the precomputed entropy will no longer be correct.

        Returns
        -------
        hmodel : bnpy HModel, with (possibly) merged components
        SS : bnpy SuffStatBag, with (possibly) merged components
        evBound : correct ELBO for returned hmodel
                  guaranteed to be at least as large as input evBound
        '''
        MergeLogger.logPhase('MERGE Moves at lap ' + str(lapFrac))

        no_mPairIDs = 'mPairIDs' not in MergePrepInfo
        no_mPairIDs = no_mPairIDs or MergePrepInfo['mPairIDs'] is None
        if no_mPairIDs:
            MergePrepInfo['mPairIDs'] = list()

        if 'PairScoreMat' not in MergePrepInfo:
            MergePrepInfo['PairScoreMat'] = None

        Korig = SS.K
        hmodel, SS, newEvBound, Info = MergeMove.run_many_merge_moves(
            hmodel, SS, evBound,
            mPairIDs=MergePrepInfo['mPairIDs'],
            M=MergePrepInfo['PairScoreMat'],
            **self.algParams['merge'])

        # Adjust indexing for counter that determines which comp to target
        if self.hasMove('birth'):
            for kA, kB in Info['AcceptedPairs']:
                self._resetLapsSinceLastBirthAfterMerge(kA, kB)

        # Record accepted moves, so can adjust memoized stats later
        self.MergeLog = list()
        for kA, kB in Info['AcceptedPairs']:
            self.ActiveIDVec = np.delete(self.ActiveIDVec, kB, axis=0)
            self.MergeLog.append(dict(kA=kA, kB=kB, Korig=Korig))
            self.lapLastAcceptedMerge = lapFrac
            Korig -= 1

        # Reset all precalculated merge terms
        if SS.hasMergeTerms():
            SS.setMergeFieldsToZero()

        # ScoreMat here will have shape Ka x Ka, where Ka <= K
        # Ka < K in the case of batch-specific births
        # whose new comps aren't tracked)
        # ScoreMat will be updated to size SS.K,SS.K in preparePlansForMerge()
        MergePrepInfo['PairScoreMat'] = Info['ScoreMat']
        MergePrepInfo['mPairIDs'] = list()
        return hmodel, SS, newEvBound

    def _resetLapsSinceLastBirthAfterMerge(self, kA, kB):
        ''' Update self.LapsSinceLastBirth to reflect accepted merge

        Post Condition
        ---------
        None. Updates to self.LapsSinceLastBirth happen in-place.
        '''
        compList = self.LapsSinceLastBirth.keys()
        newDict = defaultdict(int)
        for kk in compList:
            if kk == kA:
                newDict[kA] = np.maximum(self.LapsSinceLastBirth[kA],
                                         self.LapsSinceLastBirth[kB])
            elif kk < kB:
                newDict[kk] = self.LapsSinceLastBirth[kk]
            elif kk > kB:
                newDict[kk - 1] = self.LapsSinceLastBirth[kk]
        self.LapsSinceLastBirth = newDict

    def doDeleteAtLap(self, lapFrac):
        if 'delete' not in self.algParams:
            return False
        return lapFrac >= self.algParams['delete']['deleteStartLap']

    def deleteCollectTarget(self, Dchunk, hmodel, LPchunk,
                            batchID,
                            DeletePlans):
        """ Add relevant subset of data from provided chunk to Plan

            Returns
            -------
            DeletePlans. Updated in place.
        """
        for planID, Plan in enumerate(DeletePlans):
            Plan = DCollector.addDataFromBatchToPlan(
                Plan, hmodel, Dchunk, LPchunk,
                batchID=batchID,
                uIDs=self.ActiveIDVec,
                lapFrac=self.lapFrac,
                isFirstBatch=self.isFirstBatch(self.lapFrac),
                **self.algParams['delete'])
            if len(Plan.keys()) == 0:
                # Empty Plan dict means it went over budget
                # So, we should remove this Plan from consideration
                DeletePlans.pop(planID)
        return DeletePlans

    def deleteAndUpdateMemory(self, hmodel, SS, DeletePlans, order=None):
        """ Construct and evaluate delete proposals.

            Returns
            -------
            hmodel : bnpy.HModel with updated fields
            SS : bnpy.suffstats.SuffStatBag, with updated fields
        """
        self.ELBOReady = True
        self.DeleteAcceptRecord = dict()
        if self.lapFrac <= 1 or SS is None:
            return hmodel, SS

        # Make last minute plan for any empty comps
        EPlan = DPlanner.makePlanForEmptyComps(SS,
                                               **self.algParams['delete'])

        if hasattr(self, 'MergeLog') and len(self.MergeLog) > 0:
            # Accepted merge means skip all deletes except the trivial ones
            if 'candidateUIDs' in EPlan:
                DeletePlans = [EPlan]
            else:
                return hmodel, SS
        else:
            if 'candidateUIDs' in EPlan:
                nEmpty = len(EPlan['candidateUIDs'])
                DeleteLogger.log('Last-minute Plan: %d empty' % (nEmpty))

                # Adjust the existing plan so comps deleted by EmptyPlan
                # are not repeated later
                if len(DeletePlans) > 0:
                    DPlan = DeletePlans[0]
                    remIDs = list()
                    for ii, uid in enumerate(DPlan['candidateUIDs']):
                        if uid in EPlan['candidateUIDs']:
                            remIDs.append(ii)
                    for ii in reversed(sorted(remIDs)):
                        DPlan['candidateUIDs'].pop(ii)

                    if len(DPlan['candidateUIDs']) == 0:
                        DeletePlans = [EPlan]
                    else:
                        DeletePlans = [DPlan, EPlan]
                else:
                    DeletePlans = [EPlan]

        # Evaluate each proposal
        newSS = SS.copy()
        newModel = hmodel.copy()
        for moveID, DPlan in enumerate(DeletePlans):
            if moveID == 0:
                self.fastForwardMemory(Kfinal=newSS.K, order=order)

            if 'DTargetData' in DPlan:
                # Updates SSmemory in-place
                newModel, newSS, self.SSmemory, DPlan = \
                    DEvaluator.runDeleteMoveAndUpdateMemory(
                        newModel, newSS, DPlan,
                        LPkwargs=self.algParamsLP,
                        SSmemory=self.SSmemory,
                        lapFrac=self.lapFrac,
                        **self.algParams['delete'])
                nYes = len(DPlan['acceptedUIDs'])
                nAttempt = len(DPlan['candidateUIDs'])
                DeleteLogger.log('DELETE %d/%d accepted' % (nYes, nAttempt),
                                 'info')
            else:
                # Auto-accepted delete (specific only for empty comps)
                DPlan['didAccept'] = 2
                DPlan['acceptedUIDs'] = DPlan['candidateUIDs']

                # Make all stats stored in Memory have correct size
                for uID in DPlan['acceptedUIDs']:
                    kk = np.flatnonzero(newSS.uIDs == uID)[0]
                    newSS.removeComp(kk)
                    for batchID in self.SSmemory:
                        self.SSmemory[batchID].removeComp(kk)

                # Reset all ELBO and Merge terms stored in Memory
                for batchID in self.SSmemory:
                    self.SSmemory[batchID].setELBOFieldsToZero()
                    self.SSmemory[batchID].setMergeFieldsToZero()

                newSS.setELBOFieldsToZero()
                newSS.setMergeFieldsToZero()
                newModel.update_global_params(newSS)

                nEmpty = len(DPlan['candidateUIDs'])
                DeleteLogger.log('DELETED %d empty comps' % (nEmpty),
                                 'info')

            # -------------------    Update DeleteRecords
            for uID in DPlan['candidateUIDs']:
                if uID in DPlan['acceptedUIDs']:
                    if uID in self.DeleteRecordsByComp:
                        del self.DeleteRecordsByComp[uID]
                else:
                    if uID not in self.DeleteRecordsByComp:
                        self.DeleteRecordsByComp[uID]['nFail'] = 0
                    self.DeleteRecordsByComp[uID]['nFail'] += 1

            if DPlan['didAccept']:
                self.ELBOReady = False
                self.ActiveIDVec = newSS.uIDs.copy()
                self.lapLastAcceptedDelete = self.lapFrac

                acceptedUIDs = [x for x in DPlan['acceptedUIDs']]
                if 'origUIDs' not in self.DeleteAcceptRecord:
                    self.DeleteAcceptRecord['origUIDs'] = SS.uIDs.copy()
                    self.DeleteAcceptRecord['acceptedUIDs'] = acceptedUIDs
                else:
                    self.DeleteAcceptRecord[
                        'acceptedUIDs'].extend(acceptedUIDs)

            for batchID in self.SSmemory:
                assert np.allclose(
                    self.SSmemory[batchID].uIDs, self.ActiveIDVec)
        # <<< end for loop over DeletePlans

        # Verify post-condition: same states represented by newSS and SSmemory
        for batchID in self.SSmemory:
            assert newSS.K == self.SSmemory[batchID].K
            assert np.allclose(newSS.uIDs, self.SSmemory[batchID].uIDs)

            if newSS.K < SS.K:
                for key in self.SSmemory[batchID]._ELBOTerms._FieldDims.keys():
                    arr = self.SSmemory[batchID].getELBOTerm(key)
                    assert np.allclose(0, arr)
        if newSS.K < SS.K:
            assert self.ELBOReady is False
            for key in newSS._ELBOTerms._FieldDims.keys():
                arr = newSS.getELBOTerm(key)
                assert np.allclose(0, arr)
        else:
            assert self.ELBOReady is True

        # TODO adjust LPmemory??
        return newModel, newSS

    # Verify ELBO
    #########################################################
    def verifyELBOTracking(self, hmodel, SS, evBound=None, order=None,
                           BirthResults=list(),
                           **kwargs):
        ''' Verify current aggregated SS consistent with sum over all batches
        '''
        if self.doDebugVerbose():
            self.print_msg(
                '>>>>>>>> BEGIN double-check @ lap %.2f' % (self.lapFrac))

        if evBound is None:
            evBound = hmodel.calc_evidence(SS=SS)

        # Reconstruct aggregate SS explicitly by sum over all stored batches
        for batchID in range(len(self.SSmemory.keys())):
            SSchunk = self.load_batch_suff_stat_from_memory(
                batchID, doCopy=1, order=order, Kfinal=SS.K)
            if batchID == 0:
                SS2 = SSchunk.copy()
            else:
                SS2 += SSchunk

        # Add in extra mass from birth moves
        for MoveInfo in BirthResults:
            if MoveInfo['didAddNew'] and 'extraSS' in MoveInfo:
                if 'extraSSDone' not in MoveInfo:
                    extraSS = MoveInfo['extraSS'].copy()
                    if extraSS.K < SS2.K:
                        extraSS.insertEmptyComps(SS2.K - extraSS.K)
                    SS2 += extraSS

        evCheck = hmodel.calc_evidence(SS=SS2)
        if self.doDebugVerbose():
            self.print_msg('% 14.8f evBound from agg SS' % (evBound))
            self.print_msg(
                '% 14.8f evBound from sum over SSmemory' % (evCheck))

            if not self.ELBOReady:
                self.print_msg('    ELBO not ready. Disregard mismatch here.')

        condCount = np.allclose(SS.getCountVec(), SS2.getCountVec())
        condELBO = np.allclose(evBound, evCheck) or not self.ELBOReady
        condUIDs = np.allclose(SS.uIDs, SS2.uIDs)

        if self.algParams['debug'].count('interactive'):
            isCorrect = condCount and condUIDs and condELBO
            if not isCorrect:
                from IPython import embed
                embed()
        else:
            assert condELBO
            assert condCount
            assert condUIDs

        if self.doDebugVerbose():
            self.print_msg(
                '<<<<<<<< END   double-check @ lap %.2f' % (self.lapFrac))<|MERGE_RESOLUTION|>--- conflicted
+++ resolved
@@ -291,7 +291,6 @@
                                  LPmemory=self.LPmemory,
                                  SSmemory=self.SSmemory)
 
-<<<<<<< HEAD
     def hasMoreReasonableMoves(self, lapFrac, SS):
         ''' Decide if more moves will feasibly change current configuration.
         '''
@@ -348,9 +347,6 @@
         return False
 
     def memoizedLocalStep(self, hmodel, Dchunk, batchID, **LPandMergeKwargs):
-=======
-    def memoizedLocalStep(self, hmodel, Dchunk, batchID, MergePrepInfo=None):
->>>>>>> c55202da
         ''' Execute local step on data chunk.
 
         Returns
