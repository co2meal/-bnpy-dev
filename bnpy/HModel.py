--- conflicted
+++ resolved
@@ -87,18 +87,12 @@
     SS = self.allocModel.get_global_suff_stats( Data, LP, **kwargs )
     SS = self.obsModel.get_global_suff_stats( Data, SS, LP, **kwargs )
     # Change effective scale (nObs) of the suff stats 
-<<<<<<< HEAD
     # (useful for stochastic variational)
     if hasattr(Data,"nDoc"):
       ampF = Data.nDocTotal / Data.nDoc
       SS.applyAmpFactor(ampF)
     elif Ntotal is not None:
       ampF = Ntotal / Data.nObsTotal
-=======
-    # only useful for stochastic variational (soVB)
-    if Ntotal is not None:
-      ampF = Ntotal / Data.nObs
->>>>>>> a6ab3b28
       SS.applyAmpFactor(ampF)
     return SS
 
@@ -132,13 +126,8 @@
     ''' Initialize (in-place) global parameters
     '''
     initname = initArgs['initname']
-<<<<<<< HEAD
-    if initname.count('truth') > 0:
-      init.FromScratchMult.init_global_params(self, Data, **initArgs)
-=======
     if initname.count('true') > 0:
       init.FromTruth.init_global_params(self, Data, **initArgs)
->>>>>>> a6ab3b28
     elif initname.count(os.path.sep) > 0:
       init.FromSaved.init_global_params(self, Data, **initArgs)
     elif str(type(self.obsModel)).count('Gauss') > 0:
