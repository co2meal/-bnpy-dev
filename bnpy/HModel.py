'''
HModel.py

Generic class for representing hierarchical Bayesian models in bnpy.

Attributes
-------
allocModel : a bnpy.allocmodel.AllocModel subclass
              such as MixModel, DPMixModel, etc.
             model for generating latent structure (such as cluster assignments) 
              
obsModel : a bnpy.obsmodel.ObsCompSet subclass
              such as GaussObsCompSet or ZMGaussObsCompSet
            model for generating observed data given latent structure

Key functions
-------
* calc_local_params
* get_global_suff_stats
* update_global_params
     
'''
from collections import defaultdict
import numpy as np
import os
import copy

import init
from obsmodel import *
from allocmodel import *

# Dictionary map
#    turns string input at command line into desired bnpy objects
# string --> bnpy object constructor
AllocConstr = {'MixModel':MixModel, 'DPMixModel':DPMixModel}
<<<<<<< HEAD
ObsConstr = {'ZMGauss':ZMGaussObsCompSet, 'Gauss':GaussObsCompSet, 'DiagGauss': DiagGaussObsCompSet}
=======
ObsConstr = {'Gauss':GaussObsModel,'ZMGauss':ZMGaussObsModel}
>>>>>>> e451e2b4
                   
class HModel( object ):

  ######################################################### Constructors
  #########################################################    
  def __init__( self, allocModel, obsModel ):
    ''' Constructor assembles HModel given fully valid subcomponents
    '''
    self.allocModel = allocModel
    self.obsModel = obsModel
    self.inferType = allocModel.inferType

  @classmethod
  def CreateEntireModel(cls, inferType, allocModelName, obsModelName, allocPriorDict, obsPriorDict, Data):
    ''' Constructor assembles HModel and all its submodels in one call
    '''
    allocModel = AllocConstr[allocModelName](inferType, allocPriorDict)
    obsModel = ObsConstr[obsModelName].CreateWithPrior(
                                         inferType, obsPriorDict, Data)
    return cls(allocModel, obsModel)
  
    
  def copy( self ):
    ''' Create a clone of this object with distinct memory allocation
        Any manipulation of clone's parameters will NOT affect self
    '''
    return copy.deepcopy( self )

  ######################################################### Local Params
  #########################################################    
  def calc_local_params( self, Data, LP=None, **kwargs):
    ''' Calculate the local parameters specific to each data item,
          given global parameters.
        This is the E-step of the EM algorithm.        
    '''
    if LP is None:
      LP = dict()
    # Calculate the "soft evidence" each obsModel component has on each item
    # Fills in LP['E_log_soft_ev']
    LP = self.obsModel.calc_local_params(Data, LP, **kwargs)
    # Combine with allocModel probs of each cluster
    # Fills in LP['resp'], a Data.nObs x K matrix whose rows sum to one
    LP = self.allocModel.calc_local_params(Data, LP, **kwargs)
    return LP

  ######################################################### Suff Stats
  #########################################################   
  def get_global_suff_stats( self, Data, LP, doAmplify=False, **kwargs):
    ''' Calculate sufficient statistics for each component,
          given data and local responsibilities
        This is necessary prep for the M-step of EM algorithm.
    '''
    SS = self.allocModel.get_global_suff_stats(Data, LP, **kwargs)
    SS = self.obsModel.get_global_suff_stats(Data, SS, LP, **kwargs)
    if doAmplify:
      # Change effective scale of the suff stats, for soVB learning
      if hasattr(Data,"nDoc"):
        ampF = Data.nDocTotal / Data.nDoc
        SS.applyAmpFactor(ampF)
      else:
        ampF = Data.nObsTotal / Data.nObs
        SS.applyAmpFactor(ampF)
    return SS
  
  ######################################################### Global Params
  #########################################################   
  def update_global_params( self, SS, rho=None, **kwargs):
    ''' Update (in-place) global parameters given provided suff stats.
        This is the M-step of EM.
    '''
    self.allocModel.update_global_params(SS, rho, **kwargs)
    self.obsModel.update_global_params(SS, rho, **kwargs)
  
  ######################################################### Evidence
  #########################################################     
  def calc_evidence( self, Data=None, SS=None, LP=None):
    ''' Compute the evidence lower bound (ELBO) of the objective function.
    '''
    if Data is not None and LP is None and SS is None:
      LP = self.calc_local_params(Data)
      SS = self.get_global_suff_stats(Data, LP)
    evA = self.allocModel.calc_evidence(Data, SS, LP)
    evObs = self.obsModel.calc_evidence(Data, SS, LP)
    return evA + evObs
  
  ######################################################### Init Global Params
  #########################################################    
  def init_global_params(self, Data, **initArgs):
    ''' Initialize (in-place) global parameters
    '''
    initname = initArgs['initname']
    if initname.count('true') > 0:
      init.FromTruth.init_global_params(self, Data, **initArgs)
    elif initname.count(os.path.sep) > 0:
      init.FromSaved.init_global_params(self, Data, **initArgs)
    elif str(type(self.obsModel)).count('Gauss') > 0:
      init.FromScratchGauss.init_global_params(self, Data, **initArgs)
    elif str(type(self.obsModel)).count('Mult') > 0:
      init.FromScratchMult.init_global_params(self, Data, **initArgs)
    else:
      raise NotImplementedError("TODO")

  ######################################################### I/O Utils
  ######################################################### 
  def getAllocModelName(self):
    return self.allocModel.__class__.__name__

  def getObsModelName(self):
    return self.obsModel.__class__.__name__

  def get_model_info( self ):
    s =  'Allocation Model:  %s\n'  % (self.allocModel.get_info_string())
    s += 'Obs. Data  Model:  %s\n' % (self.obsModel.get_info_string())
    s += 'Obs. Data  Prior:  %s' % (self.obsModel.get_info_string_prior())
    return s<|MERGE_RESOLUTION|>--- conflicted
+++ resolved
@@ -33,11 +33,7 @@
 #    turns string input at command line into desired bnpy objects
 # string --> bnpy object constructor
 AllocConstr = {'MixModel':MixModel, 'DPMixModel':DPMixModel}
-<<<<<<< HEAD
-ObsConstr = {'ZMGauss':ZMGaussObsCompSet, 'Gauss':GaussObsCompSet, 'DiagGauss': DiagGaussObsCompSet}
-=======
-ObsConstr = {'Gauss':GaussObsModel,'ZMGauss':ZMGaussObsModel}
->>>>>>> e451e2b4
+ObsConstr = {'ZMGauss':ZMGaussObsModel, 'Gauss':GaussObsModel, 'DiagGauss': DiagGaussObsModel}
                    
 class HModel( object ):
 
@@ -48,6 +44,7 @@
     '''
     self.allocModel = allocModel
     self.obsModel = obsModel
+    print "self.obsModel",obsModel
     self.inferType = allocModel.inferType
 
   @classmethod
@@ -55,6 +52,7 @@
     ''' Constructor assembles HModel and all its submodels in one call
     '''
     allocModel = AllocConstr[allocModelName](inferType, allocPriorDict)
+    print ObsConstr[obsModelName]
     obsModel = ObsConstr[obsModelName].CreateWithPrior(
                                          inferType, obsPriorDict, Data)
     return cls(allocModel, obsModel)
@@ -129,6 +127,8 @@
     ''' Initialize (in-place) global parameters
     '''
     initname = initArgs['initname']
+    print str(type(self.obsModel))
+    print str(type(self.obsModel)).count('Gauss')
     if initname.count('true') > 0:
       init.FromTruth.init_global_params(self, Data, **initArgs)
     elif initname.count(os.path.sep) > 0:
