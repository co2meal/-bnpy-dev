'''
HModel.py

Generic class for representing hierarchical Bayesian models in bnpy.

Attributes
-------
allocModel : a bnpy.allocmodel.AllocModel subclass
              such as MixModel, DPMixModel, etc.
             model for generating latent structure (such as cluster assignments) 
              
obsModel : a bnpy.obsmodel.ObsCompSet subclass
              such as GaussObsCompSet or ZMGaussObsCompSet
            model for generating observed data given latent structure

Key functions
-------
* calc_local_params
* get_global_suff_stats
* update_global_params
     
'''
from collections import defaultdict
import numpy as np
import os
import copy

import init
from allocmodel import AllocModelConstructorsByName
from obsmodel import ObsModelConstructorsByName
                   
class HModel(object):

  ######################################################### Constructors
  #########################################################    
  def __init__(self, allocModel, obsModel):
    ''' Constructor assembles HModel given fully valid subcomponents
    '''
    self.allocModel = allocModel
    self.obsModel = obsModel
    self.inferType = allocModel.inferType
    if hasattr(obsModel, 'setupWithAllocModel'):
      # Tell the obsModel whether to model docs or words
      obsModel.setupWithAllocModel(allocModel)

  @classmethod
  def CreateEntireModel(cls, inferType, allocModelName, obsModelName, allocPriorDict, obsPriorDict, Data):
    ''' Constructor assembles HModel and all its submodels in one call
    '''
    AllocConstr = AllocModelConstructorsByName[allocModelName]
    allocModel = AllocConstr(inferType, allocPriorDict)

    ObsConstr = ObsModelConstructorsByName[obsModelName]
    obsModel = ObsConstr.CreateWithPrior(inferType, obsPriorDict, Data)
    return cls(allocModel, obsModel)
  
    
  def copy(self):
    ''' Create a clone of this object with distinct memory allocation
        Any manipulation of clone's parameters will NOT affect self
    '''
    return copy.deepcopy( self )

  ######################################################### Local Params
  #########################################################    
  def calc_local_params(self, Data, LP=None, **kwargs):
    ''' Calculate the local parameters specific to each data item,
          given global parameters.
        This is the E-step of the EM algorithm.        
    '''
    if LP is None:
      LP = dict()
    # Calculate the "soft evidence" each obsModel component has on each item
    # Fills in LP['E_log_soft_ev']
    LP = self.obsModel.calc_local_params(Data, LP, **kwargs)

    # Combine with allocModel probs of each cluster
    # Fills in LP['resp'], a Data.nObs x K matrix whose rows sum to one
    LP = self.allocModel.calc_local_params(Data, LP, **kwargs)
    return LP

  ######################################################### Suff Stats
  #########################################################   
  def get_global_suff_stats(self, Data, LP, doAmplify=False, **kwargs):
    ''' Calculate sufficient statistics for each component,
          given data and local responsibilities
        This is necessary prep for the M-step of EM algorithm.
    '''
    SS = self.allocModel.get_global_suff_stats(Data, LP, **kwargs)
    SS = self.obsModel.get_global_suff_stats(Data, SS, LP, **kwargs)
    if doAmplify:
      # Change effective scale of the suff stats, for soVB learning
      if hasattr(Data,"nDoc"):
        ampF = Data.nDocTotal / Data.nDoc
        SS.applyAmpFactor(ampF)
      else:
        ampF = Data.nObsTotal / Data.nObs
        SS.applyAmpFactor(ampF)

    return SS
  
  ######################################################### Global Params
  #########################################################   
  def update_global_params(self, SS, rho=None, **kwargs):
    ''' Update (in-place) global parameters given provided suff stats.
        This is the M-step of EM.
    '''
    self.allocModel.update_global_params(SS, rho, **kwargs)
    self.obsModel.update_global_params(SS, rho, **kwargs)
  
  def set_global_params(self, **kwargs):
    self.allocModel.set_global_params(**kwargs)
    self.obsModel.set_global_params(**kwargs)

  def insert_global_params(self, **kwargs):
    self.allocModel.insert_global_params(**kwargs)
    self.obsModel.insert_global_params(**kwargs)

  def reorderComps(self, order):
    self.allocModel.reorderComps(order)
    self.obsModel.reorderComps(order)

  ######################################################### Evidence
  #########################################################     
  def calc_evidence(self, Data=None, SS=None, LP=None, todict=False):
    ''' Compute the evidence lower bound (ELBO) of the objective function.
    '''
    if Data is not None and LP is None and SS is None:
      LP = self.calc_local_params(Data)
      SS = self.get_global_suff_stats(Data, LP)
    evA = self.allocModel.calc_evidence(Data, SS, LP, todict=todict)
    evObs = self.obsModel.calc_evidence(Data, SS, LP, todict=todict)
    if not todict:
      return evA + evObs
    else:
      evA.update(evObs)
      return evA

  ######################################################### Init params
  #########################################################
  def init_global_params(self, Data, **initArgs):
    ''' Initialize (in-place) global parameters

        Keyword Args
        -------
        K : number of components
        initname : string name of routine for initialization
    '''
    initname = initArgs['initname']
    if initname.count('true') > 0:
      init.FromTruth.init_global_params(self, Data, **initArgs)
    elif initname.count(os.path.sep) > 0:
      init.FromSaved.init_global_params(self, Data, **initArgs)
<<<<<<< HEAD
    elif str(type(self.obsModel)).count('Gauss') > 0:
      init.FromScratchGauss.init_global_params(self, Data, **initArgs)
    elif str(type(self.obsModel)).count('Mult') > 0:
      init.FromScratchMult.init_global_params(self, Data, **initArgs)
    elif str(type(self.obsModel)).count('BernRel') > 0:
      init.FromScratchBernRel.init_global_params(self, Data, **initArgs)
=======
    elif initname.count('LP') > 0:
      # Set global parameters using provided local params
      raise NotImplementedError('TODO')
>>>>>>> 274df89f
    else:
      # Set hmodel global parameters "from scratch", in two stages
      # * init allocmodel to "uniform" prob over comps
      # * init obsmodel in likelihood-specific, data-driven fashion
      self.allocModel.init_global_params(Data, **initArgs)
      if str(type(self.obsModel)).count('Gauss') > 0:
        init.FromScratchGauss.init_global_params(self.obsModel, 
                                                 Data, **initArgs)
      elif str(type(self.obsModel)).count('Mult') > 0:
        init.FromScratchMult.init_global_params(self.obsModel,
                                                Data, **initArgs)
      else:
        raise NotImplementedError('Unrecognized initname procedure.')

  ######################################################### I/O Utils
  ######################################################### 
  def getAllocModelName(self):
    return self.allocModel.__class__.__name__

  def getObsModelName(self):
    return self.obsModel.__class__.__name__

  def get_model_info( self ):
    s =  'Allocation Model:  %s\n'  % (self.allocModel.get_info_string())
    s += 'Obs. Data  Model:  %s\n' % (self.obsModel.get_info_string())
    s += 'Obs. Data  Prior:  %s' % (self.obsModel.get_info_string_prior())
    return s<|MERGE_RESOLUTION|>--- conflicted
+++ resolved
@@ -151,18 +151,9 @@
       init.FromTruth.init_global_params(self, Data, **initArgs)
     elif initname.count(os.path.sep) > 0:
       init.FromSaved.init_global_params(self, Data, **initArgs)
-<<<<<<< HEAD
-    elif str(type(self.obsModel)).count('Gauss') > 0:
-      init.FromScratchGauss.init_global_params(self, Data, **initArgs)
-    elif str(type(self.obsModel)).count('Mult') > 0:
-      init.FromScratchMult.init_global_params(self, Data, **initArgs)
     elif str(type(self.obsModel)).count('BernRel') > 0:
       init.FromScratchBernRel.init_global_params(self, Data, **initArgs)
-=======
-    elif initname.count('LP') > 0:
-      # Set global parameters using provided local params
-      raise NotImplementedError('TODO')
->>>>>>> 274df89f
+
     else:
       # Set hmodel global parameters "from scratch", in two stages
       # * init allocmodel to "uniform" prob over comps
@@ -173,6 +164,9 @@
                                                  Data, **initArgs)
       elif str(type(self.obsModel)).count('Mult') > 0:
         init.FromScratchMult.init_global_params(self.obsModel,
+                                                Data, **initArgs)
+      elif str(type(self.obsModel)).count('BernRel') > 0:
+        init.FromScratchBernRel.init_global_params(self.obsModel,
                                                 Data, **initArgs)
       else:
         raise NotImplementedError('Unrecognized initname procedure.')
