'''
'''
import numpy as np

<<<<<<< HEAD
#from random_projection import Random_Projection

=======
>>>>>>> 3421f597
def FindAnchorsForSizeKBasis(Q, K, lowerDim=None, seed=0, candidateRows=None):
  ''' Find K rows of Q that best span the entire rowspace of Q

      Args
      --------
      Q : N x V matrix
      K : int, size of desired basis
      candidateRows : list of ints, identifying distinct rows of Q

      Returns
      --------
      basisRows : 1D array, size K, type int32
                  basisRows[k] gives row of Q that forms k-th basis
      dist : 1D array, size K
  '''
  if candidateRows is None:
    Q = Q.copy()
  else:
    candidateRows = np.asarray(candidateRows, dtype=np.int32)
    Q = Q[candidateRows,:].copy()

  Q /= Q.sum(axis=1)[:,np.newaxis]

  if lowerDim is not None and lowerDim > 0 and lowerDim < Q.shape[1]:
    from random_projection import Random_Projection
    PRNG = np.random.RandomState(seed)
    Q = Random_Projection(Q.T, lowerDim, PRNG)
    Q = Q.T

  N, V = Q.shape
  dist = np.zeros(K)
  B = np.zeros((K-1, V), dtype=np.float64)
  basisRows = np.zeros(K, dtype=np.int32)

  # Temporarily store the vector in first row of B
  basisRows[0], dist[0], B[0,:] = FindFarthestFromOrigin(Q)
  Q -= B[0,:][np.newaxis,:]

  # basisRows[0] is now the "origin" of our coordinate system
  basisRows[1], dist[1], B[0,:] = FindFarthestFromOrigin(Q)
  B[0,:] /= np.sqrt(np.inner(B[0], B[0]))

  dist[0] = dist[1] # dist[0] is kind of nonsensical, so just duplicate
  distToOrigin = np.zeros(Q.shape[0])
  for k in xrange(1, K-1):
    #qVec = np.dot(Q, B[k-1])
    #Q -= qVec[:,np.newaxis] * B[k-1][np.newaxis,:]
    for rowID in xrange(Q.shape[0]):
      Q[rowID] -= np.inner(Q[rowID], B[k-1]) * B[k-1]
      distToOrigin[rowID] = np.inner(Q[rowID], Q[rowID])
    basisRows[k+1], dist[k+1], B[k,:] = FindFarthestFromOrigin(Q, distToOrigin)
    B[k,:] /= np.sqrt(np.inner(B[k], B[k]))

  if candidateRows is not None:
    basisRows = candidateRows[basisRows]
  return basisRows, dist

def FindFarthestFromOrigin(Q, distToOrigin=None):
  if distToOrigin is None:
    distToOrigin = np.zeros(Q.shape[0])
    for rowID in xrange(Q.shape[0]):
      distToOrigin[rowID] = np.inner(Q[rowID], Q[rowID])
    # above loop is faster than this, due to no memory allocation
    #distToOrigin = np.sum(np.square(Q), axis=1)
  maxID = np.argmax(distToOrigin)
  maxDist = distToOrigin[maxID]
  return maxID, maxDist, Q[maxID]

###########################################################
###########################################################
def FindAnchorsForExpandedBasis(Q, Topics, Kextra, lowerDim=None, 
                                           seed=0, candidateRows=None):
  ''' Find Kextra rows of Q that best expand the given existing basis.

      Returns
      -------
      newRows : 1D array of int32, size Kextra
                where Q[newRows] and Topics together span the basis
                      that best covers the row space of Q
  '''
  if candidateRows is not None:
    candidateRows = np.asarray(candidateRows, dtype=np.int32)
    Q = Q[candidateRows]
  Q = Q / np.sum(Q,axis=1)[:,np.newaxis]
  Topics = Topics / np.sum(Topics, axis=1)[:,np.newaxis]

  if lowerDim is not None:
    PRNG = np.random.RandomState(seed)
    Q = Random_Projection(Q.T, lowerDim, PRNG)
    Q = Q.T
    PRNG = np.random.RandomState(seed)
    Topics = Random_Projection(Topics.T, lowerDim, PRNG)
    Topics = Topics.T

  # Allocate basis
  N, V = Q.shape
  K, V2 = Topics.shape
  assert V == V2
  B = np.zeros( (K+Kextra-1, V))

  ## Build basis for existing Q to reflect the existing Topics
  ## Basically, play usual alg forward, as if we selected each row of Topics
  Q -= Topics[0][np.newaxis,:]
  Topics = Topics - Topics[0][np.newaxis,:]

  B[0,:] = Topics[1]
  B[0,:] /= np.sqrt(np.inner(B[0],B[0]))

  for k in xrange(1, K-1):
    Q -= np.dot(Q, B[k-1])[:,np.newaxis] * B[k-1][np.newaxis,:]
    Topics -= np.dot(Topics, B[k-1])[:,np.newaxis] * B[k-1][np.newaxis,:]
    B[k,:] = Topics[k+1]  
    B[k,:] /= np.sqrt(np.inner(B[k],B[k]))

  ## Now, expand by adding Kextra new basis vectors
  newRows = np.zeros(Kextra, dtype=np.int32)
  for knew in xrange(Kextra):
    k = K + knew - 1
    for i in xrange(Q.shape[0]):
      Q[i] -= np.inner(Q[i], B[k-1]) * B[k-1]
    newRows[knew], _, B[k] = FindFarthestFromOrigin(Q)
    B[k,:] /= np.sqrt(np.inner(B[k], B[k]))

  if candidateRows is not None:
    newRows = candidateRows[newRows]
  return newRows

########################################################### original impl
###########################################################
def _FindBasisOrig(Q, K, candidateRows=None):
    ''' direct port of original implementation
    '''
    if candidateRows is None:
        candidateRows = np.arange(Q.shape[0])

    M_orig = Q.copy()
    M_orig /= M_orig.sum(axis=1)[:,np.newaxis]

    r = K
    candidates = candidateRows

    n = M_orig[:, 0].size
    dim = M_orig[0, :].size

    M = M_orig.copy()

    # stored recovered anchor words
    anchor_words = np.zeros((r, dim))
    anchor_indices = np.zeros(r, dtype=np.int)

    # store the basis vectors of the subspace spanned by the anchor word vectors
    basis = np.zeros((r-1, dim))


    # find the farthest point p1 from the origin
    max_dist = 0
    for i in candidates:
        dist = np.dot(M[i], M[i])
        if dist > max_dist:
            max_dist = dist
            anchor_words[0] = M_orig[i]
            anchor_indices[0] = i

    # let p1 be the origin of our coordinate system
    #for i in range(0, n):
    for i in candidates:
        M[i] = M[i] - anchor_words[0]


    # find the farthest point from p1
    max_dist = 0
    #for i in range(0, n):
    for i in candidates:
        dist = np.dot(M[i], M[i])
        if dist > max_dist:
            max_dist = dist
            anchor_words[1] = M_orig[i]
            anchor_indices[1] = i
            basis[0] = M[i]/np.sqrt(np.dot(M[i], M[i]))


    # stabilized gram-schmidt which finds new anchor words to expand our subspace
    for j in range(1, r - 1):

        # project all the points onto our basis and find the farthest point
        max_dist = 0
        #for i in range(0, n):
        for i in candidates:
            M[i] = M[i] - np.dot(M[i], basis[j-1])*basis[j-1]
            dist = np.dot(M[i], M[i])
            if dist > max_dist:
                max_dist = dist
                anchor_words[j + 1] = M_orig[i]
                anchor_indices[j + 1] = i
                basis[j] = M[i]/np.sqrt(np.dot(M[i], M[i]))
    return anchor_indices, basis



"""
def ExpandBasisByKextra2(Q, Topics, Kextra, candidateRows=None):
  N, V = Q.shape
  K, V2 = Topics.shape
  assert V == V2

  B = np.zeros( (K+Kextra-1, V))
  if candidateRows is None:
    candidateRows = np.arange(N)
  Q = Q[candidateRows].copy()

  ## Build basis for existing Q to reflect the existing Topics
  ## Basically, play FindBasis forward, as if we selected each row of Topics
  Q -= Topics[0][np.newaxis,:]
  Topics = Topics - Topics[0][np.newaxis,:]

  B[0,:] = Topics[1]
  B[0,:] /= np.sqrt(np.inner(B[0],B[0]))

  for k in xrange(1, K-1):
    Q -= np.dot(Q, B[k-1])[:,np.newaxis] * B[k-1][np.newaxis,:]
    Topics -= np.dot(Topics, B[k-1])[:,np.newaxis] * B[k-1][np.newaxis,:]
    B[k,:] = Topics[k+1]  
    B[k,:] /= np.sqrt(np.inner(B[k],B[k]))

  ## Now, expand to new topics
  newRows = np.zeros(Kextra, dtype=np.int32)
  
  for knew in xrange(Kextra):
    k = K + knew - 1
    newRows[knew], _, B[k] = AddNextVectorToBasis(k, B, Q)
    B[k,:] /= np.sqrt(np.inner(B[k], B[k]))

  return newRows

def FindSizeKBasis2(Q, K, candidateRows=None):
  Q = Q.copy()  
  Q /= Q.sum(axis=1)[:,np.newaxis]

  N, V = Q.shape
  if candidateRows is None:
    candidateRows = np.arange(N)

  dist = np.zeros(K)
  B = np.zeros( (K-1, V), dtype=np.float64)
  basisRows = np.zeros(K, dtype=np.int32)

  basisRows[0], dist[0], originVec = FindFarthestFromOrigin2(Q, candidateRows)
  Q[candidateRows,:] -= originVec[np.newaxis,:]

  # basisRows[0] is now the "origin" of our coordinate system
  basisRows[1], dist[1], B[0,:] = FindFarthestFromOrigin2(Q, candidateRows)
  B[0,:] /= np.sqrt(np.inner(B[0], B[0]))

  dist[0] = dist[1] # dist[0] is kind of nonsensical, so just duplicate 
  for k in xrange(1, K-1):
    basisRows[k+1], dist[k+1], B[k,:] = AddNextVectorToBasis2(k, B, Q, candidateRows)
    B[k,:] /= np.sqrt(np.inner(B[k], B[k]))
  
  return basisRows, dist

def FindFarthestFromOrigin2(Q, candidateRows):
  dist = np.sum(np.square(Q[candidateRows,:]), axis=1)
  maxID = np.argmax(dist)
  maxDist = dist[maxID]
  maxID = candidateRows[maxID]
  return maxID, maxDist, Q[maxID]

def AddNextVectorToBasis2(k, B, Q, candidateRows=None):
  if candidateRows is None:
    candidateRows = np.arange(Q.shape[0])
  for i in candidateRows:
    Q[i] -= np.inner(Q[i], B[k-1]) * B[k-1]
  return FindFarthestFromOrigin2(Q, candidateRows)
"""
<|MERGE_RESOLUTION|>--- conflicted
+++ resolved
@@ -2,11 +2,9 @@
 '''
 import numpy as np
 
-<<<<<<< HEAD
+
 #from random_projection import Random_Projection
 
-=======
->>>>>>> 3421f597
 def FindAnchorsForSizeKBasis(Q, K, lowerDim=None, seed=0, candidateRows=None):
   ''' Find K rows of Q that best span the entire rowspace of Q
 
