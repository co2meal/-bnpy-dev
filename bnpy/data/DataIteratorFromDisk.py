--- conflicted
+++ resolved
@@ -59,27 +59,13 @@
 
 
 def decideDataTypeFromModel(aModelType, oModelType):
-<<<<<<< HEAD
-  if oModelType.count('Gauss') or oModelType.count('Factor'):
-    try:
-      return X_AllocToDataTypeMap[aModelType]
-    except KeyError:
-      return 'XData'
-  elif oModelType.count('Mult'):
-    try:
-      return Words_AllocToDataTypeMap[aModelType]
-    except KeyError:
-      return 'WordsData'
-  else:
-    raise ValueError('Unrecognized model combo: ' + aModelType + ' ' + oModelType)
-=======
     """ Decide which dataset format to use for given allocModel/obsModel
 
     Returns
     -------
     s : string name of type ['XData', 'GroupXData', 'WordsData']
     """
-    if oModelType.count('Gauss') or oModelType.count('Bern'):
+    if oModelType.count('Gauss') or oModelType.count('Bern') or oModelType.count('Factor'):
         try:
             return X_AllocToDataTypeMap[aModelType]
         except KeyError:
@@ -92,7 +78,6 @@
     else:
         raise ValueError(
             'Unrecognized model combo: ' + aModelType + ' ' + oModelType)
->>>>>>> 09417668
 
 
 class DataIteratorFromDisk(object):
