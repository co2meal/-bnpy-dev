'''
WordsData.py

Data object for a collection of documents,
where each document is represented as a bag-of-words.

Attributes
----------
* nDoc : integer count of documents in this dataset
* nDocTotal : integer count of documents in ENTIRE dataset (for online applications)

* vocab_size : integer count
* nTotalToken : integer count of tokens in this dataset
* nUniqueToken : integer count of distinct (doc, word type) pairs in this dataset
'''

import numpy as np
import scipy.sparse
import scipy.io

from bnpy.data.DataObj import DataObj

class WordsData(DataObj):

  @classmethod
  def LoadFromFile_tokenlist(cls, filepath, vocab_size=0, 
                                  min_word_index=1, **kwargs):
    ''' Constructor for loading from tokenlist matfile into WordsData instance
    '''
    doc_sizes = []
    word_id = []
    word_ct = []
    Vars = scipy.io.loadmat(filepath)
    key = 'tokensByDoc'
    if key not in Vars:
      key = 'test'
    nDoc = Vars[key].shape[1]
    for d in xrange(nDoc):
      tokens_d = np.squeeze(Vars[key][0,d])
      word_id_d = np.unique(tokens_d)
      word_ct_d = np.zeros_like(word_id_d, dtype=np.float64)
      for uu,uid in enumerate(word_id_d):
        word_ct_d[uu] = np.sum(tokens_d == uid)
      doc_sizes.append(word_id_d.size)
      word_id.extend(word_id_d-min_word_index)
      word_ct.extend(word_ct_d)
    doc_range = np.hstack([0, np.cumsum(doc_sizes)])
    return cls(word_id=word_id, word_count=word_ct,
               doc_range=doc_range, vocab_size=vocab_size)    

  @classmethod
  def LoadFromFile_ldac(cls, filepath, vocab_size=0, **kwargs):
    ''' Constructor for loading data from .ldac file into WordsData instance
    '''
    doc_sizes = []
    word_id = []
    word_ct = []
    with open(filepath, 'r') as f:
      for line in f.readlines():
        Fields = line.strip().split(' ')
        nUnique = int(Fields[0])
        doc_sizes.append(nUnique)
        doc_word_id, doc_word_ct = zip(*[x.split(':') for x in Fields[1:]])
        word_id.extend(doc_word_id)
        word_ct.extend(doc_word_ct)
    doc_range = np.hstack([0, np.cumsum(doc_sizes)])
    return cls(word_id=word_id, word_count=word_ct,
               doc_range=doc_range, vocab_size=vocab_size)    

  @classmethod
  def read_from_mat(cls, matfilepath, vocabfile=None, **kwargs):
    MatDict = scipy.io.loadmat(matfilepath, **kwargs)
    return cls(vocabfile=vocabfile, **MatDict)

  ######################################################### Constructor
  #########################################################
  def __init__(self, word_id=None, word_count=None, doc_range=None,
                     vocab_size=0, vocabList=None, vocabfile=None,
                     summary=None,
                     nDocTotal=None, TrueParams=None, **kwargs):
    ''' Constructor for WordsData object

        Args
        -------
        word_id : 1D array, size nUniqueTokens
                  entry i gives the integer type for distinct word i in corpus
        word_count : 1D array, size nUniqueTokens
                  entry i gives the integer count for distinct word i in corpus
        doc_range : 1D array, size nDoc+1
                    document d's tokens are those with ids in range 
                      doc_range[d]:doc_range[d+1]
        vocab_size : integer size of set of possible vocabulary words
        vocabList : list of strings
        nDocTotal : int total size of the corpus 
                    (in case this obj represents a minibatch of larger corpus)
        TrueParams : None [default], or dict of attributes
    '''
    self.word_id = np.squeeze(np.asarray(np.squeeze(word_id), dtype=np.int32))
    self.word_count = np.squeeze(np.asarray(np.squeeze(word_count), dtype=np.float64))
    self.doc_range = np.squeeze(np.asarray(doc_range, dtype=np.int32))
    self.vocab_size = int(vocab_size)

    if summary is not None:
      self.summary = summary

    # Save "true" parameters that generated toy-data, if provided
    if TrueParams is not None:
      self.TrueParams = TrueParams

    # Add dictionary of vocab words, if provided
    if vocabList is not None:
      self.vocabList = vocabList
    elif vocabfile is not None:
      with open(vocabfile, 'r') as f:
        self.vocabList = [x.strip() for x in f.readlines()]

    self._verify_attributes()
    self._set_corpus_size_attributes(nDocTotal)
  

  def _set_corpus_size_attributes(self, nDocTotal=None):
    ''' Sets nDoc, nObs, and nDocTotal attributes of this WordsData object

        Args
        -------
        nDocTotal : int size of total corpus 
                    if None, nDocTotal is set equal to nDoc
    '''
    self.nDoc = self.doc_range.size - 1
    self.nTotalToken = np.sum(self.word_count)
    self.nUniqueToken = self.word_id.size
    if nDocTotal is None:
      self.nDocTotal = self.nDoc
    else:
      self.nDocTotal = int(nDocTotal)

  def _verify_attributes(self):
    ''' Basic runtime checks to make sure dimensions are set correctly
         for attributes word_id, word_count, doc_range, etc.
    '''
    assert self.vocab_size > 0
    assert self.word_id.ndim == 1
    assert self.word_id.min() >= 0
    assert self.word_id.max() < self.vocab_size
    assert self.word_count.ndim == 1
    assert self.word_count.min() > 0
    assert self.word_count.size == self.word_id.size
    if self.doc_range.ndim == 2:
      self.doc_range = np.hstack([0, self.doc_range[:,1]])
    assert self.doc_range.ndim == 1

    docEndBiggerThanStart = self.doc_range[1:] - self.doc_range[:-1]
    assert np.all(docEndBiggerThanStart)

    if hasattr(self, 'vocabList'):
      if len(self.vocabList) != self.vocab_size:
        del self.vocabList

  def get_size(self):
    return self.nDoc

  def get_total_size(self):
    return self.nDocTotal

  def get_dim(self):
    return self.vocab_size

  ######################################################### Text summary
  ######################################################### 
  def get_text_summary(self):
    ''' Returns human-readable description of this dataset
    '''
    if hasattr(self, 'summary'):
      s = self.summary
    else:
      s = 'WordsData'
    return s

  def get_stats_summary(self):
    ''' Returns human-readable summary of this dataset's basic properties
    '''
    s = '  size: %d units (documents)\n' % (self.get_size())
    s += '  vocab size: %d\n' % (self.get_dim())
    s += self.get_doc_stats_summary() + "\n"
    s += self.get_wordcount_summary() + "\n"
    s += self.get_docusagebytype_summary()
    return s


  def get_doc_stats_summary(self, pRange=[0,5, 50, 95, 100]):
    ''' Returns human-readable string summarizing word-count statistics
          e.g. word counts for the smallest, largest, and median-length doc
    '''
    nDistinctWordsPerDoc = np.zeros(self.nDoc)
    nTotalWordsPerDoc = np.zeros(self.nDoc)
    for d in range(self.nDoc):
      start = self.doc_range[d]
      stop = self.doc_range[d+1]
      nDistinctWordsPerDoc[d] = stop - start
      nTotalWordsPerDoc[d] = self.word_count[start:stop].sum()

    assert np.sum(nDistinctWordsPerDoc) == self.word_id.size
    assert np.sum(nTotalWordsPerDoc) == np.sum(self.word_count)
    s = ''
    for p in pRange:
      if p == 0:
        sp = 'min'
      elif p == 100:
        sp = 'max'
      else:
        sp = "%d%%" % (p)
      s += "%5s " % (sp)
    s += '\n'
    for p in pRange:
      s += "%5s " % ("%.0f" % (np.percentile(nDistinctWordsPerDoc, p)))    
    s += ' nUniqueTokensPerDoc\n'
    for p in pRange:
      s += "%5s " % ("%.0f" % (np.percentile(nTotalWordsPerDoc, p)))    
    s += ' nTotalTokensPerDoc'
    return s

  def get_wordcount_summary(self, bins=[1, 2, 3, 10, 100]):
    binedges = np.asarray(bins)
    binedges = np.hstack([binedges[0] - .5, binedges+.5, np.inf])
    binHeaderStr = ''
    binCountStr = ''
    for e in range(binedges.size-1):
      bincount = np.sum(np.logical_and(self.word_count >= binedges[e],
                                       self.word_count < binedges[e+1]))
      fracMassStr = "%.2f" % (bincount / float(self.word_count.size))
      if bincount == 0:
        fracMassStr = "0"
      elif fracMassStr == "0.00":
        fracMassStr = "%d" % (bincount) #"<0.01" 
      
      binCountStr += " %6s" % (fracMassStr) 
      if e == binedges.size-2:
        binHeaderStr += " %6s" % (">=" + str(bins[-1]))
      elif binedges[e+1] - binedges[e] > 1:
        binHeaderStr += " %6s" % ("<" + str(bins[e]))
      else:
        binHeaderStr += " %6s" % (str(bins[e]))
    return "Hist of word_count across tokens \n" \
            + "%s\n%s" % (binHeaderStr, binCountStr)

  def get_docusagebytype_summary(self, bins=[1, 10, 100, .1, .2, .5]):
    nUniqueDocCount = np.sum(self.getDocTypeCountMatrix() > 0, axis=0)
    bbins = list()
    bNames = list()
    gap = 0
    for b in range(len(bins)):
      if bins[b] < 1:
        binval = bins[b] * self.nDoc
        bName = "%.2f" % (bins[b])
      else:
        binval = bins[b]
        bName = str(binval)
      if b > 1:
        gap = bbins[-1] - bbins[-2]
        if binval - bbins[-1] < gap:
          continue

      bbins.append(binval)
      bNames.append(bName)

    binHeaderStr = ''
    binCountStr = ''
    binedges = np.hstack([0, np.asarray(bbins), np.inf])
    for e in range(binedges.size-1):
      bincount = np.sum(np.logical_and(nUniqueDocCount >= binedges[e],
                                       nUniqueDocCount < binedges[e+1]))
      
      fracMassStr = "%.2f" % (bincount / float(self.vocab_size))
      if bincount == 0:
        fracMassStr = "0"
      elif fracMassStr == "1.00":
        fracMassStr = ">.99"
      elif fracMassStr == "0.00":
        fracMassStr = "%6d" % (bincount) 

      binCountStr += " %6s" % (fracMassStr) 
      if e == binedges.size-2:
        binHeaderStr += " %6s" % (">=" + bNames[-1])
      else:
        binHeaderStr += " %6s" % ("<" + bNames[e])
    return "Hist of unique docs per word type\n" \
            + "%s\n%s" % (binHeaderStr, binCountStr)
    

  ######################################################### Sparse matrix
  #########################################################
  def getTokenTypeCountMatrix(self):
    ''' Get dense matrix counting vocab usage across all words in dataset

        Returns
        --------
        C : 2D array, size nUniqueToken x vocab_size
             C[n,v] = word_count[n] iff word_id[n] = v
                                  0 otherwise
             That is, each word token n is represented by one entire row
                      with only one non-zero entry: at column word_id[n]

    '''
    key = '__TokenTypeCountMat'
    if hasattr(self, key):
      return getattr(self, key)

    C = self.getSparseTokenTypeCountMatrix()
    X = C.toarray()
    setattr(self, key, X)
    return X

  def getSparseTokenTypeCountMatrix(self):
    ''' Get sparse matrix counting vocab usage across all words in dataset

        Returns
        --------
        C : sparse CSC matrix, size nUniqueToken x vocab_size
             C[n,v] = word_count[n] iff word_id[n] = v
                                  0 otherwise
             That is, each word token n is represented by one entire row
                      with only one non-zero entry: at column word_id[n]

    '''
    key = '__sparseTokenTypeCountMat'
    if hasattr(self, key):
      return getattr(self, key)

    ## Create sparse matrix C from scratch    
    indptr = np.arange(self.nUniqueToken+1)
    C = scipy.sparse.csc_matrix((self.word_count, self.word_id, indptr),
                                 shape=(self.vocab_size, self.nUniqueToken))
    setattr(self, key, C)
    return C


  def getDocTypeCountMatrix(self):
    ''' Get dense matrix counting vocab usage for each document in dataset.

        Returns
        --------
        C : 2D array, shape nDoc x vocab_size
            C[d,v] = total count of vocab type v in document d

    '''
    key = '__DocTypeCountMat'
    if hasattr(self, key):
      return getattr(self, key)

    C = self.getSparseDocTypeCountMatrix()
    X = C.toarray()
    setattr(self, key, X)
    return X

  def getSparseDocTypeCountMatrix(self, **kwargs):
    ''' Make sparse matrix counting vocab usage for each document in dataset.

        Returns
        -------
        C : sparse CSR matrix, shape nDoc x vocab_size
            C[d,v] = total count of vocab type v in document d
    '''
    ## Check cache, return the matrix if we've computed it already
    key = '__sparseDocTypeCountMat'
    if hasattr(self, key):
      return getattr(self, key)

    ## Create CSR matrix representation
    C = scipy.sparse.csr_matrix((self.word_count, self.word_id, self.doc_range),
                                 shape=(self.nDoc, self.vocab_size), 
                                 dtype=np.float64)
    setattr(self, key, C)
    return C

  def clearCache(self):
    for key in ['__TokenTypeCountMat', '__sparseTokenTypeCountMat',
                '__DocTypeCountMat', '__sparseDocTypeCountMat']:
      if hasattr(self, key):
        del self.__dict__[key]


  ######################################################### Add new documents
  #########################################################
  def add_data(self, WData):
    ''' Append provided WordsData to the end of this dataset
    '''
    assert self.vocab_size == WData.vocab_size
    self.word_id = np.hstack([self.word_id, WData.word_id])
    self.word_count = np.hstack([self.word_count, WData.word_count])
    self.doc_range = np.hstack([self.doc_range, 
                                WData.doc_range[1:] + self.doc_range[-1]])
    self.nDoc += WData.nDoc
    self.nDocTotal += WData.nDocTotal
    self.nUniqueToken += WData.nUniqueToken
    self.nTotalToken += WData.nTotalToken

    self.clearCache()   
    self._verify_attributes()

<<<<<<< HEAD
  def get_random_sample(self, nDoc, randstate=np.random, candidates=None):
    ''' Create WordsData object for random subsample of this dataset
=======
  def get_random_sample(self, nDoc, randstate=np.random,
                                    candidates=None,
                                    p=None):
    ''' Create WordsData object for random subsample of this document collection
>>>>>>> 71922db6

        Args
        -----
        nDoc : number of documents to choose
        randstate : numpy random number generator

        Returns
        -------
        WordsData : bnpy WordsData instance, with at most nDoc documents
    '''
    if candidates is None:
<<<<<<< HEAD
      docMask = randstate.permutation(self.nDoc)[:nDoc]
    else:
      docMask = randstate.permutation(candidates)[:nDoc]
=======
      nSamples = np.minimum(self.nDoc, nDoc)
      docMask = randstate.choice(self.nDoc, nSamples, replace=False)
    else:
      nSamples = np.minimum(len(candidates), nDoc)
      docMask = randstate.choice(candidates, nSamples, replace=False, p=p)
>>>>>>> 71922db6
    return self.select_subset_by_mask(docMask=docMask,
                                      doTrackFullSize=False)

  ######################################################### Subset Creation
  #########################################################
  def select_subset_by_mask(self, docMask, doTrackFullSize=True):
    ''' Returns WordsData object representing a subset of document collection.
  
        Args
        -------
        docMask : 1D array, size nDoc
                  each entry indicates a document id to include in subset

        doTrackFullSize : boolean indicator for whether output dataset
                           should retain nDocTotal size of this object,
                        or should be self-contained (nDoc=nDocTotal) 

        Returns
        --------
        Dchunk : WordsData object
    '''
    docMask = np.asarray(docMask, dtype=np.int32)
    nDoc = len(docMask)
    assert np.max(docMask) < self.nDoc
    nUniqueTokenPerDoc = self.doc_range[docMask+1] - self.doc_range[docMask]

    nUniqueToken = np.sum(nUniqueTokenPerDoc)
    word_id = np.zeros(nUniqueToken, dtype=self.word_id.dtype)
    word_count = np.zeros(nUniqueToken, dtype=self.word_count.dtype)
    doc_range = np.zeros(nDoc+1, dtype=self.doc_range.dtype)
  
    # Fill in new word_id, word_count, and doc_range
    startLoc = 0
    for d in xrange(nDoc):
      start = self.doc_range[docMask[d]]
      stop = self.doc_range[docMask[d]+1]
      endLoc = startLoc + (stop - start)

      word_count[startLoc:endLoc] = self.word_count[start:stop]
      word_id[startLoc:endLoc] = self.word_id[start:stop]
      doc_range[d] = startLoc
      startLoc += (stop - start)
    doc_range[-1] = nUniqueToken

    nDocTotal=None
    if doTrackFullSize:
      nDocTotal = self.nDocTotal
    return WordsData(word_id, word_count, doc_range, self.vocab_size,
                     nDocTotal=nDocTotal)

  ######################################################### Simple Toy Data
  #########################################################  (class method)
  @classmethod
  def CreateToyDataSimple(cls, nDoc=10, nUniqueTokensPerDoc=10, 
                               vocab_size=25, **kwargs):
    ''' Creates a simple toy instance of WordsData (good for debugging)
        Args
        --------
        nDoc : int num of documents to create
        nWordsPerDoc : int num of distinct words in each document
        vocab_size : int size of vocabulary
    '''
    PRNG = np.random.RandomState(0)
    word_id = list()
    word_count = list()
    doc_range = np.zeros(nDoc+1)
    for dd in range(nDoc):
        wID = PRNG.choice(vocab_size, size=nUniqueTokensPerDoc, replace=False)
        wCount = PRNG.choice(np.arange(1,5), size=nUniqueTokensPerDoc, replace=True)
        word_id.extend(wID)
        word_count.extend(wCount)
        start = nUniqueTokensPerDoc * dd
        doc_range[dd] = start
    doc_range[-1] = start + nUniqueTokensPerDoc

    return cls(word_id=word_id, word_count=word_count, 
               doc_range=doc_range, vocab_size=vocab_size)

  ######################################################### LDA Toy Data
  #########################################################  (class method)
  @classmethod
  def CreateToyDataFromLDAModel(cls, seed=101, 
                nDocTotal=None, nWordsPerDoc=None, nWordsPerDocFunc=None,
                topic_prior=None, topics=None,
                gamma=None, probs=None,
                **kwargs):
    ''' Generates WordsData dataset via LDA generative model,
          given specific global parameters

        Args
        --------
        topic_prior : 1D array, size K, positive real entries
                      pi[d] \sim \Dir( topic_prior )
        topics : 2D array, size KxV, positive real entries, rows sum to one
                  topics[k,v] := probability of vocab word v in topic k
    '''
    if topic_prior is None:
      topic_prior = gamma * probs
    from bnpy.util import RandUtil
    PRNG = np.random.RandomState(seed)

    K = topics.shape[0]
    V = topics.shape[1]
    # Make sure topics sum to one
    topics = topics / topics.sum(axis=1)[:,np.newaxis]
    assert K == topic_prior.size
  
    doc_range = np.zeros(nDocTotal+1)
    wordIDsPerDoc = list()
    wordCountsPerDoc = list()

    Pi = np.zeros((nDocTotal,K))
    respPerDoc = list()

    # startPos : tracks start index for current doc within corpus-wide lists
    startPos = 0
    for d in xrange(nDocTotal):
      # Draw topic appearance probabilities for this document
      Pi[d,:] = PRNG.dirichlet(topic_prior)

      if nWordsPerDocFunc is not None:
        nWordsPerDoc = nWordsPerDocFunc(PRNG)

      # Draw the topic assignments for this doc
      ## Npercomp : K-vector, Npercomp[k] counts appearance of topic k
      Npercomp = RandUtil.multinomial(nWordsPerDoc, Pi[d,:], PRNG)

      # Draw the observed words for this doc
      ## wordCountBins: V x 1 vector, entry v counts appearance of word v
      wordCountBins = np.zeros(V)
      for k in xrange(K):
        wordCountBins += RandUtil.multinomial(Npercomp[k], 
                                              topics[k,:], PRNG)

      # Record word_id, word_count, doc_range
      wIDs = np.flatnonzero(wordCountBins > 0)
      wCounts = wordCountBins[wIDs]
      assert np.allclose( wCounts.sum(), nWordsPerDoc)
      wordIDsPerDoc.append(wIDs)
      wordCountsPerDoc.append(wCounts)
      doc_range[d] = startPos
      startPos += wIDs.size
  
      # Record expected local parameters (LP)
      curResp = (topics[:, wIDs] * Pi[d,:][:,np.newaxis]).T      
      respPerDoc.append(curResp)
    
    word_id = np.hstack(wordIDsPerDoc)
    word_count = np.hstack(wordCountsPerDoc)
    doc_range[-1] = word_count.size

    ## Make TrueParams dict
    resp = np.vstack(respPerDoc)
    resp /= resp.sum(axis=1)[:,np.newaxis]
    TrueParams = dict(K=K, topics=topics, topic_prior=topic_prior, resp=resp)

    Data = WordsData(word_id, word_count, doc_range, V, TrueParams=TrueParams)
    return Data

  ######################################################### LDA Toy Data
  #########################################################  (class method)
  @classmethod
  def CreateToyDataFromMixModel(cls, seed=101, 
                nDocTotal=None, nWordsPerDoc=None, nWordsPerDocFunc=None,
                beta=None, topics=None,
                **kwargs):
    ''' Generates WordsData dataset via LDA generative model,
          given specific global parameters

        Args
        --------
        topic_prior : 1D array, size K, positive real entries
                      pi[d] \sim \Dir( topic_prior )
        topics : 2D array, size KxV, positive real entries, rows sum to one
                  topics[k,v] := probability of vocab word v in topic k
    '''
    from bnpy.util import RandUtil
    PRNG = np.random.RandomState(seed)

    K = topics.shape[0]
    V = topics.shape[1]
    # Make sure topics sum to one
    topics = topics / topics.sum(axis=1)[:,np.newaxis]
    assert K == beta.size
  
    doc_range = np.zeros(nDocTotal+1)
    wordIDsPerDoc = list()
    wordCountsPerDoc = list()

    resp = np.zeros((nDocTotal, K))
    Ks = range(K)

    # startPos : tracks start index for current doc within corpus-wide lists
    startPos = 0
    for d in xrange(nDocTotal):
      # Draw single topic assignment for this doc
      k = RandUtil.choice(Ks, beta, PRNG)
      resp[d,k] = 1

      # Draw the observed words for this doc
      ## wordCountBins: V x 1 vector, entry v counts appearance of word v
      wordCountBins = RandUtil.multinomial(nWordsPerDoc, 
                                           topics[k,:], PRNG)

      # Record word_id, word_count, doc_range
      wIDs = np.flatnonzero(wordCountBins > 0)
      wCounts = wordCountBins[wIDs]
      assert np.allclose( wCounts.sum(), nWordsPerDoc)
      wordIDsPerDoc.append(wIDs)
      wordCountsPerDoc.append(wCounts)
      doc_range[d] = startPos
      startPos += wIDs.size
  
    ## Package up all data    
    word_id = np.hstack(wordIDsPerDoc)
    word_count = np.hstack(wordCountsPerDoc)
    doc_range[-1] = word_count.size

    ## Make TrueParams dict
    TrueParams = dict(K=K, topics=topics, beta=beta, resp=resp)

    Data = WordsData(word_id, word_count, doc_range, V, TrueParams=TrueParams)
    return Data

  ######################################################### Write to file
  #########################################################  (instance method)
  def WriteToFile_ldac(self, filepath, min_word_index=0):
    ''' Write contents of this dataset to plain-text file in "ldac" format.
        
        Each line of file represents one document, and has format
        [U] [term1:count1] [term2:count2] ... [termU:countU]

        Args
        -------
        filepath : path where data should be saved

        Returns
        -------
        None. Writes to file instead.
    '''
    word_id = self.word_id
    if min_word_index > 0:
      word_id = word_id + min_word_index
    with open(filepath, 'w') as f:
      for d in xrange(self.nDoc):
        dstart = self.doc_range[d]
        dstop = self.doc_range[d+1]
        nUniqueInDoc = dstop - dstart
        idct_list = ["%d:%d" % (word_id[n], self.word_count[n]) \
                              for n in xrange(dstart, dstop)]
        docstr = "%d %s" % (nUniqueInDoc, ' '.join(idct_list)) 
        f.write(docstr + '\n')

  def WriteToFile_tokenlist(self, filepath, min_word_index=1):
    ''' Write contents of this dataset to MAT file in tokenlist format
    '''
    word_id = self.word_id
    if min_word_index > 0:
      word_id = word_id + min_word_index
    
    MatVars = dict()
    MatVars['tokensByDoc'] = np.empty((1, self.nDoc), dtype=object)
    for d in xrange(self.nDoc):
      start = self.doc_range[d]
      stop = self.doc_range[d+1]
      nTokens = np.sum(self.word_count[start:stop])
      tokenvec = np.zeros(nTokens, dtype=word_id.dtype)

      a = 0
      for n in xrange(start, stop):
        tokenvec[a:a + self.word_count[n]] = word_id[n]
        a += self.word_count[n]

      assert tokenvec.min() >= min_word_index
      MatVars['tokensByDoc'][0,d] = tokenvec
    scipy.io.savemat(filepath, MatVars, oned_as='row')
    
""" DEPRECATED METHODS (some may be cleaned up and moved back in someday)

  ######################################################### word-word cooccur
  #########################################################
  def to_wordword_cooccur_matrix(self, dtype=np.float64):
    Q, sameWordVec, _ = self.to_wordword_cooccur_building_blocks(dtype=dtype)
    return self._calc_wordword_cooccur(Q, sameWordVec, self.nDoc)

  def to_wordword_cooccur_building_blocks(self, dtype=np.float32):
    sameWordVec = np.zeros(self.vocab_size)
    data = np.zeros(self.word_count.shape, dtype=dtype)

    wordcount = self.word_count
    wordid = self.word_id

    for docID in xrange(self.nDoc):
      start = self.doc_range[docID,0]
      stop = self.doc_range[docID,1]
      N = wordcount[start:stop].sum()
      NNm1 = N * (N-1)
      sameWordVec[wordid[start:stop]] += wordcount[start:stop] / NNm1
      data[start:stop] = wordcount[start:stop]/np.sqrt(NNm1)

    ## Now, create a sparse matrix that's D x V
    indptr = np.hstack( [self.doc_range[0,0], self.doc_range[:,1]])
    sparseDocWordMat = scipy.sparse.csr_matrix(
                             (data, wordid, indptr),
                             shape=(self.nDoc, self.vocab_size), 
                             dtype=dtype)
    ## Q : V x V
    from sklearn.utils.extmath import safe_sparse_dot
    Q = safe_sparse_dot(sparseDocWordMat.T, sparseDocWordMat, dense_output=1)
    return Q, sameWordVec, self.nDoc

  def _calc_wordword_cooccur(self, Q, sameWordVec, nDoc):
    Q /= nDoc
    sameWordVec /= nDoc
    diagIDs = np.diag_indices(self.vocab_size)
    Q[diagIDs] -= sameWordVec
    
    # Fix small numerical issues (like diag entries of -1e-15 instead of 0)
    np.maximum(Q, 0, out=Q)
    return Q

  def getNumDocsPerWord(self):
    nDocsPerWord = np.zeros(self.vocab_size)
    for docID in xrange(self.nDoc):
      start = self.doc_range[docID,0]
      stop = self.doc_range[docID,1]
      nDocsPerWord[self.word_id[start:stop]] += 1
    return nDocsPerWord
    
  def getWordsThatAppearInAtLeastNDocs(self, N):
    return np.flatnonzero(self.getNumDocsPerWord() >= N)

  def get_most_common_words_summary(self, Vocab=None, targetWordIDs=None,
                                          pRange=[50, 40, 30, 20, 15, 10]):
    nDocPerWord = self.getNumDocsPerWord()
    prevThr = self.nDoc
    if targetWordIDs is None:
      remCandidates = np.ones(self.vocab_size)    
    else:
      remCandidates = np.zeros(self.vocab_size)
      remCandidates[targetWordIDs] = 1
    s = ''
    for p in pRange:
      nThr = float(p)/100 * self.nDoc
      mask = np.logical_and(nDocPerWord >= nThr, remCandidates)
      nMatch = np.sum(mask)
      if nMatch > 0:
        matchWords = np.flatnonzero(mask)[:10]
        if Vocab is None:
          wordStr = ' '.join([str(w) for w in matchWords])
        else:
          wordStr = ' '.join([Vocab[w] for w in matchWords])
        s += " >%d%% %3d   %s\n" % (p, nMatch, wordStr)  
      else:
        s += " >%d%% %3d   \n" % (p, 0)
      remCandidates = np.logical_and(nDocPerWord < nThr, remCandidates)
    return s

  def get_example_documents_summary(self, nExamples=10, Vocab=None, Ntop=10):
    PRNG = np.random.RandomState( nExamples * self.nDoc)
    nExamples = np.minimum(nExamples, self.nDoc)
    docIDs = PRNG.choice(self.nDoc, nExamples, replace=0)
    s = ''
    for d in docIDs:
      start = self.doc_range[d, 0]
      stop = self.doc_range[d, 1]
      docWordCount = self.word_count[start:stop]
      docWordID = self.word_id[start:stop]
      topWords = docWordID[np.argsort(-1*docWordCount)[:Ntop]]
      if Vocab is not None:
        wordStr = ' '.join([Vocab[w] for w in topWords])
      else:
        wordStr = ' '.join([str(w) for w in topWords])
      s += wordStr + '\n'
    return s

  ######################################################### Create from DB
  #########################################################  (class method)
  @classmethod
  def read_from_db(cls, dbpath, sqlquery, vocab_size=None, nDocTotal=None):
    ''' Creates an instance of WordsData from an SQL database
    '''
    import sqlite3
    # Connect to sqlite database and retrieve results as doc_data
    conn = sqlite3.connect(dbpath)
    conn.text_factory = str
    result = conn.execute(sqlquery)
    doc_data = result.fetchall()
    conn.close()
  
    # Repackage the doc_data into word_id, word_count attributes
    word_id = list()
    word_count = list()
    nDoc = len(doc_data)
    doc_range = np.zeros((nDoc,2), dtype=np.int32)
    ii = 0
    for d in xrange( nDoc ):
      # make sure we subtract 1 for word_ids since python indexes by 0
      temp_word_id = [(int(n)-1) for n in doc_data[d][1].split()]
      temp_word_count = [int(n) for n in doc_data[d][2].split()]
      word_id.extend(temp_word_id)
      word_count.extend(temp_word_count)
      nUniqueWords = len(temp_word_id)
      doc_range[d,:] = [ii, ii + nUniqueWords]
      ii += nUniqueWords
    return cls(word_id=word_id, word_count=word_count,
               doc_range=doc_range, vocab_size=vocab_size, nDocTotal=nDocTotal)

"""<|MERGE_RESOLUTION|>--- conflicted
+++ resolved
@@ -397,15 +397,10 @@
     self.clearCache()   
     self._verify_attributes()
 
-<<<<<<< HEAD
-  def get_random_sample(self, nDoc, randstate=np.random, candidates=None):
-    ''' Create WordsData object for random subsample of this dataset
-=======
   def get_random_sample(self, nDoc, randstate=np.random,
                                     candidates=None,
                                     p=None):
     ''' Create WordsData object for random subsample of this document collection
->>>>>>> 71922db6
 
         Args
         -----
@@ -417,17 +412,11 @@
         WordsData : bnpy WordsData instance, with at most nDoc documents
     '''
     if candidates is None:
-<<<<<<< HEAD
-      docMask = randstate.permutation(self.nDoc)[:nDoc]
-    else:
-      docMask = randstate.permutation(candidates)[:nDoc]
-=======
       nSamples = np.minimum(self.nDoc, nDoc)
       docMask = randstate.choice(self.nDoc, nSamples, replace=False)
     else:
       nSamples = np.minimum(len(candidates), nDoc)
       docMask = randstate.choice(candidates, nSamples, replace=False, p=p)
->>>>>>> 71922db6
     return self.select_subset_by_mask(docMask=docMask,
                                       doTrackFullSize=False)
 
