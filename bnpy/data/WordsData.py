'''
WordsData.py

Data object that represents word counts across a collection of documents.

* nDoc : number of documents in the current, in-memory dataset
* nDocTotal : total number of docs, in entire dataset (for online applications)
'''

import numpy as np
import scipy.sparse

from bnpy.data.DataObj import DataObj
from bnpy.util import RandUtil

class WordsData(DataObj):

  ######################################################### Constructor
  #########################################################
  def __init__(self, word_id=None, word_count=None, doc_range=None,
             vocab_size=0, vocab_dict=None, 
             nDocTotal=None, TrueParams=None, **kwargs):
    ''' Constructor for WordsData object

        Args
        -------
        word_id : nDistinctWords-length vector 
                  entry i gives VocabWordID for distinct word i in corpus
        word_count : nDistinctWords-length vector
                  entry i gives count for word_id[i] in that document
        doc_range : nDoc x 2 matrix
                  doc_range[d,:] gives (start,stop) for document d
                  where start/stop index rows in word_id,word_count
        vocab_size : integer size of set of possible vocabulary words
        vocab_dict : dict mapping integer vocab ids to strings
        nDocTotal : int total size of the corpus 
                    (in case this obj represents a minibatch)
        TrueParams : None [default], or dict of attributes
    '''
    self.word_id = np.asarray(np.squeeze(word_id), dtype=np.int32)
    self.word_count = np.asarray(np.squeeze(word_count), dtype=np.float64)
    self.doc_range = np.asarray(doc_range, dtype=np.int32)
    self.vocab_size = int(vocab_size)
  
    self._set_corpus_size_attributes(nDocTotal)
    self._verify_attributes()
  
    # Save "true" parameters that generated toy-data, if provided
    if TrueParams is not None:
      self.TrueParams = TrueParams

    # Add dictionary of vocab words, if provided
    if vocab_dict is not None:
      self.vocab_dict = vocab_dict

  def deleteNonEssentialAttributes(self):
    ''' Remove extra attributes that save recomputation, but waste memory
    '''
    if hasattr(self, '__sparseMat__'):
      del self.__sparseMat__
    if hasattr(self, '_sparseDocWordMat'):
      del self._sparseDocWordMat
    if hasattr(self, 'TrueParams'):
      if 'word_variational' in self.TrueParams:
        del self.TrueParams['word_variational']

  def _set_corpus_size_attributes(self, nDocTotal=None):
    ''' Sets nDoc, nObs, and nDocTotal attributes of this WordsData object

        Args
        -------
        nDocTotal : int size of total corpus 
                    if None, nDocTotal is set equal to nDoc
    '''
    self.nDoc = self.doc_range.shape[0]
    self.nObs = len(self.word_id)
    if nDocTotal is None:
      self.nDocTotal = self.nDoc
    else:
      self.nDocTotal = int(nDocTotal)

  def _verify_attributes(self):
    ''' Basic runtime checks to make sure dimensions are set correctly
         for attributes word_id, word_count, doc_range, etc.
    '''
    assert self.vocab_size > 0
    assert self.word_id.ndim == 1
    assert self.word_id.min() >= 0
    assert self.word_id.max() < self.vocab_size
    assert self.word_count.ndim == 1
    assert self.word_count.min() > 0
    assert self.nDoc == self.doc_range.shape[0]
    assert self.nObs == len(self.word_id)
    assert self.doc_range.shape[1] == 2
    assert np.all( self.doc_range[:-1,1] == self.doc_range[1:,0])

  ######################################################### List of tuple
  #########################################################  representations

  @classmethod
  def from_list_of_tuples(cls, myList, vocab_size=None):
    nDoc = len(myList)
    doc_range = np.zeros((nDoc,2))
    N = 0
    for doc in xrange(nDoc):
      myDocTuple = myList[doc]
      if len(myDocTuple) == 2:
        Ncur = myDocTuple[0].size
      else:
        Ncur = myDocTuple[1].size

      doc_range[doc, 0] = N
      doc_range[doc, 1] = N + Ncur
      N += Ncur

    word_id = np.zeros(N)
    word_count = np.zeros(N)
    for docID in xrange(nDoc):
      start = doc_range[docID,0]
      stop = doc_range[docID,1]
      myDocTuple = myList[docID]
      if len(myDocTuple) == 2:
        p = 0
      else:
        p = 1
      word_id[start:stop] = myDocTuple[p]
      word_count[start:stop] = myDocTuple[p+1]
    return cls(word_id, word_count, doc_range, vocab_size)

  def to_list_of_tuples(self, docIDs=None, w=None):
    ''' Make a list of tuples, each containing (word_id,word_ct) for one doc
    '''
    # need to ensure uniqueness of each entry
    if docIDs is None:
      docIDs = np.arange(self.nDoc)
    myList = list()
    for docID in docIDs:
      start = self.doc_range[docID,0]
      stop = self.doc_range[docID,1]
      wid = self.word_id[start:stop].copy()
      wct = self.word_count[start:stop].copy()
      if w is None:
        myList.append((wid, wct))
      else:
        wf = float(w[docID]) + 1e-16 * docID
        myList.append((wf, wid, wct))
    return myList

  ######################################################### Sparse matrix
  #########################################################  representations
  def to_sparse_matrix(self, doBinary=False):
    ''' Make sparse matrix counting vocab usage across all words in dataset

        Returns
        --------
        C : sparse (CSC-format) matrix, size nObs x vocab_size
             C[n,v] = word_count[n] iff word_id[n] = v
                      0 otherwise
             That is, each word token n is represented by one entire row
                      with only one non-zero entry: at column word_id[n]

    '''
    if hasattr(self, "__sparseMat__") and not doBinary:
      return self.__sparseMat__
    if hasattr(self, '__sparseBinMat__') and doBinary:
      return self.__sparseBinMat__

    indptr = np.arange(self.nObs+1) # define buckets for one entry per row
    if doBinary:
      self.__sparseBinMat__ = scipy.sparse.csc_matrix(
                        (np.ones(self.nObs), np.int64(self.word_id), indptr),
                        shape=(self.vocab_size, self.nObs))
      return self.__sparseBinMat__

    else:
      self.__sparseMat__ = scipy.sparse.csc_matrix(
                        (self.word_count, np.int64(self.word_id), indptr),
                        shape=(self.vocab_size, self.nObs))
      return self.__sparseMat__
  
  def to_sparse_docword_matrix(self, weights=None, thr=None, **kwargs):
    ''' Make sparse matrix counting vocab usage for each document in dataset.

        Returns
        -------
        C : sparse (CSR-format) matrix, of shape nDoc-x-vocab_size, where
            C[d,v] = total count of vocab word v in document d
    '''
    if hasattr(self, '_sparseDocWordMat') and weights is None:
      return self._sparseDocWordMat
    if weights is not None:
      raise NotImplementedError('TODO')

    indptr = np.hstack( [self.doc_range[0,0], self.doc_range[:,1]])
    sparseDocWordmat = scipy.sparse.csr_matrix(
                             (self.word_count, self.word_id, indptr),
                             shape=(self.nDoc, self.vocab_size), 
                             dtype=np.float64)
    if weights is None:
      self._sparseDocWordMat = sparseDocWordmat
    return sparseDocWordmat

  def get_nObs2nDoc_mat(self):
    ''' Returns nDoc x nObs sparse matrix
    '''
    data = np.ones(self.nObs)
    # row_ind will look like 0000, 111, 22, 33333, 444, 55
    col_ind = np.arange(self.nObs)

    indptr = np.hstack([self.doc_range[0,0], self.doc_range[:,1]])
    return scipy.sparse.csr_matrix( (data, col_ind, indptr),
                                    shape=(self.nDoc, self.nObs),
                                    dtype=np.float64)

  def get_wordfreq_for_doc(self, docID):
    ''' Returns vector of counts for each vocabulary word in document docID
    '''
    x = np.zeros(self.vocab_size)
    start = self.doc_range[docID, 0]
    stop = self.doc_range[docID, 1]
    x[self.word_id[start:stop]] = self.word_count[start:stop]
    return x

  ######################################################### DataObj interface
  #########################################################  methods
  def to_minibatch_iterator(self, **kwargs):
    ''' Return AdmixMinibatchIterator for this WordsData object,
          so we can traverse subsets of this document collection.
        Args
        -------
          see AdmixMinibatchIterator
    '''
    from AdmixMinibatchIterator import AdmixMinibatchIterator
    return AdmixMinibatchIterator(self, **kwargs)
   
  def add_data(self, WData):
    ''' Append provided WordsData to the end of this dataset
    '''
    assert self.vocab_size == WData.vocab_size
    self.word_id = np.hstack([self.word_id, WData.word_id])
    self.word_count = np.hstack([self.word_count, WData.word_count])
    startLoc = self.doc_range[-1,1]
    self.doc_range = np.vstack([self.doc_range, startLoc + WData.doc_range])
    self.nDoc += WData.nDoc
    self.nObs += WData.nObs
    self.nDocTotal += WData.nDocTotal
    self._verify_attributes()

<<<<<<< HEAD
  def get_random_sample(self, nDoc, randstate=np.random, candidates=None):
=======
  def get_random_sample(self, nDoc, randstate=np.random,
                                    candidates=None,
                                    p=None):
>>>>>>> 274df89f
    ''' Create WordsData object for random subsample of this dataset

        Args
        -----
        nDoc : number of documents to choose
        randstate : numpy random number generator

        Returns
        -------
        WordsData : bnpy WordsData instance, with at most nDoc documents
    '''
    if candidates is None:
<<<<<<< HEAD
      docMask = randstate.permutation(self.nDoc)[:nDoc]
    else:
      docMask = randstate.permutation(candidates)[:nDoc]
=======
      nSamples = np.minimum(self.nDoc, nDoc)
      docMask = randstate.choice(self.nDoc, nSamples, replace=False)
    else:
      nSamples = np.minimum(len(candidates), nDoc)
      docMask = randstate.choice(candidates, nSamples, replace=False, p=p)
>>>>>>> 274df89f
    return self.select_subset_by_mask(docMask=docMask,
                                                doTrackFullSize=False)

  def select_subset_by_mask(self, docMask=None, wordMask=None,
                                doTrackFullSize=True):
    ''' Returns WordsData object representing a subset of this object,
  
        Args
        -------
        docMask : None, or list of document ids to select
        wordMask : None, or list of words to select
                 each entry is an index into self.word_id

        doTrackFullSize : boolean indicator for whether output dataset
                           should retain nDocTotal size of this object,
                        or should be self-contained (nDoc=nDocTotal) 

        Returns
        --------
        WordsData object, where
            nDoc = number of documents in the subset (=len(mask))
            nObs = nDistinctWords in the subset of docs
            nDocTotal defines size of entire dataset (not subset)
    '''
    if docMask is None and wordMask is None:
      raise ValueError("Must provide either docMask or wordMask")

    if docMask is not None:
      nDoc = len(docMask)
      nObs = np.sum(self.doc_range[docMask,1] - self.doc_range[docMask,0])
      word_id = np.zeros(nObs)
      word_count = np.zeros(nObs)
      doc_range = np.zeros((nDoc,2))
  
      # Fill in new word_id, word_count, and doc_range
      startLoc = 0
      for d in xrange(nDoc):
        start,stop = self.doc_range[docMask[d],:]
        endLoc = startLoc + (stop - start)
        word_count[startLoc:endLoc] = self.word_count[start:stop]
        word_id[startLoc:endLoc] = self.word_id[start:stop]
        doc_range[d,:] = [startLoc,endLoc]
        startLoc += (stop - start)

    elif wordMask is not None:
      wordMask = np.sort(wordMask)
      nObs = len(wordMask)
      docIDs = self.getDocIDs(wordMask)
      uDocIDs = np.unique(docIDs)
      nDoc = uDocIDs.size
      doc_range = np.zeros((nDoc,2))

      # Fill in new word_id, word_count, and doc_range
      word_id =  self.word_id[wordMask]
      word_count = self.word_count[wordMask]
      startLoc = 0
      for dd in range(nDoc):
        nWordsInCurDoc = np.sum(uDocIDs[dd] == docIDs)
        doc_range[dd,:] = startLoc, startLoc + nWordsInCurDoc
        startLoc += nWordsInCurDoc           

    nDocTotal=None
    if doTrackFullSize:
      nDocTotal = self.nDocTotal
    return WordsData(word_id, word_count, doc_range, self.vocab_size,
                     nDocTotal=nDocTotal)

  def getDocIDs(self, wordLocs=None):
    ''' Retrieve document ids for all word tokens, 
        or for a particular subset (if specified)

        Args
        -------
        wordLocs : None or ndarray of integer locations in range (0, self.nObs)
  
        Returns
        -------
        docIDs : 1-dim ndarray of integer document ids in range (0, nDoc)
    '''
    # Retrieve for entire dataset
    if wordLocs is None:
      if hasattr(self, "__docid__"):
        return self.__docid__
      self.__docid__ = np.zeros(self.word_id.size, dtype=np.int32)
      for dd in range(self.nDoc):
        self.__docid__[self.doc_range[dd,0]:self.doc_range[dd,1]] = dd
      return self.__docid__

    # Retrieve for specified subset
    docIDs = np.zeros(len(wordLocs))
    for dd in range(self.nDoc):
      if dd == 0:
        matchMask = wordLocs < self.doc_range[dd,1] 
      else:
        matchMask = np.logical_and(wordLocs < self.doc_range[dd,1],
                                 wordLocs >= self.doc_range[dd-1,1])
      docIDs[matchMask] = dd
    return docIDs     

  ######################################################### word-word cooccur
  #########################################################
  def to_wordword_cooccur_matrix(self, dtype=np.float64):
    Q, sameWordVec, _ = self.to_wordword_cooccur_building_blocks(dtype=dtype)
    return self._calc_wordword_cooccur(Q, sameWordVec, self.nDoc)

  def to_wordword_cooccur_building_blocks(self, dtype=np.float32):
    sameWordVec = np.zeros(self.vocab_size)
    data = np.zeros(self.word_count.shape, dtype=dtype)

    wordcount = self.word_count
    wordid = self.word_id

    for docID in xrange(self.nDoc):
      start = self.doc_range[docID,0]
      stop = self.doc_range[docID,1]
      N = wordcount[start:stop].sum()
      NNm1 = N * (N-1)
      sameWordVec[wordid[start:stop]] += wordcount[start:stop] / NNm1
      data[start:stop] = wordcount[start:stop]/np.sqrt(NNm1)

    ## Now, create a sparse matrix that's D x V
    indptr = np.hstack( [self.doc_range[0,0], self.doc_range[:,1]])
    sparseDocWordMat = scipy.sparse.csr_matrix(
                             (data, wordid, indptr),
                             shape=(self.nDoc, self.vocab_size), 
                             dtype=dtype)
    ## Q : V x V
    from sklearn.utils.extmath import safe_sparse_dot
    Q = safe_sparse_dot(sparseDocWordMat.T, sparseDocWordMat, dense_output=1)
    return Q, sameWordVec, self.nDoc

  def _calc_wordword_cooccur(self, Q, sameWordVec, nDoc):
    Q /= nDoc
    sameWordVec /= nDoc
    diagIDs = np.diag_indices(self.vocab_size)
    Q[diagIDs] -= sameWordVec
    
    # Fix small numerical issues (like diag entries of -1e-15 instead of 0)
    np.maximum(Q, 0, out=Q)
    return Q

  def getNumDocsPerWord(self):
    nDocsPerWord = np.zeros(self.vocab_size)
    for docID in xrange(self.nDoc):
      start = self.doc_range[docID,0]
      stop = self.doc_range[docID,1]
      nDocsPerWord[self.word_id[start:stop]] += 1
    return nDocsPerWord
    
  def getWordsThatAppearInAtLeastNDocs(self, N):
    return np.flatnonzero(self.getNumDocsPerWord() >= N)

  ######################################################### Text summary
  ######################################################### 
  def get_text_summary(self, doCommon=True):
    ''' Returns human-readable summary of this object
    '''
    if hasattr(self, 'summary') and doCommon:
      s = self.summary
    elif doCommon:
      s = " nDoc %d, vocab_size %d\n" % (self.nDoc, self.vocab_size)
    else:
      s = ''
    return s + self.get_doc_stats_summary()

  def get_doc_stats_summary(self, pRange=[0,5, 50, 95, 100]):
    ''' Returns human-readable string summarizing word-count statistics
          e.g. word counts for the smallest, largest, and median-length doc
    '''
    nDistinctWordsPerDoc = np.zeros(self.nDoc)
    nTotalWordsPerDoc = np.zeros(self.nDoc)
    for d in range(self.nDoc):
      drange = self.doc_range[d,:]
      nDistinctWordsPerDoc[d] = drange[1] - drange[0]
      nTotalWordsPerDoc[d] = self.word_count[drange[0]:drange[1]].sum()
    assert np.sum(nDistinctWordsPerDoc) == self.word_id.size
    assert np.sum(nTotalWordsPerDoc) == np.sum(self.word_count)
    s = ''
    for p in pRange:
      if p == 0:
        sp = 'min'
      elif p == 100:
        sp = 'max'
      else:
        sp = "%d%%" % (p)
      s += "%5s " % (sp)
    s += '\n'
    for p in pRange:
      s += "%5s " % ("%.0f" % (np.percentile(nDistinctWordsPerDoc, p)))    
    s += ' nDistinctWordsPerDoc\n'
    for p in pRange:
      s += "%5s " % ("%.0f" % (np.percentile(nTotalWordsPerDoc, p)))    
    s += ' nTotalWordsPerDoc'
    return s

  def get_most_common_words_summary(self, Vocab=None, targetWordIDs=None,
                                          pRange=[50, 40, 30, 20, 15, 10]):
    nDocPerWord = self.getNumDocsPerWord()
    prevThr = self.nDoc
    if targetWordIDs is None:
      remCandidates = np.ones(self.vocab_size)    
    else:
      remCandidates = np.zeros(self.vocab_size)
      remCandidates[targetWordIDs] = 1
    s = ''
    for p in pRange:
      nThr = float(p)/100 * self.nDoc
      mask = np.logical_and(nDocPerWord >= nThr, remCandidates)
      nMatch = np.sum(mask)
      if nMatch > 0:
        matchWords = np.flatnonzero(mask)[:10]
        if Vocab is None:
          wordStr = ' '.join([str(w) for w in matchWords])
        else:
          wordStr = ' '.join([Vocab[w] for w in matchWords])
        s += " >%d%% %3d   %s\n" % (p, nMatch, wordStr)  
      else:
        s += " >%d%% %3d   \n" % (p, 0)
      remCandidates = np.logical_and(nDocPerWord < nThr, remCandidates)
    return s

  def get_example_documents_summary(self, nExamples=10, Vocab=None, Ntop=10):
    PRNG = np.random.RandomState( nExamples * self.nDoc)
    nExamples = np.minimum(nExamples, self.nDoc)
    docIDs = PRNG.choice(self.nDoc, nExamples, replace=0)
    s = ''
    for d in docIDs:
      start = self.doc_range[d, 0]
      stop = self.doc_range[d, 1]
      docWordCount = self.word_count[start:stop]
      docWordID = self.word_id[start:stop]
      topWords = docWordID[np.argsort(-1*docWordCount)[:Ntop]]
      if Vocab is not None:
        wordStr = ' '.join([Vocab[w] for w in topWords])
      else:
        wordStr = ' '.join([str(w) for w in topWords])
      s += wordStr + '\n'
    return s

  ######################################################### Create from MAT
  #########################################################  (class method)
  @classmethod
  def read_from_mat(cls, matfilepath, **kwargs):
    ''' Creates an instance of WordsData from Matlab matfile
    '''
    import scipy.io
    InDict = scipy.io.loadmat(matfilepath, **kwargs)
    return cls(**InDict)

  ######################################################### Create from DB
  #########################################################  (class method)
  @classmethod
  def read_from_db(cls, dbpath, sqlquery, vocab_size=None, nDocTotal=None):
    ''' Creates an instance of WordsData from an SQL database
    '''
    import sqlite3
    # Connect to sqlite database and retrieve results as doc_data
    conn = sqlite3.connect(dbpath)
    conn.text_factory = str
    result = conn.execute(sqlquery)
    doc_data = result.fetchall()
    conn.close()
  
    # Repackage the doc_data into word_id, word_count attributes
    word_id = list()
    word_count = list()
    nDoc = len(doc_data)
    doc_range = np.zeros((nDoc,2), dtype=np.int32)
    ii = 0
    for d in xrange( nDoc ):
      # make sure we subtract 1 for word_ids since python indexes by 0
      temp_word_id = [(int(n)-1) for n in doc_data[d][1].split()]
      temp_word_count = [int(n) for n in doc_data[d][2].split()]
      word_id.extend(temp_word_id)
      word_count.extend(temp_word_count)
      nUniqueWords = len(temp_word_id)
      doc_range[d,:] = [ii, ii + nUniqueWords]
      ii += nUniqueWords
    return cls(word_id=word_id, word_count=word_count,
               doc_range=doc_range, vocab_size=vocab_size, nDocTotal=nDocTotal)

  ######################################################### Create Toy Data
  #########################################################  (class method)
  @classmethod
  def CreateToyDataSimple(cls, nDoc=10, nWordsPerDoc=10, 
                        vocab_size=12, **kwargs):
    ''' Creates a simple toy instance of WordsData (good for debugging)
        Args
        --------
        nDoc : int num of documents to create
        nWordsPerDoc : int num of distinct words in each document
        vocab_size : int size of vocabulary
    '''
    PRNG = np.random.RandomState(0)
    word_id = list()
    word_count = list()
    doc_range = np.zeros((nDoc, 2))
    for dd in range(nDoc):
        wID = PRNG.choice(vocab_size, size=nWordsPerDoc, replace=False)
        wCount = PRNG.choice(np.arange(1,5), size=nWordsPerDoc, replace=True)
        word_id.extend(wID)
        word_count.extend(wCount)
        start = nWordsPerDoc * dd
        doc_range[dd,:] = [start, start + nWordsPerDoc]
    return cls(word_id=word_id, word_count=word_count, 
              doc_range=doc_range, vocab_size=vocab_size)

  @classmethod
  def CreateToyDataFromLDAModel(cls, seed=101, 
                nDocTotal=None, nWordsPerDoc=None, nWordsPerDocFunc=None,
                topic_prior=None, topics=None,
                **kwargs):
    ''' Generates WordsData dataset via LDA generative model,
          given specific global parameters

        Args
        --------
        topic_prior : K-length vector of positive reals,
                      \pi_d \sim \Dir( topic_prior )
        topics : KxV matrix of positive reals, where rows sum to one
                  topics[k,v] := probability of vocab word v in topic k
    '''
    PRNG = np.random.RandomState(seed)

    K = topics.shape[0]
    V = topics.shape[1]
    # Make sure topics sum to one
    topics = topics / topics.sum(axis=1)[:,np.newaxis]
    assert K == topic_prior.size
  
    doc_range = np.zeros((nDocTotal, 2))
    wordIDsPerDoc = list()
    wordCountsPerDoc = list()

    alphaLP = np.zeros((nDocTotal,K))
    respPerDoc = list()

    # startPos : tracks start index for current doc within corpus-wide lists
    startPos = 0
    for d in xrange(nDocTotal):
      # Draw topic appearance probabilities for this document
      alphaLP[d,:] = PRNG.dirichlet(topic_prior)

      if nWordsPerDocFunc is not None:
        nWordsPerDoc = nWordsPerDocFunc(PRNG)

      # Draw the topic assignments for this doc
      ## Npercomp : K-vector, Npercomp[k] counts appearance of topic k
      Npercomp = RandUtil.multinomial(nWordsPerDoc, alphaLP[d,:], PRNG)

      # Draw the observed words for this doc
      ## wordCountBins: V x 1 vector, entry v counts appearance of word v
      wordCountBins = np.zeros(V)
      for k in xrange(K):
        wordCountBins += RandUtil.multinomial(Npercomp[k], 
                                      topics[k,:], PRNG)

      # Record word_id, word_count, doc_range
      wIDs = np.flatnonzero(wordCountBins > 0)
      wCounts = wordCountBins[wIDs]
      assert np.allclose( wCounts.sum(), nWordsPerDoc)
      wordIDsPerDoc.append(wIDs)
      wordCountsPerDoc.append(wCounts)
      doc_range[d,0] = startPos
      doc_range[d,1] = startPos + wIDs.size  
      startPos += wIDs.size
  
      # Record expected local parameters (LP)
      curResp = (topics[:, wIDs] * alphaLP[d,:][:,np.newaxis]).T      
      respPerDoc.append(curResp)

    word_id = np.hstack(wordIDsPerDoc)
    word_count = np.hstack(wordCountsPerDoc)

    respLP = np.vstack(respPerDoc)
    respLP /= respLP.sum(axis=1)[:,np.newaxis]

    TrueParams = dict(K=K, topics=topics, beta=topic_prior,
                      word_variational=respLP, alphaPi=alphaLP)
    return WordsData(word_id, word_count, doc_range, V,
                    nDocTotal=nDocTotal, TrueParams=TrueParams)


  ######################################################### Write to file
  #########################################################  (instance method)
  def WriteToFile_ldac(self, filepath, min_word_index=0):
    ''' Write contents of this dataset to plain-text file in "ldac" format.
        
        Args

        Returns
        -------
        None. Writes to file instead.

        Each line of file represents one document, and has format
        [U] [term1:count1] [term2:count2] ... [termU:countU]
    '''
    word_id = self.word_id
    if min_word_index > 0:
      word_id = word_id + min_word_index
    with open(filepath, 'w') as f:
      for d in xrange(self.nDoc):
        dstart = self.doc_range[d,0]
        dstop = self.doc_range[d,1]
        nUniqueInDoc = dstop - dstart
        idct_list = ["%d:%d" % (word_id[n], self.word_count[n]) \
                              for n in xrange(dstart, dstop)]
        docstr = "%d %s" % (nUniqueInDoc, ' '.join(idct_list)) 
        f.write(docstr + '\n')<|MERGE_RESOLUTION|>--- conflicted
+++ resolved
@@ -246,13 +246,9 @@
     self.nDocTotal += WData.nDocTotal
     self._verify_attributes()
 
-<<<<<<< HEAD
-  def get_random_sample(self, nDoc, randstate=np.random, candidates=None):
-=======
   def get_random_sample(self, nDoc, randstate=np.random,
                                     candidates=None,
                                     p=None):
->>>>>>> 274df89f
     ''' Create WordsData object for random subsample of this dataset
 
         Args
@@ -265,17 +261,11 @@
         WordsData : bnpy WordsData instance, with at most nDoc documents
     '''
     if candidates is None:
-<<<<<<< HEAD
-      docMask = randstate.permutation(self.nDoc)[:nDoc]
-    else:
-      docMask = randstate.permutation(candidates)[:nDoc]
-=======
       nSamples = np.minimum(self.nDoc, nDoc)
       docMask = randstate.choice(self.nDoc, nSamples, replace=False)
     else:
       nSamples = np.minimum(len(candidates), nDoc)
       docMask = randstate.choice(candidates, nSamples, replace=False, p=p)
->>>>>>> 274df89f
     return self.select_subset_by_mask(docMask=docMask,
                                                 doTrackFullSize=False)
 
