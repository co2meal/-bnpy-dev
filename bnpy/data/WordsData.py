"""
Classes
-----
WordsData
    Data object for holding a sparse bag-of-word observations,
    organized as a collection of documents, each containing some words.
"""

import numpy as np
import scipy.sparse
import scipy.io
from collections import namedtuple

from bnpy.data.DataObj import DataObj
from bnpy.util import as1D, toCArray
from bnpy.util import numpyToSharedMemArray, sharedMemToNumpyArray

class WordsData(DataObj):

    """  Dataset object for sparse discrete words across many documents.

    Attributes
    ----
    nUniqueToken : int
        Total number of distinct tokens observed.
        Here, distinct means that the pair of wordtype / document id
        has not been seen before.
    word_id : 1D array, size U
        word_id[i] gives the int type for distinct word i.
        Range: [0, 1, 2, 3, ... vocab_size-1]
    word_count : 1D array, size U
        word_count[i] gives the number of times distinct word i
        appears in its corresponding document.
        Range: [1, 2, 3, ...]
    doc_range : 1D array, size nDoc+1
        Defines section of each corpus-wide vector which belongs
        to each document d:
        word_id_d = self.word_id[doc_range[d]:doc_range[d+1]]
        word_ct_d = self.word_count[doc_range[d]:doc_range[d+1]]
    vocab_size : int
        size of set of possible vocabulary words
    vocabList : list of strings
        specifies the word associated with each vocab type id
    nDoc : int
        number of groups (documents) represented in memory
        by this object.
    nDocTotal : int
        total size of the corpus
        will differ from nDoc when this dataset represents a
        small minibatch of some larger corpus.
    TrueParams : None [default], or dict of true parameters.

    """

    @classmethod
    def LoadFromFile_tokenlist(cls, filepath, vocab_size=0, nDocTotal=None,
                               min_word_index=1, **kwargs):
        ''' Constructor for loading from tokenlist-formatted matfile.

        Returns
        -------
        Data : WordsData object
        '''
        doc_sizes = []
        word_id = []
        word_ct = []
        Vars = scipy.io.loadmat(filepath)
        key = 'tokensByDoc'
        if key not in Vars:
            key = 'test'
        nDoc = Vars[key].shape[1]
        for d in xrange(nDoc):
            tokens_d = np.squeeze(Vars[key][0, d])
            word_id_d = np.unique(tokens_d)
            word_ct_d = np.zeros_like(word_id_d, dtype=np.float64)
            for uu, uid in enumerate(word_id_d):
                word_ct_d[uu] = np.sum(tokens_d == uid)
            doc_sizes.append(word_id_d.size)
            word_id.extend(word_id_d - min_word_index)
            word_ct.extend(word_ct_d)
        doc_range = np.hstack([0, np.cumsum(doc_sizes)])
        return cls(word_id=word_id, word_count=word_ct, nDocTotal=nDocTotal,
                   doc_range=doc_range, vocab_size=vocab_size)

    @classmethod
    def LoadFromFile_ldac(
            cls, filepath, vocab_size=0, nDocTotal=None, 
            sliceID=None, nSlice=None, filesize=None,
            **kwargs):
        ''' Constructor for loading data from .ldac format files.

        Returns
        -------
        Data : WordsData object
        '''
        doc_sizes = []
        word_id = []
        word_ct = []
        Yvals = []
        with open(filepath, 'r') as f:
            if sliceID is None:
                # Simple case: read the whole file
                for line in f.readlines():
                    nUnique, d_word_id, d_word_ct = \
                        processLine_ldac__fromstring(line)
                    doc_sizes.append(nUnique)
<<<<<<< HEAD
                    if Fields[1].count(':'):
                        doc_word_id, doc_word_ct = zip(
                            *[x.split(':') for x in Fields[1:]])
                    else:
                        Yvals.append( float(Fields[1]))
                        doc_word_id, doc_word_ct = zip(
                            *[x.split(':') for x in Fields[2:]])
                    word_id.extend(doc_word_id)
                    word_ct.extend(doc_word_ct)

=======
                    word_id.extend(d_word_id)
                    word_ct.extend(d_word_ct)
>>>>>>> 2530cda8
            else:
                # Parallel access case: read slice of the file
                # slices will be roughly even in DISKSIZE, not in num lines
                # Inspired by: 
                # https://xor0110.wordpress.com/2013/04/13/
                # how-to-read-a-chunk-of-lines-from-a-file-in-python/
                if filesize is None:
                    f.seek(0,2)
                    filesize = f.tell()
                start = filesize * sliceID / nSlice
                stop = filesize * (sliceID + 1) / nSlice
                if start == 0:
                    f.seek(0) # goto start of file
                else:
                    f.seek(start-1) # start at end of prev slice
                    f.readline() # then jump to next line brk to start reading
                while f.tell() < stop:
                    line = f.readline()
                    nUnique, d_word_id, d_word_ct = \
                        processLine_ldac__fromstring(line)
                    doc_sizes.append(nUnique)
                    word_id.extend(d_word_id)
                    word_ct.extend(d_word_ct)

        doc_range = np.hstack([0, np.cumsum(doc_sizes)])
        Data = cls(word_id=word_id, word_count=word_ct, nDocTotal=nDocTotal,
                   doc_range=doc_range, vocab_size=vocab_size)
        if len(Yvals) > 0:
            Yvals = toCArray(Yvals)
            if np.allclose(Yvals.sum(),
                           np.int32(Yvals).sum()):
                Data.Yb = np.int32(Yvals)
            else:
                Data.Yr = Yvals
        return Data

    @classmethod
    def read_from_mat(cls, matfilepath, vocabfile=None, **kwargs):
        """ Constructor for loading data from MAT file.

        Pre Condition
        -------
        matfilepath has fields named word_id, word_count, doc_range

        Returns
        -------
        Data : WordsData object
        """
        MatDict = scipy.io.loadmat(matfilepath, **kwargs)
        return cls(vocabfile=vocabfile, **MatDict)

    def __init__(self, word_id=None, word_count=None, doc_range=None,
                 vocab_size=0, vocabList=None, vocabfile=None,
                 summary=None,
                 nDocTotal=None, TrueParams=None, **kwargs):
        ''' Constructor for WordsData object.

        Represents bag-of-words dataset via several 1D vectors,
        where each entry gives the id/count of a single token.

        Parameters
        -------
        word_id : 1D array, size U
            word_id[i] gives the int type for distinct word i.
            Range: [0, 1, 2, 3, ... vocab_size-1]
        word_count : 1D array, size U
            word_count[i] gives the number of times distinct word i
            appears in its corresponding document.
            Range: [1, 2, 3, ...]
        doc_range : 1D array, size nDoc+1
            Defines section of each corpus-wide vector which belongs
            to each document d:
            word_id_d = self.word_id[doc_range[d]:doc_range[d+1]]
            word_ct_d = self.word_count[doc_range[d]:doc_range[d+1]]
        vocab_size : int
            size of set of possible vocabulary words
        vocabList : list of strings
            specifies the word associated with each vocab type id
        nDoc : int
            number of groups (documents) represented in memory
            by this object.
        nDocTotal : int
            total size of the corpus
            will differ from nDoc when this dataset represents a
            small minibatch of some larger corpus.
        TrueParams : None [default], or dict of true parameters.
        '''
        self.word_id = as1D(toCArray(word_id, dtype=np.int32))
        self.word_count = as1D(toCArray(word_count, dtype=np.float64))
        self.doc_range = as1D(toCArray(doc_range, dtype=np.int32))
        self.vocab_size = int(vocab_size)
        self.dim = self.vocab_size
        if summary is not None:
            self.summary = summary

        # Store "true" parameters that generated toy-data, if provided
        if TrueParams is not None:
            self.TrueParams = TrueParams

        # Add dictionary of vocab words, if provided
        if vocabList is not None:
            self.vocabList = vocabList
        elif vocabfile is not None:
            with open(vocabfile, 'r') as f:
                self.vocabList = [x.strip() for x in f.readlines()]

        self._verify_attributes()
        self._set_corpus_size_attributes(nDocTotal)

    def _set_corpus_size_attributes(self, nDocTotal=None):
        ''' Sets nDoc, nObs, and nDocTotal attributes of this WordsData object
        '''
        self.nDoc = self.doc_range.size - 1
        self.nTotalToken = np.sum(self.word_count)
        self.nUniqueToken = self.word_id.size
        if nDocTotal is None:
            self.nDocTotal = self.nDoc
        else:
            self.nDocTotal = int(nDocTotal)

    def _verify_attributes(self):
        ''' Basic runtime checks to make sure attribute dims are correct.
        '''
        assert self.vocab_size > 0
        assert self.word_id.ndim == 1
        assert self.word_id.min() >= 0
        assert self.word_id.max() < self.vocab_size
        assert self.word_count.ndim == 1
        assert self.word_count.min() > 0
        assert self.word_count.size == self.word_id.size
        if self.doc_range.ndim == 2:
            self.doc_range = np.hstack([0, self.doc_range[:, 1]])
        assert self.doc_range.ndim == 1

        docEndBiggerThanStart = self.doc_range[1:] - self.doc_range[:-1]
        assert np.all(docEndBiggerThanStart)

        if hasattr(self, 'vocabList'):
            if len(self.vocabList) != self.vocab_size:
                del self.vocabList

    def get_size(self):
        return self.nDoc

    def get_total_size(self):
        return self.nDocTotal

    def get_dim(self):
        return self.vocab_size

    def get_text_summary(self):
        ''' Returns human-readable description of this dataset.

        Summary might describe source of this dataset, author, etc.

        Returns
        -------
        summary : string
        '''
        if hasattr(self, 'summary'):
            s = self.summary
        else:
            s = 'WordsData'
        return s

    def get_stats_summary(self):
        ''' Returns human-readable summary of this dataset's basic properties
        '''
        s = '  size: %d units (documents)\n' % (self.get_size())
        s += '  vocab size: %d\n' % (self.get_dim())
        s += self.get_doc_stats_summary() + "\n"
        s += self.get_wordcount_summary() + "\n"
        s += self.get_docusagebytype_summary()
        return s

    def get_doc_stats_summary(self, pRange=[0, 5, 50, 95, 100]):
        ''' Get human-readable summary of word-count statistics

        e.g. word counts for smallest, largest, and median-length docs.

        Returns
        ------
        s : string
        '''
        nDistinctWordsPerDoc = np.zeros(self.nDoc)
        nTotalWordsPerDoc = np.zeros(self.nDoc)
        for d in range(self.nDoc):
            start = self.doc_range[d]
            stop = self.doc_range[d + 1]
            nDistinctWordsPerDoc[d] = stop - start
            nTotalWordsPerDoc[d] = self.word_count[start:stop].sum()

        assert np.sum(nDistinctWordsPerDoc) == self.word_id.size
        assert np.sum(nTotalWordsPerDoc) == np.sum(self.word_count)
        s = ''
        for p in pRange:
            if p == 0:
                sp = 'min'
            elif p == 100:
                sp = 'max'
            else:
                sp = "%d%%" % (p)
            s += "%5s " % (sp)
        s += '\n'
        for p in pRange:
            s += "%5s " % ("%.0f" % (np.percentile(nDistinctWordsPerDoc, p)))
        s += ' nUniqueTokensPerDoc\n'
        for p in pRange:
            s += "%5s " % ("%.0f" % (np.percentile(nTotalWordsPerDoc, p)))
        s += ' nTotalTokensPerDoc'
        return s

    def get_wordcount_summary(self, bins=[1, 2, 3, 10, 100]):
        """ Get human-readable summary of word counts

        Returns
        -------
        s : string
        """
        binedges = np.asarray(bins)
        binedges = np.hstack([binedges[0] - .5, binedges + .5, np.inf])
        binHeaderStr = ''
        binCountStr = ''
        for e in range(binedges.size - 1):
            bincountVec = np.logical_and(self.word_count >= binedges[e],
                                         self.word_count < binedges[e + 1])
            bincount = np.sum(bincountVec)
            fracMassStr = "%.2f" % (bincount / float(self.word_count.size))
            if bincount == 0:
                fracMassStr = "0"
            elif fracMassStr == "0.00":
                fracMassStr = "%d" % (bincount)  # "<0.01"

            binCountStr += " %6s" % (fracMassStr)
            if e == binedges.size - 2:
                binHeaderStr += " %6s" % (">=" + str(bins[-1]))
            elif binedges[e + 1] - binedges[e] > 1:
                binHeaderStr += " %6s" % ("<" + str(bins[e]))
            else:
                binHeaderStr += " %6s" % (str(bins[e]))
        return "Hist of word_count across tokens \n" \
            + "%s\n%s" % (binHeaderStr, binCountStr)

    def get_docusagebytype_summary(self, bins=[1, 10, 100, .1, .2, .5]):
        """ Get human-readable summary of word type usage across docs.

        Returns
        ------
        s : string
        """
        nUniqueDoc = np.sum(self.getDocTypeCountMatrix() > 0, axis=0)
        bbins = list()
        bNames = list()
        gap = 0
        for b in range(len(bins)):
            if bins[b] < 1:
                binval = bins[b] * self.nDoc
                bName = "%.2f" % (bins[b])
            else:
                binval = bins[b]
                bName = str(binval)
            if b > 1:
                gap = bbins[-1] - bbins[-2]
                if binval - bbins[-1] < gap:
                    continue

            bbins.append(binval)
            bNames.append(bName)

        binHeaderStr = ''
        binCountStr = ''
        binedges = np.hstack([0, np.asarray(bbins), np.inf])
        for e in range(binedges.size - 1):
            bincount = np.sum(np.logical_and(nUniqueDoc >= binedges[e],
                                             nUniqueDoc < binedges[e + 1]))

            fracMassStr = "%.2f" % (bincount / float(self.vocab_size))
            if bincount == 0:
                fracMassStr = "0"
            elif fracMassStr == "1.00":
                fracMassStr = ">.99"
            elif fracMassStr == "0.00":
                fracMassStr = "%6d" % (bincount)

            binCountStr += " %6s" % (fracMassStr)
            if e == binedges.size - 2:
                binHeaderStr += " %6s" % (">=" + bNames[-1])
            else:
                binHeaderStr += " %6s" % ("<" + bNames[e])
        return "Hist of unique docs per word type\n" \
            + "%s\n%s" % (binHeaderStr, binCountStr)

    def getTokenTypeCountMatrix(self):
        ''' Get dense matrix counting vocab usage across all words in dataset

        Returns
        --------
        C : 2D array, size U x vocab_size
            C[n,v] = { word_count[n] iff word_id[n] = v
                     { 0 otherwise
            Each distinct word token n is represented by one entire row
            with only one non-zero entry: at column word_id[n]
        '''
        key = '__TokenTypeCountMat'
        if hasattr(self, key):
            return getattr(self, key)

        C = self.getSparseTokenTypeCountMatrix()
        X = C.toarray()
        setattr(self, key, X)
        return X

    def getSparseTokenTypeCountMatrix(self):
        ''' Get sparse matrix counting vocab usage across all words in dataset

        Returns
        --------
        C : sparse CSC matrix, size U x vocab_size
            C[n,v] = { word_count[n] iff word_id[n] = v
                     { 0 otherwise
            Each distinct word token n is represented by one entire row
            with only one non-zero entry: at column word_id[n]
        '''
        key = '__sparseTokenTypeCountMat'
        if hasattr(self, key):
            return getattr(self, key)

        # Create sparse matrix C from scratch
        indptr = np.arange(self.nUniqueToken + 1)
        C = scipy.sparse.csc_matrix((self.word_count, self.word_id, indptr),
                                    shape=(self.vocab_size, self.nUniqueToken))
        setattr(self, key, C)
        return C

    def getDocTypeCountMatrix(self):
        ''' Get dense matrix counting vocab usage for each document.

        Returns
        --------
        C : 2D array, shape nDoc x vocab_size
            C[d,v] = total count of vocab type v in document d
        '''
        key = '__DocTypeCountMat'
        if hasattr(self, key):
            return getattr(self, key)

        C = self.getSparseDocTypeCountMatrix()
        X = C.toarray()
        setattr(self, key, X)
        return X

    def getSparseDocTypeCountMatrix(self, **kwargs):
        ''' Make sparse matrix counting vocab usage for each document.

        Returns
        -------
        C : sparse CSR matrix, shape nDoc x vocab_size
            C[d,v] = total count of vocab type v in document d
        '''
        # Check cache, return the matrix if we've computed it already
        key = '__sparseDocTypeCountMat'
        if hasattr(self, key):
            return getattr(self, key)

        # Create CSR matrix representation
        C = scipy.sparse.csr_matrix(
            (self.word_count, self.word_id, self.doc_range),
            shape=(self.nDoc, self.vocab_size),
            dtype=np.float64)
        setattr(self, key, C)
        return C

    def clearCache(self):
        for key in ['__TokenTypeCountMat', '__sparseTokenTypeCountMat',
                    '__DocTypeCountMat', '__sparseDocTypeCountMat']:
            if hasattr(self, key):
                del self.__dict__[key]

    def getWordTypeCooccurMatrix(self, dtype=np.float64):
        """ Calculate building blocks for word-word cooccur calculation

        Returns
        -------
        Q : 2D matrix, W x W (where W is vocab_size)
        """
        Q, sameWordVec, _ = self.getWordTypeCooccurPieces(dtype=dtype)
        return self._calcWordTypeCooccurMatrix(Q, sameWordVec, self.nDoc)

    def getWordTypeCooccurPieces(self, dtype=np.float32):
        """ Calculate building blocks for word-word cooccur calculation

        These pieces can be used for incremental construction.

        Returns
        -------
        Q : 2D matrix, W x W (where W is vocab_size)
        sameWordVec : 1D array, size W
        nDoc : scalar
        """
        sameWordVec = np.zeros(self.vocab_size)
        data = np.zeros(self.word_count.shape, dtype=dtype)

        for docID in xrange(self.nDoc):
            start = self.doc_range[docID]
            stop = self.doc_range[docID + 1]
            N = self.word_count[start:stop].sum()
            NNm1 = N * (N - 1)
            sameWordVec[self.word_id[start:stop]] += \
                self.word_count[start:stop] / NNm1
            data[start:stop] = self.word_count[start:stop] / np.sqrt(NNm1)

        # Now, create a sparse matrix that's D x V
        sparseDocWordMat = scipy.sparse.csr_matrix(
            (data, self.word_id, self.doc_range),
            shape=(self.nDoc, self.vocab_size),
            dtype=dtype)
        # Q : V x V
        from sklearn.utils.extmath import safe_sparse_dot
        Q = safe_sparse_dot(
            sparseDocWordMat.T, sparseDocWordMat, dense_output=1)
        return Q, sameWordVec, self.nDoc

    def _calcWordTypeCooccurMatrix(self, Q, sameWordVec, nDoc):
        """ Transform building blocks into the final Q matrix

        Returns
        -------
        Q : 2D array, size W x W (where W is vocab_size)
        """
        Q /= nDoc
        sameWordVec /= nDoc
        diagIDs = np.diag_indices(self.vocab_size)
        Q[diagIDs] -= sameWordVec

        # Fix small numerical issues (like diag entries of -1e-15 instead of 0)
        np.maximum(Q, 0, out=Q)
        return Q

    # Add new documents
    #########################################################
    def add_data(self, WData):
        """ Appends (in-place) provided dataset to this dataset.

        Post Condition
        -------
        word_id, word_count grow by appending info from provided DataObj.
        """
        assert self.vocab_size == WData.vocab_size
        self.word_id = np.hstack([self.word_id, WData.word_id])
        self.word_count = np.hstack([self.word_count, WData.word_count])
        self.doc_range = np.hstack([self.doc_range,
                                    WData.doc_range[1:] + self.doc_range[-1]])
        self.nDoc += WData.nDoc
        self.nDocTotal += WData.nDocTotal
        self.nUniqueToken += WData.nUniqueToken
        self.nTotalToken += WData.nTotalToken

        self.clearCache()
        self._verify_attributes()

    def get_random_sample(self, nDoc, randstate=np.random,
                          candidates=None,
                          p=None):
        ''' Create WordsData object for random subsample of this document collection

            Args
            -----
            nDoc : number of documents to choose
            randstate : numpy random number generator

            Returns
            -------
            WordsData : bnpy WordsData instance, with at most nDoc documents
        '''
        if candidates is None:
            nSamples = np.minimum(self.nDoc, nDoc)
            docMask = randstate.choice(self.nDoc, nSamples, replace=False)
        else:
            nSamples = np.minimum(len(candidates), nDoc)
            docMask = randstate.choice(
                candidates, nSamples, replace=False, p=p)
        return self.select_subset_by_mask(docMask=docMask,
                                          doTrackFullSize=False)


    def getRawDataAsSharedMemDict(self):
        ''' Create dict with copies of raw data as shared memory arrays
        '''
        dataShMemDict = dict()
        dataShMemDict['doc_range'] = numpyToSharedMemArray(self.doc_range)
        dataShMemDict['word_id'] = numpyToSharedMemArray(self.word_id)
        dataShMemDict['word_count'] = numpyToSharedMemArray(self.word_count)
        dataShMemDict['vocab_size'] = self.vocab_size
        return dataShMemDict

    def select_subset_by_mask(self, docMask, doTrackFullSize=True):
        ''' Returns WordsData object representing a subset this dataset.

        Args
        -------
        docMask : 1D array, size nDoc
            each entry indicates a document id to include in subset

        doTrackFullSize : boolean
            If True, return dataset whose nDocTotal attribute equals
            the value of self.nDocTotal. If False, nDocTotal=nDoc.

        Returns
        --------
        Dchunk : WordsData object
        '''
        docMask = np.asarray(docMask, dtype=np.int32)
        nDoc = len(docMask)
        assert np.max(docMask) < self.nDoc
        nUniqueTokenPerDoc = \
            self.doc_range[docMask + 1] - self.doc_range[docMask]
        nUniqueToken = np.sum(nUniqueTokenPerDoc)
        word_id = np.zeros(nUniqueToken, dtype=self.word_id.dtype)
        word_count = np.zeros(nUniqueToken, dtype=self.word_count.dtype)
        doc_range = np.zeros(nDoc + 1, dtype=self.doc_range.dtype)

        # Fill in new word_id, word_count, and doc_range
        startLoc = 0
        for d in xrange(nDoc):
            start = self.doc_range[docMask[d]]
            stop = self.doc_range[docMask[d] + 1]
            endLoc = startLoc + (stop - start)
            word_count[startLoc:endLoc] = self.word_count[start:stop]
            word_id[startLoc:endLoc] = self.word_id[start:stop]
            doc_range[d] = startLoc
            startLoc += (stop - start)
        doc_range[-1] = nUniqueToken

        nDocTotal = None
        if doTrackFullSize:
            nDocTotal = self.nDocTotal
        return WordsData(word_id, word_count, doc_range, self.vocab_size,
                         nDocTotal=nDocTotal)

    @classmethod
    def CreateToyDataSimple(cls, nDoc=10, nUniqueTokensPerDoc=10,
                            vocab_size=25, **kwargs):
        ''' Creates a toy instance of WordsData (good for debugging)

        Returns
        ------
        Data : WordsData object
        '''
        PRNG = np.random.RandomState(0)
        word_id = list()
        word_count = list()
        doc_range = np.zeros(nDoc + 1)
        for dd in range(nDoc):
            wID = PRNG.choice(
                vocab_size, size=nUniqueTokensPerDoc, replace=False)
            wCount = PRNG.choice(
                np.arange(1, 5), size=nUniqueTokensPerDoc, replace=True)
            word_id.extend(wID)
            word_count.extend(wCount)
            start = nUniqueTokensPerDoc * dd
            doc_range[dd] = start
        doc_range[-1] = start + nUniqueTokensPerDoc

        return cls(word_id=word_id, word_count=word_count,
                   doc_range=doc_range, vocab_size=vocab_size)

    # LDA Toy Data
    # (class method)
    @classmethod
    def CreateToyDataFromLDAModel(cls, seed=101,
                                  nDocTotal=None,
                                  nWordsPerDoc=None,
                                  nWordsPerDocFunc=None,
                                  topic_prior=None, topics=None,
                                  gamma=None, probs=None,
                                  **kwargs):
        ''' Generates WordsData dataset via LDA generative model.


        Returns
        ------
        Data : WordsData object
        '''
        if topic_prior is None:
            topic_prior = gamma * probs
        from bnpy.util import RandUtil
        PRNG = np.random.RandomState(seed)

        K = topics.shape[0]
        V = topics.shape[1]
        # Make sure topics sum to one
        topics = topics / topics.sum(axis=1)[:, np.newaxis]
        assert K == topic_prior.size

        doc_range = np.zeros(nDocTotal + 1)
        wordIDsPerDoc = list()
        wordCountsPerDoc = list()

        Pi = np.zeros((nDocTotal, K))
        respPerDoc = list()

        # startPos : tracks start index for current doc within corpus-wide
        # lists
        startPos = 0
        for d in xrange(nDocTotal):
            # Draw topic appearance probabilities for this document
            Pi[d, :] = PRNG.dirichlet(topic_prior)

            if nWordsPerDocFunc is not None:
                nWordsPerDoc = nWordsPerDocFunc(PRNG)

            # Draw the topic assignments for this doc
            # Npercomp : K-vector, Npercomp[k] counts appearance of topic k
            Npercomp = RandUtil.multinomial(nWordsPerDoc, Pi[d, :], PRNG)

            # Draw the observed words for this doc
            # wordCountBins: V x 1 vector, entry v counts appearance of word v
            wordCountBins = np.zeros(V)
            for k in xrange(K):
                wordCountBins += RandUtil.multinomial(Npercomp[k],
                                                      topics[k, :], PRNG)

            # Record word_id, word_count, doc_range
            wIDs = np.flatnonzero(wordCountBins > 0)
            wCounts = wordCountBins[wIDs]
            assert np.allclose(wCounts.sum(), nWordsPerDoc)
            wordIDsPerDoc.append(wIDs)
            wordCountsPerDoc.append(wCounts)
            doc_range[d] = startPos
            startPos += wIDs.size

            # Record expected local parameters (LP)
            curResp = (topics[:, wIDs] * Pi[d, :][:, np.newaxis]).T
            respPerDoc.append(curResp)

        word_id = np.hstack(wordIDsPerDoc)
        word_count = np.hstack(wordCountsPerDoc)
        doc_range[-1] = word_count.size

        # Make TrueParams dict
        resp = np.vstack(respPerDoc)
        resp /= resp.sum(axis=1)[:, np.newaxis]
        TrueParams = dict(K=K, topics=topics,
                          beta=topic_prior / topic_prior.sum(),
                          topic_prior=topic_prior, resp=resp)

        Data = WordsData(
            word_id, word_count, doc_range, V, TrueParams=TrueParams)
        return Data

    # LDA Toy Data
    # (class method)
    @classmethod
    def CreateToyDataFromMixModel(cls, seed=101,
                                  nDocTotal=None,
                                  nWordsPerDoc=None,
                                  nWordsPerDocFunc=None,
                                  beta=None,
                                  topics=None,
                                  **kwargs):
        ''' Generates WordsData dataset via mixture generative model.

        Returns
        ------
        Data : WordsData object
        '''
        from bnpy.util import RandUtil
        PRNG = np.random.RandomState(seed)

        K = topics.shape[0]
        V = topics.shape[1]
        # Make sure topics sum to one
        topics = topics / topics.sum(axis=1)[:, np.newaxis]
        assert K == beta.size

        doc_range = np.zeros(nDocTotal + 1)
        wordIDsPerDoc = list()
        wordCountsPerDoc = list()

        resp = np.zeros((nDocTotal, K))
        Ks = range(K)

        # startPos : tracks start index for current doc within corpus-wide
        # lists
        startPos = 0
        for d in xrange(nDocTotal):
            # Draw single topic assignment for this doc
            k = RandUtil.choice(Ks, beta, PRNG)
            resp[d, k] = 1

            # Draw the observed words for this doc
            # wordCountBins: V x 1 vector, entry v counts appearance of word v
            wordCountBins = RandUtil.multinomial(nWordsPerDoc,
                                                 topics[k, :], PRNG)

            # Record word_id, word_count, doc_range
            wIDs = np.flatnonzero(wordCountBins > 0)
            wCounts = wordCountBins[wIDs]
            assert np.allclose(wCounts.sum(), nWordsPerDoc)
            wordIDsPerDoc.append(wIDs)
            wordCountsPerDoc.append(wCounts)
            doc_range[d] = startPos
            startPos += wIDs.size

        # Package up all data
        word_id = np.hstack(wordIDsPerDoc)
        word_count = np.hstack(wordCountsPerDoc)
        doc_range[-1] = word_count.size

        # Make TrueParams dict
        TrueParams = dict(K=K, topics=topics, beta=beta, resp=resp)

        Data = WordsData(
            word_id, word_count, doc_range, V, TrueParams=TrueParams)
        return Data

    # Write to file
    # (instance method)
    def WriteToFile_ldac(self, filepath, 
            min_word_index=0):
        ''' Write contents of this dataset to plain-text file in "ldac" format.

        Each line of file represents one document, and has format
        [U] [term1:count1] [term2:count2] ... [termU:countU]

        Args
        -------
        filepath : path where data should be saved

        Post Condition
        -------
        Writes state of this dataset to file.
        '''
        word_id = self.word_id
        if min_word_index > 0:
            word_id = word_id + min_word_index
        with open(filepath, 'w') as f:
            for d in xrange(self.nDoc):
                dstart = self.doc_range[d]
                dstop = self.doc_range[d + 1]
                nUniqueInDoc = dstop - dstart
                idct_list = ["%d:%d" % (word_id[n], self.word_count[n])
                             for n in xrange(dstart, dstop)]
                if hasattr(self, 'Yr'):
                    docstr = "%d %.4f %s" % (
                        nUniqueInDoc, self.Yr[d], ' '.join(idct_list))
                elif hasattr(self, 'Yb'):
                    docstr = "%d %d %s" % (
                        nUniqueInDoc, self.Yb[d], ' '.join(idct_list))
                else:
                    docstr = "%d %s" % (
                        nUniqueInDoc, ' '.join(idct_list))
                f.write(docstr + '\n')

    def WriteToFile_tokenlist(self, filepath, min_word_index=1):
        ''' Write contents of this dataset to MAT file in tokenlist format

        Post Condition
        ------
        Writes state of this dataset to file.
        '''
        word_id = self.word_id
        if min_word_index > 0:
            word_id = word_id + min_word_index

        MatVars = dict()
        MatVars['tokensByDoc'] = np.empty((1, self.nDoc), dtype=object)
        for d in xrange(self.nDoc):
            start = self.doc_range[d]
            stop = self.doc_range[d + 1]
            nTokens = np.sum(self.word_count[start:stop])
            tokenvec = np.zeros(nTokens, dtype=word_id.dtype)

            a = 0
            for n in xrange(start, stop):
                tokenvec[a:a + self.word_count[n]] = word_id[n]
                a += self.word_count[n]

            assert tokenvec.min() >= min_word_index
            MatVars['tokensByDoc'][0, d] = tokenvec
        scipy.io.savemat(filepath, MatVars, oned_as='row')

    def writeWholeDataInfoFile(self, filepath):
        ''' Write relevant whole-dataset key properties to plain text.

        For WordsData, this includes the fields 
        * vocab_size
        * nDocTotal

        Post Condition
        --------------
        Writes text file at provided file path. 
        '''
        with open(filepath, 'w') as f:
            f.write("vocab_size = %d\n" % (self.vocab_size))
            f.write("nDocTotal = %d\n" % (self.nDocTotal))


    def getDataSliceFunctionHandle(self):
        """ Return function handle that can make data slice objects.

        Useful with parallelized algorithms, 
        when we need to use shared memory.

        Returns
        -------
        f : function handle
        """
        return makeDataSliceFromSharedMem

def makeDataSliceFromSharedMem(dataShMemDict,
                               cslice=(0, None),
                               batchID=None):
    """ Create data slice from provided raw arrays and slice indicators.

    Returns
    -------
    Dslice : namedtuple with same fields as WordsData object
        * vocab_size
        * doc_range
        * word_id
        * word_count
        * nDoc
        * dim
        Represents subset of documents identified by cslice tuple.

    Example
    -------
    >>> Data = WordsData.CreateToyDataSimple(nDoc=10)
    >>> shMemDict = Data.getRawDataAsSharedMemDict()
    >>> Dslice = makeDataSliceFromSharedMem(shMemDict)
    >>> np.allclose(Data.doc_range, Dslice.doc_range)
    True
    >>> np.allclose(Data.word_id, Dslice.word_id)
    True
    >>> Data.vocab_size == Dslice.vocab_size
    True
    >>> Aslice = makeDataSliceFromSharedMem(shMemDict, (0, 3))
    >>> Aslice.nDoc
    3
    >>> np.allclose(Aslice.doc_range, Dslice.doc_range[0:4])
    True
    """
    if batchID is not None and batchID in dataShMemDict:
        dataShMemDict = dataShMemDict[batchID]

    # Make local views (NOT copies) to shared mem arrays
    doc_range = sharedMemToNumpyArray(dataShMemDict['doc_range'])
    word_id = sharedMemToNumpyArray(dataShMemDict['word_id'])
    word_count = sharedMemToNumpyArray(dataShMemDict['word_count'])
    vocab_size = int(dataShMemDict['vocab_size'])
    
    if cslice is None:
        cslice = (0, doc_range.size-1)
    elif cslice[1] is None:
        cslice = (0, doc_range.size - 1)

    tstart = doc_range[cslice[0]]
    tstop = doc_range[cslice[1]]
    keys = ['vocab_size', 'doc_range', 
            'word_id', 'word_count', 'nDoc', 'dim']
    Dslice = namedtuple("WordsDataTuple", keys)(
        vocab_size=vocab_size,
        doc_range=doc_range[cslice[0]:cslice[1]+1] - doc_range[cslice[0]],
        word_id=word_id[tstart:tstop],
        word_count=word_count[tstart:tstop],
        nDoc=cslice[1]-cslice[0],
        dim=vocab_size,
        )
    return Dslice

def processLine_ldac__splitandzip(line):
    """ 

    Examples
    --------
    >>> a, b, c = processLine_ldac__splitandzip('5 66:6 77:7 88:8')
    >>> print a
    5
    >>> print b
    ('66', '77', '88')
    >>> print c
    ('6', '7', '8')
    """
    Fields = line.strip().split(' ')
    nUnique = int(Fields[0])
    doc_word_id, doc_word_ct = zip(
        *[x.split(':') for x in Fields[1:]])
    return nUnique, doc_word_id, doc_word_ct

def processLine_ldac__fromstring(line):
    """
    Examples
    --------
    >>> a, b, c = processLine_ldac__fromstring('5 66:6 77:7 88:8')
    >>> print a
    5.0
    >>> print b
    [ 66.  77.  88.]
    >>> print c
    [ 6.  7.  8.]
    """
    line = line.replace(':', ' ')
    data = np.fromstring(line, sep=' ', dtype=np.int32)
    return data[0], data[1::2], data[2::2]<|MERGE_RESOLUTION|>--- conflicted
+++ resolved
@@ -104,21 +104,8 @@
                     nUnique, d_word_id, d_word_ct = \
                         processLine_ldac__fromstring(line)
                     doc_sizes.append(nUnique)
-<<<<<<< HEAD
-                    if Fields[1].count(':'):
-                        doc_word_id, doc_word_ct = zip(
-                            *[x.split(':') for x in Fields[1:]])
-                    else:
-                        Yvals.append( float(Fields[1]))
-                        doc_word_id, doc_word_ct = zip(
-                            *[x.split(':') for x in Fields[2:]])
-                    word_id.extend(doc_word_id)
-                    word_ct.extend(doc_word_ct)
-
-=======
                     word_id.extend(d_word_id)
                     word_ct.extend(d_word_ct)
->>>>>>> 2530cda8
             else:
                 # Parallel access case: read slice of the file
                 # slices will be roughly even in DISKSIZE, not in num lines
@@ -557,8 +544,6 @@
         np.maximum(Q, 0, out=Q)
         return Q
 
-    # Add new documents
-    #########################################################
     def add_data(self, WData):
         """ Appends (in-place) provided dataset to this dataset.
 
@@ -582,7 +567,7 @@
     def get_random_sample(self, nDoc, randstate=np.random,
                           candidates=None,
                           p=None):
-        ''' Create WordsData object for random subsample of this document collection
+        ''' Create WordsData object for random subsample of this collection
 
             Args
             -----
