"""
Classes
-----
WordsData
    Data object for holding a sparse bag-of-word observations,
    organized as a collection of documents, each containing some words.
"""

import numpy as np
import scipy.sparse
import scipy.io
from collections import namedtuple

from bnpy.data.DataObj import DataObj
from bnpy.util import as1D, toCArray
from bnpy.util import numpyToSharedMemArray, sharedMemToNumpyArray


class WordsData(DataObj):

    """  Dataset object for sparse discrete words across many documents.

    Attributes
    ----
    nUniqueToken : int
        Total number of distinct tokens observed.
        Here, distinct means that the pair of wordtype / document id
        has not been seen before.
    word_id : 1D array, size U
        word_id[i] gives the int type for distinct word i.
        Range: [0, 1, 2, 3, ... vocab_size-1]
    word_count : 1D array, size U
        word_count[i] gives the number of times distinct word i
        appears in its corresponding document.
        Range: [1, 2, 3, ...]
    doc_range : 1D array, size nDoc+1
        Defines section of each corpus-wide vector which belongs
        to each document d:
        word_id_d = self.word_id[doc_range[d]:doc_range[d+1]]
        word_ct_d = self.word_count[doc_range[d]:doc_range[d+1]]
    vocab_size : int
        size of set of possible vocabulary words
    vocabList : list of strings
        specifies the word associated with each vocab type id
    nDoc : int
        number of groups (documents) represented in memory
        by this object.
    nDocTotal : int
        total size of the corpus
        will differ from nDoc when this dataset represents a
        small minibatch of some larger corpus.
    TrueParams : None [default], or dict of true parameters.

    """

    @classmethod
    def LoadFromFile_tokenlist(cls, filepath, vocab_size=0, nDocTotal=None,
                               min_word_index=1, **kwargs):
        ''' Constructor for loading from tokenlist-formatted matfile.

        Returns
        -------
        Data : WordsData object
        '''
        doc_sizes = []
        word_id = []
        word_ct = []
        Vars = scipy.io.loadmat(filepath)
        key = 'tokensByDoc'
        if key not in Vars:
            key = 'test'
        nDoc = Vars[key].shape[1]
        for d in xrange(nDoc):
            tokens_d = np.squeeze(Vars[key][0, d])
            word_id_d = np.unique(tokens_d)
            word_ct_d = np.zeros_like(word_id_d, dtype=np.float64)
            for uu, uid in enumerate(word_id_d):
                word_ct_d[uu] = np.sum(tokens_d == uid)
            doc_sizes.append(word_id_d.size)
            word_id.extend(word_id_d - min_word_index)
            word_ct.extend(word_ct_d)
        doc_range = np.hstack([0, np.cumsum(doc_sizes)])
        return cls(word_id=word_id, word_count=word_ct, nDocTotal=nDocTotal,
                   doc_range=doc_range, vocab_size=vocab_size)

    @classmethod
    def LoadFromFile_ldac(
            cls, filepath, vocab_size=0, nDocTotal=None,
            sliceID=None, nSlice=None, filesize=None,
            **kwargs):
        ''' Constructor for loading data from .ldac format files.

        Returns
        -------
        Data : WordsData object
        '''
        doc_sizes = []
        word_id = []
        word_ct = []
        Yvals = []
        with open(filepath, 'r') as f:
            if sliceID is None:
                # Simple case: read the whole file
                for line in f.readlines():
                    nUnique, d_word_id, d_word_ct = \
                        processLine_ldac__fromstring(line)
                    doc_sizes.append(nUnique)
                    word_id.extend(d_word_id)
                    word_ct.extend(d_word_ct)
            else:
                # Parallel access case: read slice of the file
                # slices will be roughly even in DISKSIZE, not in num lines
                # Inspired by:
                # https://xor0110.wordpress.com/2013/04/13/
                # how-to-read-a-chunk-of-lines-from-a-file-in-python/
                if filesize is None:
                    f.seek(0, 2)
                    filesize = f.tell()
                start = filesize * sliceID / nSlice
                stop = filesize * (sliceID + 1) / nSlice
                if start == 0:
                    f.seek(0)  # goto start of file
                else:
                    f.seek(start - 1)  # start at end of prev slice
                    f.readline()  # then jump to next line brk to start reading
                while f.tell() < stop:
                    line = f.readline()
                    nUnique, d_word_id, d_word_ct = \
                        processLine_ldac__fromstring(line)
                    doc_sizes.append(nUnique)
                    word_id.extend(d_word_id)
                    word_ct.extend(d_word_ct)

        doc_range = np.hstack([0, np.cumsum(doc_sizes)])
        Data = cls(word_id=word_id, word_count=word_ct, nDocTotal=nDocTotal,
                   doc_range=doc_range, vocab_size=vocab_size)
        if len(Yvals) > 0:
            Yvals = toCArray(Yvals)
            if np.allclose(Yvals.sum(),
                           np.int32(Yvals).sum()):
                Data.Yb = np.int32(Yvals)
            else:
                Data.Yr = Yvals
        return Data

    @classmethod
    def read_from_mat(cls, matfilepath, vocabfile=None, **kwargs):
        """ Constructor for loading data from MAT file.

        Pre Condition
        -------
        matfilepath has fields named word_id, word_count, doc_range

        Returns
        -------
        Data : WordsData object
        """
        MatDict = scipy.io.loadmat(matfilepath, **kwargs)
        return cls(vocabfile=vocabfile, **MatDict)

    def __init__(self, word_id=None, word_count=None, doc_range=None,
                 vocab_size=0, vocabList=None, vocabfile=None,
                 summary=None,
                 nDocTotal=None, TrueParams=None, **kwargs):
        ''' Constructor for WordsData object.

        Represents bag-of-words dataset via several 1D vectors,
        where each entry gives the id/count of a single token.

        Parameters
        -------
        word_id : 1D array, size U
            word_id[i] gives the int type for distinct word i.
            Range: [0, 1, 2, 3, ... vocab_size-1]
        word_count : 1D array, size U
            word_count[i] gives the number of times distinct word i
            appears in its corresponding document.
            Range: [1, 2, 3, ...]
        doc_range : 1D array, size nDoc+1
            Defines section of each corpus-wide vector which belongs
            to each document d:
            word_id_d = self.word_id[doc_range[d]:doc_range[d+1]]
            word_ct_d = self.word_count[doc_range[d]:doc_range[d+1]]
        vocab_size : int
            size of set of possible vocabulary words
        vocabList : list of strings
            specifies the word associated with each vocab type id
        nDoc : int
            number of groups (documents) represented in memory
            by this object.
        nDocTotal : int
            total size of the corpus
            will differ from nDoc when this dataset represents a
            small minibatch of some larger corpus.
        TrueParams : None [default], or dict of true parameters.
        '''
        self.word_id = as1D(toCArray(word_id, dtype=np.int32))
        self.word_count = as1D(toCArray(word_count, dtype=np.float64))
        self.doc_range = as1D(toCArray(doc_range, dtype=np.int32))
        self.vocab_size = int(vocab_size)
        self.dim = self.vocab_size
        if summary is not None:
            self.summary = summary

        # Store "true" parameters that generated toy-data, if provided
        if TrueParams is not None:
            self.TrueParams = TrueParams

        # Add dictionary of vocab words, if provided
        if vocabList is not None:
            self.vocabList = vocabList
        elif vocabfile is not None:
            with open(vocabfile, 'r') as f:
                self.vocabList = [x.strip() for x in f.readlines()]

        self._verify_attributes()
        self._set_corpus_size_attributes(nDocTotal)

    def _set_corpus_size_attributes(self, nDocTotal=None):
        ''' Sets nDoc, nObs, and nDocTotal attributes of this WordsData object
        '''
        self.nDoc = self.doc_range.size - 1
        self.nTotalToken = np.sum(self.word_count)
        self.nUniqueToken = self.word_id.size
        if nDocTotal is None:
            self.nDocTotal = self.nDoc
        else:
            self.nDocTotal = int(nDocTotal)

    def _verify_attributes(self):
        ''' Basic runtime checks to make sure attribute dims are correct.
        '''
        assert self.vocab_size > 0
        assert self.word_id.ndim == 1
        assert self.word_id.min() >= 0
        assert self.word_id.max() < self.vocab_size
        assert self.word_count.ndim == 1
        assert self.word_count.min() > 0
        assert self.word_count.size == self.word_id.size
        if self.doc_range.ndim == 2:
            self.doc_range = np.hstack([0, self.doc_range[:, 1]])
        assert self.doc_range.ndim == 1

        docEndBiggerThanStart = self.doc_range[1:] - self.doc_range[:-1]
        assert np.all(docEndBiggerThanStart)

        if hasattr(self, 'vocabList'):
            if len(self.vocabList) != self.vocab_size:
                del self.vocabList

    def get_size(self):
        return self.nDoc

    def get_total_size(self):
        return self.nDocTotal

    def get_dim(self):
        return self.vocab_size

    def get_text_summary(self):
        ''' Returns human-readable description of this dataset.

        Summary might describe source of this dataset, author, etc.

        Returns
        -------
        summary : string
        '''
        if hasattr(self, 'summary'):
            s = self.summary
        else:
            s = 'WordsData'
        return s

    def get_stats_summary(self):
        ''' Returns human-readable summary of this dataset's basic properties
        '''
        s = '  size: %d units (documents)\n' % (self.get_size())
        s += '  vocab size: %d\n' % (self.get_dim())
        s += self.get_doc_stats_summary() + "\n"
        s += self.get_wordcount_summary() + "\n"
        s += self.get_docusagebytype_summary()
        return s

    def get_doc_stats_summary(self, pRange=[0, 5, 50, 95, 100]):
        ''' Get human-readable summary of word-count statistics

        e.g. word counts for smallest, largest, and median-length docs.

        Returns
        ------
        s : string
        '''
        nDistinctWordsPerDoc = np.zeros(self.nDoc)
        nTotalWordsPerDoc = np.zeros(self.nDoc)
        for d in range(self.nDoc):
            start = self.doc_range[d]
            stop = self.doc_range[d + 1]
            nDistinctWordsPerDoc[d] = stop - start
            nTotalWordsPerDoc[d] = self.word_count[start:stop].sum()

        assert np.sum(nDistinctWordsPerDoc) == self.word_id.size
        assert np.sum(nTotalWordsPerDoc) == np.sum(self.word_count)
        s = ''
        for p in pRange:
            if p == 0:
                sp = 'min'
            elif p == 100:
                sp = 'max'
            else:
                sp = "%d%%" % (p)
            s += "%5s " % (sp)
        s += '\n'
        for p in pRange:
            s += "%5s " % ("%.0f" % (np.percentile(nDistinctWordsPerDoc, p)))
        s += ' nUniqueTokensPerDoc\n'
        for p in pRange:
            s += "%5s " % ("%.0f" % (np.percentile(nTotalWordsPerDoc, p)))
        s += ' nTotalTokensPerDoc'
        return s

    def get_wordcount_summary(self, bins=[1, 2, 3, 10, 100]):
        """ Get human-readable summary of word counts

        Returns
        -------
        s : string
        """
        binedges = np.asarray(bins)
        binedges = np.hstack([binedges[0] - .5, binedges + .5, np.inf])
        binHeaderStr = ''
        binCountStr = ''
        for e in range(binedges.size - 1):
            bincountVec = np.logical_and(self.word_count >= binedges[e],
                                         self.word_count < binedges[e + 1])
            bincount = np.sum(bincountVec)
            fracMassStr = "%.2f" % (bincount / float(self.word_count.size))
            if bincount == 0:
                fracMassStr = "0"
            elif fracMassStr == "0.00":
                fracMassStr = "%d" % (bincount)  # "<0.01"

            binCountStr += " %6s" % (fracMassStr)
            if e == binedges.size - 2:
                binHeaderStr += " %6s" % (">=" + str(bins[-1]))
            elif binedges[e + 1] - binedges[e] > 1:
                binHeaderStr += " %6s" % ("<" + str(bins[e]))
            else:
                binHeaderStr += " %6s" % (str(bins[e]))
        return "Hist of word_count across tokens \n" \
            + "%s\n%s" % (binHeaderStr, binCountStr)

    def get_docusagebytype_summary(self, bins=[1, 10, 100, .1, .2, .5]):
        """ Get human-readable summary of word type usage across docs.

        Returns
        ------
        s : string
        """
        nUniqueDoc = np.sum(self.getDocTypeCountMatrix() > 0, axis=0)
        bbins = list()
        bNames = list()
        gap = 0
        for b in range(len(bins)):
            if bins[b] < 1:
                binval = bins[b] * self.nDoc
                bName = "%.2f" % (bins[b])
            else:
                binval = bins[b]
                bName = str(binval)
            if b > 1:
                gap = bbins[-1] - bbins[-2]
                if binval - bbins[-1] < gap:
                    continue

            bbins.append(binval)
            bNames.append(bName)

        binHeaderStr = ''
        binCountStr = ''
        binedges = np.hstack([0, np.asarray(bbins), np.inf])
        for e in range(binedges.size - 1):
            bincount = np.sum(np.logical_and(nUniqueDoc >= binedges[e],
                                             nUniqueDoc < binedges[e + 1]))

            fracMassStr = "%.2f" % (bincount / float(self.vocab_size))
            if bincount == 0:
                fracMassStr = "0"
            elif fracMassStr == "1.00":
                fracMassStr = ">.99"
            elif fracMassStr == "0.00":
                fracMassStr = "%6d" % (bincount)

            binCountStr += " %6s" % (fracMassStr)
            if e == binedges.size - 2:
                binHeaderStr += " %6s" % (">=" + bNames[-1])
            else:
                binHeaderStr += " %6s" % ("<" + bNames[e])
        return "Hist of unique docs per word type\n" \
            + "%s\n%s" % (binHeaderStr, binCountStr)

    def getTokenTypeCountMatrix(self):
        ''' Get dense matrix counting vocab usage across all words in dataset

        Returns
        --------
        C : 2D array, size U x vocab_size
            C[n,v] = { word_count[n] iff word_id[n] = v
                     { 0 otherwise
            Each distinct word token n is represented by one entire row
            with only one non-zero entry: at column word_id[n]
        '''
        key = '__TokenTypeCountMat'
        if hasattr(self, key):
            return getattr(self, key)

        C = self.getSparseTokenTypeCountMatrix()
        X = C.toarray()
        setattr(self, key, X)
        return X

    def getSparseTokenTypeCountMatrix(self):
        ''' Get sparse matrix counting vocab usage across all words in dataset

        Returns
        --------
        C : sparse CSC matrix, size U x vocab_size
            C[n,v] = { word_count[n] iff word_id[n] = v
                     { 0 otherwise
            Each distinct word token n is represented by one entire row
            with only one non-zero entry: at column word_id[n]
        '''
        key = '__sparseTokenTypeCountMat'
        if hasattr(self, key):
            return getattr(self, key)

        # Create sparse matrix C from scratch
        indptr = np.arange(self.nUniqueToken + 1)
        C = scipy.sparse.csc_matrix((self.word_count, self.word_id, indptr),
                                    shape=(self.vocab_size, self.nUniqueToken))
        setattr(self, key, C)
        return C

    def getDocTypeCountMatrix(self):
        ''' Get dense matrix counting vocab usage for each document.

        Returns
        --------
        C : 2D array, shape nDoc x vocab_size
            C[d,v] = total count of vocab type v in document d
        '''
        key = '__DocTypeCountMat'
        if hasattr(self, key):
            return getattr(self, key)

        C = self.getSparseDocTypeCountMatrix()
        X = C.toarray()
        setattr(self, key, X)
        return X

    def getSparseDocTypeCountMatrix(self, **kwargs):
        ''' Make sparse matrix counting vocab usage for each document.

        Returns
        -------
        C : sparse CSR matrix, shape nDoc x vocab_size
            C[d,v] = total count of vocab type v in document d
        '''
        # Check cache, return the matrix if we've computed it already
        key = '__sparseDocTypeCountMat'
        if hasattr(self, key):
            return getattr(self, key)

        # Create CSR matrix representation
        C = scipy.sparse.csr_matrix(
            (self.word_count, self.word_id, self.doc_range),
            shape=(self.nDoc, self.vocab_size),
            dtype=np.float64)
        setattr(self, key, C)
        return C

    def clearCache(self):
        for key in ['__TokenTypeCountMat', '__sparseTokenTypeCountMat',
                    '__DocTypeCountMat', '__sparseDocTypeCountMat']:
            if hasattr(self, key):
                del self.__dict__[key]

    def getWordTypeCooccurMatrix(self, dtype=np.float64):
        """ Calculate building blocks for word-word cooccur calculation

        Returns
        -------
        Q : 2D matrix, W x W (where W is vocab_size)
        """
        Q, sameWordVec, _ = self.getWordTypeCooccurPieces(dtype=dtype)
        return self._calcWordTypeCooccurMatrix(Q, sameWordVec, self.nDoc)

    def getWordTypeCooccurPieces(self, dtype=np.float32):
        """ Calculate building blocks for word-word cooccur calculation

        These pieces can be used for incremental construction.

        Returns
        -------
        Q : 2D matrix, W x W (where W is vocab_size)
        sameWordVec : 1D array, size W
        nDoc : scalar
        """
        sameWordVec = np.zeros(self.vocab_size)
        data = np.zeros(self.word_count.shape, dtype=dtype)

        for docID in xrange(self.nDoc):
            start = self.doc_range[docID]
            stop = self.doc_range[docID + 1]
            N = self.word_count[start:stop].sum()
            NNm1 = N * (N - 1)
            sameWordVec[self.word_id[start:stop]] += \
                self.word_count[start:stop] / NNm1
            data[start:stop] = self.word_count[start:stop] / np.sqrt(NNm1)

        # Now, create a sparse matrix that's D x V
        sparseDocWordMat = scipy.sparse.csr_matrix(
            (data, self.word_id, self.doc_range),
            shape=(self.nDoc, self.vocab_size),
            dtype=dtype)
        # Q : V x V
        from sklearn.utils.extmath import safe_sparse_dot
        Q = safe_sparse_dot(
            sparseDocWordMat.T, sparseDocWordMat, dense_output=1)
        return Q, sameWordVec, self.nDoc

    def _calcWordTypeCooccurMatrix(self, Q, sameWordVec, nDoc):
        """ Transform building blocks into the final Q matrix

        Returns
        -------
        Q : 2D array, size W x W (where W is vocab_size)
        """
        Q /= nDoc
        sameWordVec /= nDoc
        diagIDs = np.diag_indices(self.vocab_size)
        Q[diagIDs] -= sameWordVec

        # Fix small numerical issues (like diag entries of -1e-15 instead of 0)
        np.maximum(Q, 0, out=Q)
        return Q

    def add_data(self, WData):
        """ Appends (in-place) provided dataset to this dataset.

        Post Condition
        -------
        word_id, word_count grow by appending info from provided DataObj.
        """
        assert self.vocab_size == WData.vocab_size
        self.word_id = np.hstack([self.word_id, WData.word_id])
        self.word_count = np.hstack([self.word_count, WData.word_count])
        self.doc_range = np.hstack([self.doc_range,
                                    WData.doc_range[1:] + self.doc_range[-1]])
        self.nDoc += WData.nDoc
        self.nDocTotal += WData.nDocTotal
        self.nUniqueToken += WData.nUniqueToken
        self.nTotalToken += WData.nTotalToken

        self.clearCache()
        self._verify_attributes()

    def get_random_sample(self, nDoc, randstate=np.random,
                          candidates=None,
                          p=None):
        ''' Create WordsData object for random subsample of this collection

            Args
            -----
            nDoc : number of documents to choose
            randstate : numpy random number generator

            Returns
            -------
            WordsData : bnpy WordsData instance, with at most nDoc documents
        '''
        if candidates is None:
            nSamples = np.minimum(self.nDoc, nDoc)
            docMask = randstate.choice(self.nDoc, nSamples, replace=False)
        else:
            nSamples = np.minimum(len(candidates), nDoc)
            docMask = randstate.choice(
                candidates, nSamples, replace=False, p=p)
        return self.select_subset_by_mask(docMask=docMask,
                                          doTrackFullSize=False)

    def getRawDataAsSharedMemDict(self):
        ''' Create dict with copies of raw data as shared memory arrays
        '''
        dataShMemDict = dict()
        dataShMemDict['doc_range'] = numpyToSharedMemArray(self.doc_range)
        dataShMemDict['word_id'] = numpyToSharedMemArray(self.word_id)
        dataShMemDict['word_count'] = numpyToSharedMemArray(self.word_count)
        dataShMemDict['vocab_size'] = self.vocab_size
        return dataShMemDict

    def select_subset_by_mask(self, docMask,
                              doTrackFullSize=True,
                              doTrackTruth=False):
        ''' Returns WordsData object representing a subset this dataset.

        Args
        -------
        docMask : 1D array, size nDoc
            each entry indicates a document id to include in subset

        doTrackFullSize : boolean
            If True, return dataset whose nDocTotal attribute equals
            the value of self.nDocTotal. If False, nDocTotal=nDoc.

        Returns
        --------
        Dchunk : WordsData object
        '''
        docMask = np.asarray(docMask, dtype=np.int32)
        nDoc = len(docMask)
        assert np.max(docMask) < self.nDoc
        nUniqueTokenPerDoc = \
            self.doc_range[docMask + 1] - self.doc_range[docMask]
        nUniqueToken = np.sum(nUniqueTokenPerDoc)
        word_id = np.zeros(nUniqueToken, dtype=self.word_id.dtype)
        word_count = np.zeros(nUniqueToken, dtype=self.word_count.dtype)
        doc_range = np.zeros(nDoc + 1, dtype=self.doc_range.dtype)

        # Fill in new word_id, word_count, and doc_range
        startLoc = 0
        newMask = list()
        for d in xrange(nDoc):
            start = self.doc_range[docMask[d]]
            stop = self.doc_range[docMask[d] + 1]
            endLoc = startLoc + (stop - start)
            newMask.extend(range(start, stop))
            word_count[startLoc:endLoc] = self.word_count[start:stop]
            word_id[startLoc:endLoc] = self.word_id[start:stop]
            doc_range[d] = startLoc
            startLoc += (stop - start)
        doc_range[-1] = nUniqueToken

        nDocTotal = None
        if doTrackFullSize:
            nDocTotal = self.nDocTotal

        if hasattr(self, 'alwaysTrackTruth'):
            doTrackTruth = doTrackTruth or self.alwaysTrackTruth
        hasTrueZ = hasattr(self, 'TrueParams') and 'Z' in self.TrueParams
        if doTrackTruth and hasTrueZ:
            newTrueParams = dict()
            for key, arr in self.TrueParams.items():
                if key == 'Z' or key == 'resp':
                    newMask = np.asarray(newMask, dtype=np.int32)
                    newTrueParams[key] = arr[newMask]
                elif isinstance(arr, np.ndarray):
                    newTrueParams[key] = arr.copy()
                else:
                    newTrueParams[key] = arr
        else:
            newTrueParams = None

<<<<<<< HEAD
        Args
        --------
        topic_prior : 1D array, size K, positive real entries
                      pi[d] \sim \Dir( topic_prior )
        topics : 2D array, size KxV, positive real entries, rows sum to one
                  topics[k,v] := probability of vocab word v in topic k
    '''
    if topic_prior is None:
      topic_prior = gamma * probs
    from bnpy.util import RandUtil
    PRNG = np.random.RandomState(seed)

    K = topics.shape[0]
    V = topics.shape[1]
    # Make sure topics sum to one
    topics = topics / topics.sum(axis=1)[:,np.newaxis]
    assert K == topic_prior.size
  
    doc_range = np.zeros(nDocTotal+1)
    wordIDsPerDoc = list()
    wordCountsPerDoc = list()

    Pi = np.zeros((nDocTotal,K))
    respPerDoc = list()

    # startPos : tracks start index for current doc within corpus-wide lists
    startPos = 0
    for d in xrange(nDocTotal):
      # Draw topic appearance probabilities for this document
      Pi[d,:] = PRNG.dirichlet(topic_prior)

      if nWordsPerDocFunc is not None:
        nWordsPerDoc = nWordsPerDocFunc(PRNG)

      # Draw the topic assignments for this doc
      ## Npercomp : K-vector, Npercomp[k] counts appearance of topic k
      Npercomp = RandUtil.multinomial(nWordsPerDoc, Pi[d,:], PRNG)

      # Draw the observed words for this doc
      ## wordCountBins: V x 1 vector, entry v counts appearance of word v
      wordCountBins = np.zeros(V)
      for k in xrange(K):
        wordCountBins += RandUtil.multinomial(Npercomp[k], 
                                              topics[k,:], PRNG)

      # Record word_id, word_count, doc_range
      wIDs = np.flatnonzero(wordCountBins > 0)
      wCounts = wordCountBins[wIDs]
      assert np.allclose( wCounts.sum(), nWordsPerDoc)
      wordIDsPerDoc.append(wIDs)
      wordCountsPerDoc.append(wCounts)
      doc_range[d] = startPos
      startPos += wIDs.size
  
      # Record expected local parameters (LP)
      curResp = (topics[:, wIDs] * Pi[d,:][:,np.newaxis]).T      
      respPerDoc.append(curResp)
    
    word_id = np.hstack(wordIDsPerDoc)
    word_count = np.hstack(wordCountsPerDoc)
    doc_range[-1] = word_count.size

    ## Make TrueParams dict
    resp = np.vstack(respPerDoc)
    resp /= resp.sum(axis=1)[:,np.newaxis]
    TrueParams = dict(K=K, topics=topics, topic_prior=topic_prior, resp=resp)
    TrueParams['beta'] = topic_prior / topic_prior.sum()
    Data = WordsData(word_id, word_count, doc_range, V, TrueParams=TrueParams)
    return Data

  ######################################################### LDA Toy Data
  #########################################################  (class method)
  @classmethod
  def CreateToyDataFromMixModel(cls, seed=101, 
                nDocTotal=None, nWordsPerDoc=None, nWordsPerDocFunc=None,
                beta=None, topics=None,
                **kwargs):
    ''' Generates WordsData dataset via LDA generative model,
          given specific global parameters
=======
        return WordsData(word_id, word_count, doc_range, self.vocab_size,
                         nDocTotal=nDocTotal, TrueParams=newTrueParams)

    @classmethod
    def CreateToyDataSimple(cls, nDoc=10, nUniqueTokensPerDoc=10,
                            vocab_size=25, **kwargs):
        ''' Creates a toy instance of WordsData (good for debugging)

        Returns
        ------
        Data : WordsData object
        '''
        PRNG = np.random.RandomState(0)
        word_id = list()
        word_count = list()
        doc_range = np.zeros(nDoc + 1)
        for dd in range(nDoc):
            wID = PRNG.choice(
                vocab_size, size=nUniqueTokensPerDoc, replace=False)
            wCount = PRNG.choice(
                np.arange(1, 5), size=nUniqueTokensPerDoc, replace=True)
            word_id.extend(wID)
            word_count.extend(wCount)
            start = nUniqueTokensPerDoc * dd
            doc_range[dd] = start
        doc_range[-1] = start + nUniqueTokensPerDoc

        return cls(word_id=word_id, word_count=word_count,
                   doc_range=doc_range, vocab_size=vocab_size)

    # LDA Toy Data
    # (class method)
    @classmethod
    def CreateToyDataFromLDAModel(cls, seed=101,
                                  nDocTotal=None,
                                  nWordsPerDoc=None,
                                  nWordsPerDocFunc=None,
                                  topic_prior=None, topics=None,
                                  gamma=None, probs=None,
                                  **kwargs):
        ''' Generates WordsData dataset via LDA generative model.


        Returns
        ------
        Data : WordsData object
        '''
        if topic_prior is None:
            topic_prior = gamma * probs
        from bnpy.util import RandUtil
        PRNG = np.random.RandomState(seed)

        K = topics.shape[0]
        V = topics.shape[1]
        # Make sure topics sum to one
        topics = topics / topics.sum(axis=1)[:, np.newaxis]
        assert K == topic_prior.size

        doc_range = np.zeros(nDocTotal + 1)
        wordIDsPerDoc = list()
        wordCountsPerDoc = list()

        Pi = np.zeros((nDocTotal, K))
        respPerDoc = list()

        # startPos : tracks start index for current doc within corpus-wide
        # lists
        startPos = 0
        for d in xrange(nDocTotal):
            # Draw topic appearance probabilities for this document
            Pi[d, :] = PRNG.dirichlet(topic_prior)

            if nWordsPerDocFunc is not None:
                nWordsPerDoc = nWordsPerDocFunc(PRNG)

            # Draw the topic assignments for this doc
            # Npercomp : K-vector, Npercomp[k] counts appearance of topic k
            Npercomp = RandUtil.multinomial(nWordsPerDoc, Pi[d, :], PRNG)

            # Draw the observed words for this doc
            # wordCountBins: V x 1 vector, entry v counts appearance of word v
            wordCountBins = np.zeros(V)
            for k in xrange(K):
                wordCountBins += RandUtil.multinomial(Npercomp[k],
                                                      topics[k, :], PRNG)

            # Record word_id, word_count, doc_range
            wIDs = np.flatnonzero(wordCountBins > 0)
            wCounts = wordCountBins[wIDs]
            assert np.allclose(wCounts.sum(), nWordsPerDoc)
            wordIDsPerDoc.append(wIDs)
            wordCountsPerDoc.append(wCounts)
            doc_range[d] = startPos
            startPos += wIDs.size

            # Record expected local parameters (LP)
            curResp = (topics[:, wIDs] * Pi[d, :][:, np.newaxis]).T
            respPerDoc.append(curResp)

        word_id = np.hstack(wordIDsPerDoc)
        word_count = np.hstack(wordCountsPerDoc)
        doc_range[-1] = word_count.size

        # Make TrueParams dict
        resp = np.vstack(respPerDoc)
        resp /= resp.sum(axis=1)[:, np.newaxis]
        TrueParams = dict(K=K, topics=topics,
                          beta=topic_prior / topic_prior.sum(),
                          topic_prior=topic_prior, resp=resp)

        Data = WordsData(
            word_id, word_count, doc_range, V, TrueParams=TrueParams)
        return Data

    # LDA Toy Data
    # (class method)
    @classmethod
    def CreateToyDataFromMixModel(cls, seed=101,
                                  nDocTotal=None,
                                  nWordsPerDoc=None,
                                  nWordsPerDocFunc=None,
                                  beta=None,
                                  topics=None,
                                  **kwargs):
        ''' Generates WordsData dataset via mixture generative model.

        Returns
        ------
        Data : WordsData object
        '''
        from bnpy.util import RandUtil
        PRNG = np.random.RandomState(seed)

        K = topics.shape[0]
        V = topics.shape[1]
        # Make sure topics sum to one
        topics = topics / topics.sum(axis=1)[:, np.newaxis]
        assert K == beta.size

        doc_range = np.zeros(nDocTotal + 1)
        wordIDsPerDoc = list()
        wordCountsPerDoc = list()

        resp = np.zeros((nDocTotal, K))
        Ks = range(K)

        # startPos : tracks start index for current doc within corpus-wide
        # lists
        startPos = 0
        for d in xrange(nDocTotal):
            # Draw single topic assignment for this doc
            k = RandUtil.choice(Ks, beta, PRNG)
            resp[d, k] = 1

            # Draw the observed words for this doc
            # wordCountBins: V x 1 vector, entry v counts appearance of word v
            wordCountBins = RandUtil.multinomial(nWordsPerDoc,
                                                 topics[k, :], PRNG)

            # Record word_id, word_count, doc_range
            wIDs = np.flatnonzero(wordCountBins > 0)
            wCounts = wordCountBins[wIDs]
            assert np.allclose(wCounts.sum(), nWordsPerDoc)
            wordIDsPerDoc.append(wIDs)
            wordCountsPerDoc.append(wCounts)
            doc_range[d] = startPos
            startPos += wIDs.size

        # Package up all data
        word_id = np.hstack(wordIDsPerDoc)
        word_count = np.hstack(wordCountsPerDoc)
        doc_range[-1] = word_count.size

        # Make TrueParams dict
        TrueParams = dict(K=K, topics=topics, beta=beta, resp=resp)

        Data = WordsData(
            word_id, word_count, doc_range, V, TrueParams=TrueParams)
        return Data

    # Write to file
    # (instance method)
    def WriteToFile_ldac(self, filepath,
                         min_word_index=0):
        ''' Write contents of this dataset to plain-text file in "ldac" format.
>>>>>>> 28942e91

        Each line of file represents one document, and has format
        [U] [term1:count1] [term2:count2] ... [termU:countU]

        Args
        -------
        filepath : path where data should be saved

        Post Condition
        -------
        Writes state of this dataset to file.
        '''
        word_id = self.word_id
        if min_word_index > 0:
            word_id = word_id + min_word_index
        with open(filepath, 'w') as f:
            for d in xrange(self.nDoc):
                dstart = self.doc_range[d]
                dstop = self.doc_range[d + 1]
                nUniqueInDoc = dstop - dstart
                idct_list = ["%d:%d" % (word_id[n], self.word_count[n])
                             for n in xrange(dstart, dstop)]
                if hasattr(self, 'Yr'):
                    docstr = "%d %.4f %s" % (
                        nUniqueInDoc, self.Yr[d], ' '.join(idct_list))
                elif hasattr(self, 'Yb'):
                    docstr = "%d %d %s" % (
                        nUniqueInDoc, self.Yb[d], ' '.join(idct_list))
                else:
                    docstr = "%d %s" % (
                        nUniqueInDoc, ' '.join(idct_list))
                f.write(docstr + '\n')

    def WriteToFile_tokenlist(self, filepath, min_word_index=1):
        ''' Write contents of this dataset to MAT file in tokenlist format

        Post Condition
        ------
        Writes state of this dataset to file.
        '''
        word_id = self.word_id
        if min_word_index > 0:
            word_id = word_id + min_word_index

        MatVars = dict()
        MatVars['tokensByDoc'] = np.empty((1, self.nDoc), dtype=object)
        for d in xrange(self.nDoc):
            start = self.doc_range[d]
            stop = self.doc_range[d + 1]
            nTokens = np.sum(self.word_count[start:stop])
            tokenvec = np.zeros(nTokens, dtype=word_id.dtype)

            a = 0
            for n in xrange(start, stop):
                tokenvec[a:a + self.word_count[n]] = word_id[n]
                a += self.word_count[n]

            assert tokenvec.min() >= min_word_index
            MatVars['tokensByDoc'][0, d] = tokenvec
        scipy.io.savemat(filepath, MatVars, oned_as='row')

    def writeWholeDataInfoFile(self, filepath):
        ''' Write relevant whole-dataset key properties to plain text.

        For WordsData, this includes the fields
        * vocab_size
        * nDocTotal

        Post Condition
        --------------
        Writes text file at provided file path.
        '''
        with open(filepath, 'w') as f:
            f.write("vocab_size = %d\n" % (self.vocab_size))
            f.write("nDocTotal = %d\n" % (self.nDocTotal))

    def getDataSliceFunctionHandle(self):
        """ Return function handle that can make data slice objects.

        Useful with parallelized algorithms,
        when we need to use shared memory.

        Returns
        -------
        f : function handle
        """
        return makeDataSliceFromSharedMem


def makeDataSliceFromSharedMem(dataShMemDict,
                               cslice=(0, None),
                               batchID=None):
    """ Create data slice from provided raw arrays and slice indicators.

    Returns
    -------
    Dslice : namedtuple with same fields as WordsData object
        * vocab_size
        * doc_range
        * word_id
        * word_count
        * nDoc
        * dim
        Represents subset of documents identified by cslice tuple.

    Example
    -------
    >>> Data = WordsData.CreateToyDataSimple(nDoc=10)
    >>> shMemDict = Data.getRawDataAsSharedMemDict()
    >>> Dslice = makeDataSliceFromSharedMem(shMemDict)
    >>> np.allclose(Data.doc_range, Dslice.doc_range)
    True
    >>> np.allclose(Data.word_id, Dslice.word_id)
    True
    >>> Data.vocab_size == Dslice.vocab_size
    True
    >>> Aslice = makeDataSliceFromSharedMem(shMemDict, (0, 3))
    >>> Aslice.nDoc
    3
    >>> np.allclose(Aslice.doc_range, Dslice.doc_range[0:4])
    True
    """
    if batchID is not None and batchID in dataShMemDict:
        dataShMemDict = dataShMemDict[batchID]

    # Make local views (NOT copies) to shared mem arrays
    doc_range = sharedMemToNumpyArray(dataShMemDict['doc_range'])
    word_id = sharedMemToNumpyArray(dataShMemDict['word_id'])
    word_count = sharedMemToNumpyArray(dataShMemDict['word_count'])
    vocab_size = int(dataShMemDict['vocab_size'])

    if cslice is None:
        cslice = (0, doc_range.size - 1)
    elif cslice[1] is None:
        cslice = (0, doc_range.size - 1)

    tstart = doc_range[cslice[0]]
    tstop = doc_range[cslice[1]]
    keys = ['vocab_size', 'doc_range',
            'word_id', 'word_count', 'nDoc', 'dim']
    Dslice = namedtuple("WordsDataTuple", keys)(
        vocab_size=vocab_size,
        doc_range=doc_range[cslice[0]:cslice[1] + 1] - doc_range[cslice[0]],
        word_id=word_id[tstart:tstop],
        word_count=word_count[tstart:tstop],
        nDoc=cslice[1] - cslice[0],
        dim=vocab_size,
    )
    return Dslice


def processLine_ldac__splitandzip(line):
    """

    Examples
    --------
    >>> a, b, c = processLine_ldac__splitandzip('5 66:6 77:7 88:8')
    >>> print a
    5
    >>> print b
    ('66', '77', '88')
    >>> print c
    ('6', '7', '8')
    """
    Fields = line.strip().split(' ')
    nUnique = int(Fields[0])
    doc_word_id, doc_word_ct = zip(
        *[x.split(':') for x in Fields[1:]])
    return nUnique, doc_word_id, doc_word_ct


def processLine_ldac__fromstring(line):
    """
    Examples
    --------
    >>> a, b, c = processLine_ldac__fromstring('5 66:6 77:7 88:8')
    >>> print a
    5.0
    >>> print b
    [ 66.  77.  88.]
    >>> print c
    [ 6.  7.  8.]
    """
    line = line.replace(':', ' ')
    data = np.fromstring(line, sep=' ', dtype=np.int32)
    return data[0], data[1::2], data[2::2]<|MERGE_RESOLUTION|>--- conflicted
+++ resolved
@@ -661,87 +661,6 @@
         else:
             newTrueParams = None
 
-<<<<<<< HEAD
-        Args
-        --------
-        topic_prior : 1D array, size K, positive real entries
-                      pi[d] \sim \Dir( topic_prior )
-        topics : 2D array, size KxV, positive real entries, rows sum to one
-                  topics[k,v] := probability of vocab word v in topic k
-    '''
-    if topic_prior is None:
-      topic_prior = gamma * probs
-    from bnpy.util import RandUtil
-    PRNG = np.random.RandomState(seed)
-
-    K = topics.shape[0]
-    V = topics.shape[1]
-    # Make sure topics sum to one
-    topics = topics / topics.sum(axis=1)[:,np.newaxis]
-    assert K == topic_prior.size
-  
-    doc_range = np.zeros(nDocTotal+1)
-    wordIDsPerDoc = list()
-    wordCountsPerDoc = list()
-
-    Pi = np.zeros((nDocTotal,K))
-    respPerDoc = list()
-
-    # startPos : tracks start index for current doc within corpus-wide lists
-    startPos = 0
-    for d in xrange(nDocTotal):
-      # Draw topic appearance probabilities for this document
-      Pi[d,:] = PRNG.dirichlet(topic_prior)
-
-      if nWordsPerDocFunc is not None:
-        nWordsPerDoc = nWordsPerDocFunc(PRNG)
-
-      # Draw the topic assignments for this doc
-      ## Npercomp : K-vector, Npercomp[k] counts appearance of topic k
-      Npercomp = RandUtil.multinomial(nWordsPerDoc, Pi[d,:], PRNG)
-
-      # Draw the observed words for this doc
-      ## wordCountBins: V x 1 vector, entry v counts appearance of word v
-      wordCountBins = np.zeros(V)
-      for k in xrange(K):
-        wordCountBins += RandUtil.multinomial(Npercomp[k], 
-                                              topics[k,:], PRNG)
-
-      # Record word_id, word_count, doc_range
-      wIDs = np.flatnonzero(wordCountBins > 0)
-      wCounts = wordCountBins[wIDs]
-      assert np.allclose( wCounts.sum(), nWordsPerDoc)
-      wordIDsPerDoc.append(wIDs)
-      wordCountsPerDoc.append(wCounts)
-      doc_range[d] = startPos
-      startPos += wIDs.size
-  
-      # Record expected local parameters (LP)
-      curResp = (topics[:, wIDs] * Pi[d,:][:,np.newaxis]).T      
-      respPerDoc.append(curResp)
-    
-    word_id = np.hstack(wordIDsPerDoc)
-    word_count = np.hstack(wordCountsPerDoc)
-    doc_range[-1] = word_count.size
-
-    ## Make TrueParams dict
-    resp = np.vstack(respPerDoc)
-    resp /= resp.sum(axis=1)[:,np.newaxis]
-    TrueParams = dict(K=K, topics=topics, topic_prior=topic_prior, resp=resp)
-    TrueParams['beta'] = topic_prior / topic_prior.sum()
-    Data = WordsData(word_id, word_count, doc_range, V, TrueParams=TrueParams)
-    return Data
-
-  ######################################################### LDA Toy Data
-  #########################################################  (class method)
-  @classmethod
-  def CreateToyDataFromMixModel(cls, seed=101, 
-                nDocTotal=None, nWordsPerDoc=None, nWordsPerDocFunc=None,
-                beta=None, topics=None,
-                **kwargs):
-    ''' Generates WordsData dataset via LDA generative model,
-          given specific global parameters
-=======
         return WordsData(word_id, word_count, doc_range, self.vocab_size,
                          nDocTotal=nDocTotal, TrueParams=newTrueParams)
 
@@ -772,8 +691,70 @@
         return cls(word_id=word_id, word_count=word_count,
                    doc_range=doc_range, vocab_size=vocab_size)
 
-    # LDA Toy Data
-    # (class method)
+    @classmethod
+    def CreateToyDataFromMixModel(cls, seed=101,
+                                  nDocTotal=None,
+                                  nWordsPerDoc=None,
+                                  nWordsPerDocFunc=None,
+                                  beta=None,
+                                  topics=None,
+                                  **kwargs):
+        ''' Generates WordsData dataset via mixture generative model.
+
+        Returns
+        ------
+        Data : WordsData object
+        '''
+        from bnpy.util import RandUtil
+        PRNG = np.random.RandomState(seed)
+
+        K = topics.shape[0]
+        V = topics.shape[1]
+        # Make sure topics sum to one
+        topics = topics / topics.sum(axis=1)[:, np.newaxis]
+        assert K == beta.size
+
+        doc_range = np.zeros(nDocTotal + 1)
+        wordIDsPerDoc = list()
+        wordCountsPerDoc = list()
+
+        resp = np.zeros((nDocTotal, K))
+        Ks = range(K)
+
+        # startPos : tracks start index for current doc within corpus-wide
+        # lists
+        startPos = 0
+        for d in xrange(nDocTotal):
+            # Draw single topic assignment for this doc
+            k = RandUtil.choice(Ks, beta, PRNG)
+            resp[d, k] = 1
+
+            # Draw the observed words for this doc
+            # wordCountBins: V x 1 vector, entry v counts appearance of word v
+            wordCountBins = RandUtil.multinomial(nWordsPerDoc,
+                                                 topics[k, :], PRNG)
+
+            # Record word_id, word_count, doc_range
+            wIDs = np.flatnonzero(wordCountBins > 0)
+            wCounts = wordCountBins[wIDs]
+            assert np.allclose(wCounts.sum(), nWordsPerDoc)
+            wordIDsPerDoc.append(wIDs)
+            wordCountsPerDoc.append(wCounts)
+            doc_range[d] = startPos
+            startPos += wIDs.size
+
+        # Package up all data
+        word_id = np.hstack(wordIDsPerDoc)
+        word_count = np.hstack(wordCountsPerDoc)
+        doc_range[-1] = word_count.size
+
+        # Make TrueParams dict
+        TrueParams = dict(K=K, topics=topics, beta=beta, resp=resp)
+
+        Data = WordsData(
+            word_id, word_count, doc_range, V, TrueParams=TrueParams)
+        return Data
+
     @classmethod
     def CreateToyDataFromLDAModel(cls, seed=101,
                                   nDocTotal=None,
@@ -856,78 +837,9 @@
             word_id, word_count, doc_range, V, TrueParams=TrueParams)
         return Data
 
-    # LDA Toy Data
-    # (class method)
-    @classmethod
-    def CreateToyDataFromMixModel(cls, seed=101,
-                                  nDocTotal=None,
-                                  nWordsPerDoc=None,
-                                  nWordsPerDocFunc=None,
-                                  beta=None,
-                                  topics=None,
-                                  **kwargs):
-        ''' Generates WordsData dataset via mixture generative model.
-
-        Returns
-        ------
-        Data : WordsData object
-        '''
-        from bnpy.util import RandUtil
-        PRNG = np.random.RandomState(seed)
-
-        K = topics.shape[0]
-        V = topics.shape[1]
-        # Make sure topics sum to one
-        topics = topics / topics.sum(axis=1)[:, np.newaxis]
-        assert K == beta.size
-
-        doc_range = np.zeros(nDocTotal + 1)
-        wordIDsPerDoc = list()
-        wordCountsPerDoc = list()
-
-        resp = np.zeros((nDocTotal, K))
-        Ks = range(K)
-
-        # startPos : tracks start index for current doc within corpus-wide
-        # lists
-        startPos = 0
-        for d in xrange(nDocTotal):
-            # Draw single topic assignment for this doc
-            k = RandUtil.choice(Ks, beta, PRNG)
-            resp[d, k] = 1
-
-            # Draw the observed words for this doc
-            # wordCountBins: V x 1 vector, entry v counts appearance of word v
-            wordCountBins = RandUtil.multinomial(nWordsPerDoc,
-                                                 topics[k, :], PRNG)
-
-            # Record word_id, word_count, doc_range
-            wIDs = np.flatnonzero(wordCountBins > 0)
-            wCounts = wordCountBins[wIDs]
-            assert np.allclose(wCounts.sum(), nWordsPerDoc)
-            wordIDsPerDoc.append(wIDs)
-            wordCountsPerDoc.append(wCounts)
-            doc_range[d] = startPos
-            startPos += wIDs.size
-
-        # Package up all data
-        word_id = np.hstack(wordIDsPerDoc)
-        word_count = np.hstack(wordCountsPerDoc)
-        doc_range[-1] = word_count.size
-
-        # Make TrueParams dict
-        TrueParams = dict(K=K, topics=topics, beta=beta, resp=resp)
-
-        Data = WordsData(
-            word_id, word_count, doc_range, V, TrueParams=TrueParams)
-        return Data
-
-    # Write to file
-    # (instance method)
     def WriteToFile_ldac(self, filepath,
                          min_word_index=0):
         ''' Write contents of this dataset to plain-text file in "ldac" format.
->>>>>>> 28942e91
 
         Each line of file represents one document, and has format
         [U] [term1:count1] [term2:count2] ... [termU:countU]
