'''
Classes
-----
XData
    Data object for holding a dense matrix X of real 64-bit floats,
    useful for Gaussian or auto-regressive Gaussian likelihods.
'''

import numpy as np
import scipy.io
from collections import namedtuple

from DataObj import DataObj
from bnpy.util import as1D, as2D, toCArray
from bnpy.util import numpyToSharedMemArray, sharedMemToNumpyArray


class XData(DataObj):

    """ Dataset object for dense vectors of real-valued observations.

    Attributes
    ------
    X : 2D array, size N x D
        each row is a single dense observation vector
    Xprev : 2D array, size N x D, optional
        "previous" observations for auto-regressive likelihoods
    D : int
        the dimension of each observation
    nObs : int
        the number of in-memory observations for this instance
    nObsTotal : int
        the total size of the dataset which in-memory X is a part of.
    TrueParams : dict
        key/value pairs represent names and arrays of true parameters

    Example
    -------
    >>> X = np.zeros((1000, 3)) # Create 1000x3 matrix

    >>> myData = XData(X) # Convert to an XData object

    >>> print myData.nObs
    1000
    >>> print myData.dim
    3
    >>> print myData.X.shape
    (1000, 3)
    >>> mySubset = myData.select_subset_by_mask([0])

    >>> mySubset.X.shape
    (1, 3)
    >>> mySubset.X[0]
    array([ 0.,  0.,  0.])
    """

    @classmethod
    def LoadFromFile(cls, filepath, nObsTotal=None, **kwargs):
        ''' Constructor for loading data from disk into XData instance.
        '''
        if filepath.endswith('.mat'):
            return cls.read_from_mat(filepath, nObsTotal, **kwargs)
        try:
            X = np.load(filepath)
        except Exception as e:
            X = np.loadtxt(filepath)
        return cls(X, nObsTotal=nObsTotal, **kwargs)

    @classmethod
    def read_from_mat(cls, matfilepath, nObsTotal=None,
                      variable_names=None, **kwargs):
        ''' Constructor for loading .mat file into XData instance.
        '''
<<<<<<< HEAD
        InDict = scipy.io.loadmat(matfilepath)
=======
        InDict = scipy.io.loadmat(matfilepath, variable_names=variable_names)
>>>>>>> 54b6c1d4
        if 'X' not in InDict:
            raise KeyError(
                'Stored matfile needs to have data in field named X')
        return cls(InDict['X'], nObsTotal)

    def __init__(self, X, nObsTotal=None, TrueZ=None, Xprev=None,
                 TrueParams=None, summary=None):
        ''' Constructor for XData instance for provided array data X.

        Post Condition
        ---------
        self.X : 2D array, size N x D
            with standardized dtype, alignment, byteorder.
        self.Xprev : 2D array, size N x D
            with standardized dtype, alignment, byteorder.
        '''
        self.X = as2D(toCArray(X, dtype=np.float64))
        if Xprev is not None:
            self.Xprev = as2D(toCArray(Xprev, dtype=np.float64))

        # Verify attributes are consistent
        self._set_dependent_params(nObsTotal=nObsTotal)
        self._check_dims()

        # Add optional true parameters / true hard labels
        if TrueParams is not None:
            self.TrueParams = TrueParams
        if TrueZ is not None:
            if not hasattr(self, 'TrueParams'):
                self.TrueParams = dict()
            self.TrueParams['Z'] = as1D(toCArray(TrueZ))
            self.TrueParams['K'] = np.unique(self.TrueParams['Z']).size
        if summary is not None:
            self.summary = summary

    def _set_dependent_params(self, nObsTotal=None):
        self.nObs = self.X.shape[0]
        self.dim = self.X.shape[1]
        if nObsTotal is None:
            self.nObsTotal = self.nObs
        else:
            self.nObsTotal = nObsTotal

    def _check_dims(self):
        assert self.X.ndim == 2
        assert self.X.flags.c_contiguous
        assert self.X.flags.owndata
        assert self.X.flags.aligned
        assert self.X.flags.writeable

    def get_size(self):
        """ Get number of observations in memory for this object.

        Returns
        ------
        n : int
        """
        return self.nObs

    def get_total_size(self):
        """ Get total number of observations for this dataset.

        This may be much larger than self.nObs.

        Returns
        ------
        n : int
        """
        return self.nObsTotal

    def get_dim(self):
        return self.dim

    def get_text_summary(self):
        ''' Get human-readable description of this dataset.

        Returns
        -------
        s : string
        '''
        if hasattr(self, 'summary'):
            s = self.summary
        else:
            s = 'X Data'
        return s

    def get_stats_summary(self):
        ''' Get human-readable summary of this dataset's basic properties

        Returns
        -------
        s : string
        '''
        s = '  size: %d units (single observations)\n' % (self.get_size())
        s += '  dimension: %d' % (self.get_dim())
        return s

    def select_subset_by_mask(self, mask,
                              doTrackFullSize=True,
                              doTrackTruth=False):
        ''' Get subset of this dataset identified by provided unit IDs.

        Parameters
        -------
        mask : 1D array_like
            Identifies units (rows) of X to use for subset.
        doTrackFullSize : boolean
            If True, return DataObj with same nObsTotal value as this
            dataset. If False, returned DataObj has smaller size.

        Returns
        -------
        Dchunk : bnpy.data.XData instance
        '''
        if hasattr(self, 'Xprev'):
            newXprev = self.Xprev[mask]
        else:
            newXprev = None
        newX = self.X[mask]

        if hasattr(self, 'alwaysTrackTruth'):
            doTrackTruth = doTrackTruth or self.alwaysTrackTruth
        hasTrueZ = hasattr(self, 'TrueParams') and 'Z' in self.TrueParams
        if doTrackTruth and hasTrueZ:
            TrueZ = self.TrueParams['Z']
            newTrueZ = TrueZ[mask]
        else:
            newTrueZ = None

        if doTrackFullSize:
            nObsTotal = self.nObsTotal
        else:
            nObsTotal = None

        return XData(X=newX, Xprev=newXprev,
                     TrueZ=newTrueZ, nObsTotal=nObsTotal)

    def add_data(self, XDataObj):
        """ Appends (in-place) provided dataset to this dataset.

        Post Condition
        -------
        self.Data grows by adding all units from provided DataObj.
        """
        if not self.dim == XDataObj.dim:
            raise ValueError("Dimensions must match!")
        self.nObs += XDataObj.nObs
        self.nObsTotal += XDataObj.nObsTotal
        self.X = np.vstack([self.X, XDataObj.X])
        if hasattr(self, 'Xprev'):
            assert hasattr(XDataObj, 'Xprev')
            self.Xprev = np.vstack([self.Xprev, XDataObj.Xprev])
        self._check_dims()

    def get_random_sample(self, nObs, randstate=np.random):
        nObs = np.minimum(nObs, self.nObs)
        mask = randstate.permutation(self.nObs)[:nObs]
        Data = self.select_subset_by_mask(mask, doTrackFullSize=False)
        return Data

    def __str__(self):
        return self.X.__str__()

    def getRawDataAsSharedMemDict(self):
        ''' Create dict with copies of raw data as shared memory arrays
        '''
        dataShMemDict = dict()
        dataShMemDict['X'] = numpyToSharedMemArray(self.X)
        dataShMemDict['nObsTotal'] = self.nObsTotal
        if hasattr(self, 'Xprev'):
            dataShMemDict['Xprev'] = numpyToSharedMemArray(self.Xprev)
        return dataShMemDict

    def getDataSliceFunctionHandle(self):
        """ Return function handle that can make data slice objects.

        Useful with parallelized algorithms,
        when we need to use shared memory.

        Returns
        -------
        f : function handle
        """
        return makeDataSliceFromSharedMem


def makeDataSliceFromSharedMem(dataShMemDict,
                               cslice=(0, None),
                               batchID=None):
    """ Create data slice from provided raw arrays and slice indicators.

    Returns
    -------
    Dslice : namedtuple with same fields as XData object
        * X
        * nObs
        * nObsTotal
        * dim
    Represents subset of documents identified by cslice tuple.

    Example
    -------
    >>> Data = XData(np.random.rand(25,2))
    >>> shMemDict = Data.getRawDataAsSharedMemDict()
    >>> Dslice = makeDataSliceFromSharedMem(shMemDict)
    >>> np.allclose(Data.X, Dslice.X)
    True
    >>> np.allclose(Data.nObs, Dslice.nObs)
    True
    >>> Data.dim == Dslice.dim
    True
    >>> Aslice = makeDataSliceFromSharedMem(shMemDict, (0, 2))
    >>> Aslice.nObs
    2

    TODO: Make compatible with Xprev field in autoreg models.
    """
    if batchID is not None and batchID in dataShMemDict:
        dataShMemDict = dataShMemDict[batchID]

    # Make local views (NOT copies) to shared mem arrays
    X = sharedMemToNumpyArray(dataShMemDict['X'])
    nObsTotal = int(dataShMemDict['nObsTotal'])

    N, dim = X.shape
    if cslice is None:
        cslice = (0, N)
    elif cslice[1] is None:
        cslice = (0, N)

    keys = ['X', 'Xprev', 'nObs', 'dim', 'nObsTotal']

    if 'Xprev' in dataShMemDict:
        Xprev = sharedMemToNumpyArray(
            dataShMemDict['Xprev'][cslice[0]:cslice[1]])
    else:
        Xprev = None

    Dslice = namedtuple("XDataTuple", keys)(
        X=X[cslice[0]:cslice[1]],
        Xprev=Xprev,
        nObs=cslice[1] - cslice[0],
        dim=dim,
        nObsTotal=nObsTotal,
    )
    return Dslice<|MERGE_RESOLUTION|>--- conflicted
+++ resolved
@@ -71,11 +71,7 @@
                       variable_names=None, **kwargs):
         ''' Constructor for loading .mat file into XData instance.
         '''
-<<<<<<< HEAD
-        InDict = scipy.io.loadmat(matfilepath)
-=======
         InDict = scipy.io.loadmat(matfilepath, variable_names=variable_names)
->>>>>>> 54b6c1d4
         if 'X' not in InDict:
             raise KeyError(
                 'Stored matfile needs to have data in field named X')
