<<<<<<< HEAD
from .DataObj import DataObj
from .XData import XData
from .WordsData import WordsData
from .GraphData import GraphData
from .MinibatchIterator import MinibatchIterator
from .AdmixMinibatchIterator import AdmixMinibatchIterator
from .AdmixMinibatchIteratorDB import AdmixMinibatchIteratorDB

__all__ = ['DataObj', 'WordsData', 'XData', 'GraphData',
           'MinibatchIterator', 'AdmixMinibatchIterator', 'AdmixMinibatchIteratorDB']
=======
from DataObj import DataObj
from XData import XData
from GroupXData import GroupXData
from WordsData import WordsData
from DataIteratorFromDisk import DataIteratorFromDisk

__all__ = ['DataObj', 'DataIterator', 'DataIteratorFromDisk',
           'XData', 'GroupXData', 
           'WordsData',
          ]
>>>>>>> 71922db6
<|MERGE_RESOLUTION|>--- conflicted
+++ resolved
@@ -1,15 +1,3 @@
-<<<<<<< HEAD
-from .DataObj import DataObj
-from .XData import XData
-from .WordsData import WordsData
-from .GraphData import GraphData
-from .MinibatchIterator import MinibatchIterator
-from .AdmixMinibatchIterator import AdmixMinibatchIterator
-from .AdmixMinibatchIteratorDB import AdmixMinibatchIteratorDB
-
-__all__ = ['DataObj', 'WordsData', 'XData', 'GraphData',
-           'MinibatchIterator', 'AdmixMinibatchIterator', 'AdmixMinibatchIteratorDB']
-=======
 from DataObj import DataObj
 from XData import XData
 from GroupXData import GroupXData
@@ -19,5 +7,4 @@
 __all__ = ['DataObj', 'DataIterator', 'DataIteratorFromDisk',
            'XData', 'GroupXData', 
            'WordsData',
-          ]
->>>>>>> 71922db6
+          ]