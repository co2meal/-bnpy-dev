--- conflicted
+++ resolved
@@ -1,24 +1,24 @@
-<<<<<<< HEAD
-from .DataObj import DataObj
-from .XData import XData
-from .SeqXData import SeqXData
-from .WordsData import WordsData
-from .GraphData import GraphData
-from .MinibatchIterator import MinibatchIterator
-from .AdmixMinibatchIterator import AdmixMinibatchIterator
-from .AdmixMinibatchIteratorDB import AdmixMinibatchIteratorDB
+#<<<<<<< HEAD
+#from .DataObj import DataObj
+#from .XData import XData
+#from .SeqXData import SeqXData
+#from .WordsData import WordsData
+#from .GraphData import GraphData
+#from .MinibatchIterator import MinibatchIterator
+#from .AdmixMinibatchIterator import AdmixMinibatchIterator
+#from .AdmixMinibatchIteratorDB import AdmixMinibatchIteratorDB
+#
+#__all__ = ['DataObj', 'WordsData', 'XData', 'SeqXData', 'GraphData',
+#           'MinibatchIterator', 'AdmixMinibatchIterator', 'AdmixMinibatchIterat#orDB']
 
-__all__ = ['DataObj', 'WordsData', 'XData', 'SeqXData', 'GraphData',
-           'MinibatchIterator', 'AdmixMinibatchIterator', 'AdmixMinibatchIteratorDB']
-=======
 from DataObj import DataObj
 from XData import XData
+from SeqXData import SeqXData
 from GroupXData import GroupXData
 from WordsData import WordsData
 
 
 __all__ = ['DataObj', 'DataIterator',
            'XData', 'GroupXData', 
-           'WordsData',
+           'WordsData', 'SeqXData',
           ]
->>>>>>> 2774f541
