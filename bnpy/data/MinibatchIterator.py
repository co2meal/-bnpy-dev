'''
MinibatchIterator.py

Generic object for iterating over a single bnpy Data set
by considering one subset minibatch (often just called a batch) at a time

Usage
--------
Construct by providing the underlying full-dataset
>> MB = MinibatchIterator(Data, nBatch=10, nObsBatch=100)
Then call
     has_next_batch()  to test if more data is available
     get_next_batch()  to get the next batch (as a Data object)
     
Batches are defined via a random partition of all data items
   e.g. for 100 items split into 20 batches
      batch 1 : items 5, 22, 44, 30, 92
      batch 2 : items 93, 33, 46, 12, 78,
      etc.
      
Supports multiple laps through the data.  Specify # of laps with parameter nLap.
Traversal order of the batch is randomized every lap through the full dataset
Set the "dataseed" parameter to get repeatable orders.

Attributes
-------
nBatch : number of batches to divide full dataset into
nObsBatch : number of observations in each batch (on average)
nObsTotal : number of observations in entire full dataset
nLap : number of times to pass thru all batches in dataset during iteration

batchID : exact integer ID of the current batch. range=[0, nBatch-1]
curLapPos : integer count of current position in batch order. incremented 1 at a time.
lapID : integer ID of the current lap
'''
from IPython import embed
import numpy as np
MAXSEED = 1000000
  
class MinibatchIterator(object):
  def __init__(self, Data, nBatch=10, nObsBatch=None, nLap=10, dataseed=42):
    ''' Constructor for creating an iterator over the batches of data
    '''
    self.Data = Data
    self.nBatch = nBatch
    self.nLap = nLap
    if nObsBatch is None:
        #self.nObsBatch = Data.nObsTotal/nBatch
        self.nObsBatch = self.nObsTotal/nBatch
    else:
        self.nObsBatch = nObsBatch
    
    # Config order in which batches are traversed
    self.curLapPos = -1
    self.lapID  = 0
    self.dataseed = int(int(dataseed) % MAXSEED)
    # Make list with entry for every distinct batch
    #   where each entry is itself a list of obsIDs in the full dataset
    self.obsIDByBatch = self.configObsIDsForEachBatch()
          
  #########################################################  accessor methods
  #########################################################   
  def has_next_batch( self ):
    if self.lapID >= self.nLap:
      return False
    if self.lapID == self.nLap - 1:
      if self.curLapPos == self.nBatch - 1:
        return False
    return True
 
  def get_next_batch( self ):
    ''' Returns DataObj of the next batch
    '''
    if not self.has_next_batch():
      raise StopIteration()
      
    self.curLapPos += 1
    if self.curLapPos >= self.nBatch:
      self.curLapPos = 0
      self.lapID += 1
    
    # Create the DataObj for the current batch
    self.batchOrderCurLap = self.get_rand_order_for_batchIDs_current_lap()
    self.batchID = self.batchOrderCurLap[self.curLapPos]
    obsIDsCurBatch = self.obsIDByBatch[self.batchID] 
    bData = self.Data.select_subset_by_mask(obsIDsCurBatch)    
    return bData 
    
  def getObsIDsForCurrentBatch(self):
    return self.obsIDByBatch[self.batchOrderCurLap[self.curLapPos]]

  def get_text_summary(self):
    ''' Returns string with human-readable description of this dataset 
<<<<<<< HEAD
        e.g. source, author/creator, etc.
    '''
    if hasattr(self, 'summary'):
      return self.summary
    return 'Generic %s Dataset' % (self.__class__.__name__)
=======
        e.g. stats, source, etc.
    '''
    if hasattr(self, 'summary'):
      return self.summary
    return 'Minibatch Iterator: %d batches' % (self.nBatch)
>>>>>>> a6ab3b28

  #########################################################  internal methods
  #########################################################           
  def configObsIDsForEachBatch(self):
    ''' Assign each observation in dataset to a batch by random permutation

        Returns
        --------
        obsIDByBatch : list of length self.nBatch,
                       where obsIDByBatch[bID] : list of all obsIDs in batch bID 
    '''
    PRNG = np.random.RandomState(self.dataseed)
    obsIDs = PRNG.permutation(self.Data.nObsTotal).tolist()
    obsIDByBatch = dict()
    for batchID in range(self.nBatch):
      obsIDByBatch[batchID] = obsIDs[:self.nObsBatch]
      del obsIDs[:self.nObsBatch]
    return obsIDByBatch

  def get_rand_order_for_batchIDs_current_lap(self):
    ''' Returns array of batchIDs, permuted in random order
        Order changes each time we traverse all items (each lap)
    '''
    curseed = self.dataseed + self.lapID
    PRNG = np.random.RandomState(curseed)
    return PRNG.permutation( self.nBatch )

  #########################################################  I/O methods
  ######################################################### 
  def get_text_summary(self):
    return self.Data.get_text_summary()
     
  def summarize_num_observations(self):
    s = '  num batch %d, num obs per batch %d\n' % (self.nBatch, self.nObsBatch)
    s += '  num obs (total across all batches): %d' % (self.Data.nObsTotal)
    return s<|MERGE_RESOLUTION|>--- conflicted
+++ resolved
@@ -91,19 +91,11 @@
 
   def get_text_summary(self):
     ''' Returns string with human-readable description of this dataset 
-<<<<<<< HEAD
         e.g. source, author/creator, etc.
     '''
     if hasattr(self, 'summary'):
       return self.summary
-    return 'Generic %s Dataset' % (self.__class__.__name__)
-=======
-        e.g. stats, source, etc.
-    '''
-    if hasattr(self, 'summary'):
-      return self.summary
     return 'Minibatch Iterator: %d batches' % (self.nBatch)
->>>>>>> a6ab3b28
 
   #########################################################  internal methods
   #########################################################           
