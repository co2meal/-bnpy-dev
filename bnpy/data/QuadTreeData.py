--- conflicted
+++ resolved
@@ -114,10 +114,6 @@
         else: 
             return QuadTreeData(X=self.X[begin:end], nTrees=1, tree_delims=l, TrueZ=self.TrueLabels[begin:end])
         
-<<<<<<< HEAD
-
-=======
->>>>>>> 5450f47d
     def select_subset_by_mask(self, mask, doTrackFullSize=True):
         if doTrackFullSize:
             return QuadTreeData(self.X[mask], nTrees=self.nTrees)
