'''
FiniteHMM.py

Hidden Markov model (HMM) with fixed, finite number of hidden states.
'''

import numpy as np

import HMMUtil
from bnpy.allocmodel import AllocModel
from bnpy.suffstats import SuffStatBag
from bnpy.util import digamma, gammaln, as2D

def log_pdf_dirichlet(PiMat, alphavec):
  ''' Return scalar log probability for Dir(PiMat | alphavec)
  '''
  PiMat = as2D(PiMat + 1e-100)
  J, K = PiMat.shape
  if type(alphavec) == float:
    alphavec = alphavec * np.ones(K)
  elif alphavec.ndim == 0:
    alphavec = alphavec * np.ones(K)
  assert alphavec.size == K
  cDir = gammaln(np.sum(alphavec)) - np.sum(gammaln(alphavec))  
  return K * cDir + np.sum(np.dot(np.log(PiMat), alphavec-1.0))


class FiniteHMM(AllocModel):

 ######################################################### Constructors
 #########################################################
    def __init__(self, inferType, priorDict):
        self.inferType = inferType
        self.set_prior(**priorDict)

        # Variational parameters
        self.K = 0 # Number of states
        self.initPi = None # Initial state transition distribution
        self.transPi = None # Transition matrix
        self.initTheta = None
        self.transTheta = None

<<<<<<< HEAD
    def set_prior(self, initAlpha = .1, transAlpha = .1, hmmKappa = 0.0,
                  **kwargs):
=======
    def set_prior(self, initAlpha = .1, transAlpha = .1, hmmKappa = 0.0, **kwargs):
>>>>>>> 156bb573
        ''' Set hyperparameters that control state transition probs
        '''
        self.initAlpha = initAlpha 
        self.transAlpha = transAlpha
        self.kappa = hmmKappa

    def get_active_comp_probs(self):
      ''' Get vector of appearance probabilities for each active state
      '''
      if self.inferType == 'EM':
        return self.transPi.mean(axis=0)
      else:
        EPiMat = self.transTheta / self.transTheta.sum(axis=1)[:,np.newaxis]
        return EPiMat.mean(axis=0)

    def get_init_prob_vector(self):
      ''' Get vector of initial probabilities for all K active states
      '''
      if self.inferType == 'EM':
        pi0 = self.initPi
      else:
        pi0 = np.exp(digamma(self.initTheta)
                           - digamma(np.sum(self.initTheta)))
      return pi0

    def get_trans_prob_matrix(self):
      ''' Get matrix of transition probabilities for all K active states
      '''
      if self.inferType == 'EM':
        EPiMat = self.transPi
      else:
        digammasumVec = digamma(np.sum(self.transTheta, axis = 1))              
        EPiMat = np.exp(digamma(self.transTheta) 
                        - digammasumVec[:,np.newaxis])

      return EPiMat

  ######################################################### Local Params
  #########################################################
    def calc_local_params(self, Data, LP, **kwargs):
        ''' Local update step

        Args
        -------
        Data : bnpy data object

        Returns
        -------
        LP : A dictionary with updated keys 'resp' and 'respPair' (see the 
             documentation for mathematical definitions of resp and respPair).
             Note that respPair[0,:,:] is undefined.

        Runs the forward backward algorithm (from HMMUtil) to calculate resp
        and respPair and adds them to the LP dict
        '''
        logSoftEv = LP['E_log_soft_ev']
        K = logSoftEv.shape[1]

        # First calculate input params for forward-backward alg,
        # These calculations are different for EM and VB
        if self.inferType.count('VB') > 0:
            # Row-wise subtraction
            digammasumVec = digamma(np.sum(self.transTheta, axis = 1))        
            expELogTrans = np.exp(digamma(self.transTheta) 
                                  - digammasumVec[:,np.newaxis])
            expELogInit = np.exp(digamma(self.initTheta)
                                 - digamma(np.sum(self.initTheta)))
            initParam = expELogInit
            transParam = expELogTrans
        elif self.inferType == 'EM' > 0:
            initParam = self.initPi
            transParam = self.transPi
        else:
            raise ValueError('Unrecognized inferType')

        # Run forward-backward algorithm on each sequence
        logMargPr = np.empty(Data.nDoc)
        resp = np.empty((Data.nObs, K))
        respPair = np.zeros((Data.nObs, K, K))
        for n in xrange(Data.nDoc):
            start = Data.doc_range[n]
            stop = Data.doc_range[n+1]
            logSoftEv_n = logSoftEv[start:stop]
            seqResp, seqRespPair, seqLogMargPr = \
                     HMMUtil.FwdBwdAlg(initParam, transParam, logSoftEv_n)
            
            resp[start:stop] = seqResp
            respPair[start:stop] = seqRespPair
            logMargPr[n] = seqLogMargPr

        LP['resp'] = resp
        LP['respPair'] = respPair
        if self.inferType == 'EM':
          LP['evidence'] = np.sum(logMargPr)
        return LP
 

    def initLPFromResp(self, Data, LP, deleteCompID=None):
        ''' Initial complete local params for this model given responsibilities.
        '''
        resp = LP['resp']
        N, K = resp.shape
        respPair = np.zeros((N, K, K))

        # Loop over each sequence,
        # and define pair-wise responsibilities via an outer-product
        for n in xrange(Data.nDoc):
          start = Data.doc_range[n]
          stop = Data.doc_range[n+1]
          R = resp[start:stop]
          respPair[start+1:stop] = R[:-1, :, np.newaxis] \
                                   * R[1:, np.newaxis, :] 
        LP['respPair'] = respPair
        return LP


 ######################################################### Suff Stats
 #########################################################
    
    def get_global_suff_stats(self, Data, LP, doPrecompEntropy=None, **kwargs):
        ''' Create sufficient stats needed for global param updates

        Args
        -------
        Data : bnpy data object
        LP : Dictionary containing the local parameters. Expected to contain:
            resp : Data.nObs x K array
            respPair : Data.nObs x K x K array (from the def. of respPair, note 
                       respPair[0,:,:] is undefined)

        Returns
        -------
        SS : SuffStatBag with fields
            firstStateResp : A vector of length K with entry i being 
                             resp(z_{1k}) = resp[0,:]
            respPairSums : A K x K matrix where respPairSums[i,j] = 
                           sum_{n=2}^K respPair(z_{n-1,j}, z_{nk})
            N : A vector of length K with entry k being
                sum_{n=1}^Data.nobs resp(z_{nk})
            
            The first two of these are used by FiniteHMM.update_global_params,
            and the third is used by ObsModel.update_global_params.

        (see the documentation for information about resp and respPair)
        '''
        resp = LP['resp']
        respPair = LP['respPair']
        K = resp.shape[1]
        startLocIDs = Data.doc_range[:-1]

        firstStateResp = np.sum(resp[startLocIDs], axis = 0)
        N = np.sum(resp, axis = 0)
        respPairSums = np.sum(respPair, axis = 0)

        SS = SuffStatBag(K=K, D=Data.dim)
        SS.setField('firstStateResp', firstStateResp, dims=('K'))
        SS.setField('respPairSums', respPairSums, dims=('K','K'))
        SS.setField('N', N, dims=('K'))

        if doPrecompEntropy is not None:
            entropy = self.elbo_entropy(Data, LP)
            SS.setELBOTerm('Elogqz', entropy, dims=None)
        return SS

    def forceSSInBounds(self, SS):
      ''' Force SS.respPairSums and firstStateResp to be >= 0.  This avoids
          numerical issues in moVB (where SS "chunks" are added and subtracted)
          such as:
            x = 10
            x += 1e-15
            x -= 10
            x -= 1e-15
          resulting in x < 0.

          Returns
          -------
          Nothing.  SS is updated in-place.
      '''
      np.maximum(SS.N, 0, out=SS.N)
      np.maximum(SS.respPairSums, 0, out=SS.respPairSums)
      np.maximum(SS.firstStateResp, 0, out=SS.firstStateResp)



 ######################################################### Global Params
 #########################################################

    def update_global_params_EM(self, SS, **kwargs):
        '''
        Args
        -------
        SS : A SuffStatBag that is expected to have the fields firstStateResp 
             and respPairSums, as described in FiniteHMM.get_global_suff_stats()

        Returns
        -------
        Nothing, this method just updates self.initPi and self.transPi
        '''
        self.K = SS.K
        if self.initAlpha <= 1.0:
          self.initPi = SS.firstStateResp
        else:
          self.initPi = SS.firstStateResp + self.initAlpha - 1.0
        self.initPi /= self.initPi.sum()

        if self.transAlpha <= 1.0:
          self.transPi = SS.respPairSums
        else:
          self.transPi = SS.respPairSums + self.transAlpha - 1.0
        self.transPi /= self.transPi.sum(axis=1)[:,np.newaxis]
        

    def update_global_params_VB(self, SS, **kwargs):
        self.initTheta = self.initAlpha + SS.firstStateResp
        self.transTheta = self.transAlpha + SS.respPairSums + \
                          self.kappa * np.eye(self.K)
        self.K = SS.K

    def update_global_params_soVB(self, SS, rho, **kwargs):
        initNew = self.initAlpha + SS.firstStateResp
        transNew = self.transAlpha + SS.respPairSums + \
                   self.kappa * np.eye(self.K)      
        self.initTheta = rho * initNew + (1 - rho) * self.initTheta
        self.transTheta = rho * transNew + (1 - rho) * self.transTheta
        self.K = SS.K

    def init_global_params(self, Data, K=0, **kwargs):
        ''' Default initialization of global parameters when 

            Not used for local-first initializations, such as
            * contigBlocksLP
            * randexamples
            * kmeansplusplus
        '''
        self.K = K
        if self.inferType == 'EM':
            self.initPi = 1.0 / K * np.ones(K)
            self.transPi = 1.0 / K * np.ones((K,K))
        else:
            self.initTheta = self.initAlpha + np.ones(K)
            self.transTheta = self.transAlpha + np.ones((K,K)) + \
                              self.kappa * np.eye(self.K)
                    

    def set_global_params(self, hmodel=None, K=None, initPi=None, transPi=None,
                          **kwargs):
        if hmodel is not None:
            self.K = hmodel.allocModel.K
            if self.inferType == 'EM':
                self.initPi = hmodel.allocModel.initPi
                self.transPi = hmodel.allocModel.transPi
            elif self.inferType == 'VB':
                self.initTheta = hmodel.allocModel.initTheta
                self.transTheta = hmodel.allocModel.transTheta
        else:
            self.K = K
            if self.inferType == 'EM':
                self.initPi = initPi
                self.transPi = transPi
            elif self.inferType == 'VB':
                self.initTheta = initTheta
                self.transTheta = transTheta



    def calc_evidence(self, Data, SS, LP, todict = False, **kwargs):
        if self.inferType == 'EM':
            if self.initAlpha < 1.0:
              logprior_init = 0
            else:
              logprior_init = log_pdf_dirichlet(self.initPi, self.initAlpha)
            if self.transAlpha < 1.0:
              logprior_trans = 0
            else:
              logprior_trans = log_pdf_dirichlet(self.transPi, self.transAlpha)

            return LP['evidence'] + logprior_init + logprior_trans

        elif self.inferType.count('VB') > 0:
            if SS.hasELBOTerm('Elogqz'):
                entropy = SS.getELBOTerm('Elogqz')
            else:
                entropy = self.elbo_entropy(Data, LP)
            # For stochastic (soVB), we need to scale up the entropy
            # Only used when --doMemoELBO is set to 0 (not recommended)
            if SS.hasAmpFactor():
                entropy *= SS.ampF
            return entropy + self.elbo_alloc()
        else:
            emsg = 'Unrecognized inferType: ' + self.inferType
            raise NotImplementedError(emsg)

    def elbo_entropy(self, Data, LP):
        return HMMUtil.calcEntropyFromResp(LP['resp'], LP['respPair'], Data)

    def elbo_alloc(self):
        normPinit = gammaln(self.K * self.initAlpha) \
                    - self.K * gammaln(self.initAlpha)
        
        normQinit = gammaln(np.sum(self.initTheta)) \
                    - np.sum(gammaln(self.initTheta))

        normPtrans = self.K * gammaln(self.K*self.transAlpha + self.kappa) - \
                     self.K*(self.K-1) * gammaln(self.transAlpha) - \
                     self.K * gammaln(self.transAlpha + self.kappa)
        
        normQtrans = np.sum(gammaln(np.sum(self.transTheta, axis=1))) \
                      - np.sum(gammaln(self.transTheta))


        return normPinit + normPtrans - normQinit - normQtrans

        
  ######################################################### IO Utils
  #########################################################   for machines
    def to_dict(self):
        if self.inferType == 'EM':
            return dict(initPi=self.initPi,
                        transPi=self.transPi)
        elif self.inferType.count('VB') > 0:
            return dict(initTheta=self.initTheta, 
                        transTheta=self.transTheta)

    def from_dict(self, myDict):
        self.inferType = myDict['inferType']
        self.K = myDict['K']
        if self.inferType.count('VB') > 0:
            self.initTheta = myDict['initTheta']
            self.transTheta = myDict['transTheta']
        elif self.inferType == 'EM':
            self.initPi = myDict['initPi']
            self.transPi = myDict['transPi']

    def get_prior_dict(self):
        return dict(initAlpha=self.initAlpha,
                    transAlpha=self.transAlpha,
                    kappa=self.kappa,
                    K=self.K)<|MERGE_RESOLUTION|>--- conflicted
+++ resolved
@@ -1,3 +1,4 @@
+
 '''
 FiniteHMM.py
 
@@ -40,12 +41,9 @@
         self.initTheta = None
         self.transTheta = None
 
-<<<<<<< HEAD
+
     def set_prior(self, initAlpha = .1, transAlpha = .1, hmmKappa = 0.0,
                   **kwargs):
-=======
-    def set_prior(self, initAlpha = .1, transAlpha = .1, hmmKappa = 0.0, **kwargs):
->>>>>>> 156bb573
         ''' Set hyperparameters that control state transition probs
         '''
         self.initAlpha = initAlpha 
