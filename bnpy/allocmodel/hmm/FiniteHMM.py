--- conflicted
+++ resolved
@@ -1,3 +1,4 @@
+
 import numpy as np
 
 from bnpy.allocmodel import AllocModel
@@ -255,14 +256,11 @@
                 entropy = SS.getELBOTerm('Elogqz')
             else:
                 entropy = self.elbo_entropy(Data, LP)
-<<<<<<< HEAD
-=======
 
 #            new = entropy + self.elbo_alloc()
             #old = self.elbo_pi0(LP) + self.elbo_pi(SS) + self.elbo_z(LP,SS,Data)
 #            print 'new = ', new
 #            print 'old = ', old
->>>>>>> 4fe47ac7
             return entropy + self.elbo_alloc()
         else:
             raise NotImplementedError('Unrecognized inferType '+self.inferType)
@@ -276,10 +274,7 @@
                           np.log(LP['resp'][Data.seqInds[:-1],:] + EPS))
         restZ = -np.sum(LP['respPair'][1:,:,:] * np.log(sigma[1:,:,:] + EPS))
 
-<<<<<<< HEAD
-=======
-
->>>>>>> 4fe47ac7
+
         return z_1 + restZ
 
     def elbo_alloc(self):
@@ -292,11 +287,7 @@
         normQtrans = np.sum(gammaln(self.transTheta)) - \
             np.sum(gammaln(np.sum(self.transTheta, axis = 1)))
 
-<<<<<<< HEAD
-        return normPinit + normPtrans - normQinit - normQtrans
-=======
         return normPinit + normPtrans + normQinit + normQtrans
->>>>>>> 4fe47ac7
         
         return gammaln(self.K * self.initAlpha) - \
             self.K * gammaln(self.initAlpha) + \
@@ -384,4 +375,4 @@
     def get_prior_dict(self):
         return dict(initAlpha = self.initAlpha, transAlpha = self.transAlpha, \
 
-                        K = self.K)
+                        K = self.K)