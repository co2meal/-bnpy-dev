--- conflicted
+++ resolved
@@ -80,8 +80,10 @@
                                     digamma(self.b[1,0:i]+self.b[0,0:i])) \
                          for i in xrange(self.K)]
 
+        
         expELogBeta = np.exp(expELogBeta)
         expELogPi = np.exp(expELogPi)
+        
 
         resp = None
         respPair = None
@@ -260,10 +262,6 @@
             entropy = SS.getELBOTerm('Elogqz')
         else:
             entropy = self.elbo_entropy(Data, LP)
-<<<<<<< HEAD
-
-=======
->>>>>>> 3421f597
         return entropy + self.elbo_alloc() + self.elbo_v0() + \
             self.elbo_allocSlack()
 
