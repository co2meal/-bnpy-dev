'''
HDPModel.py
Bayesian nonparametric admixture model with unbounded number of components K

Attributes
-------
K        : # of components
alpha0   : scalar concentration param for global-level stick-breaking params v
gamma    : scalar conc. param for document-level mixture weights pi[d]

Local Parameters (document-specific)
--------
alphaPi : nDoc x K matrix, 
             row d has params for doc d's distribution pi[d] over the K topics
             q( pi[d] ) ~ Dir( alphaPi[d] )
E_logPi : nDoc x K matrix
             row d has E[ log pi[d] ]
DocTopicCount : nDoc x K matrix
                  entry d,k gives the expected number of times
                              that topic k is used in document d
word_variational : nDistinctWords x K matrix
                  row i has params for word i's Discrete distr over K topics

Global Parameters (shared across all documents)
--------
U1, U0   : K-length vectors, params for variational distribution over 
           stickbreaking fractions v1, v2, ... vK
            q(v[k]) ~ Beta(U1[k], U0[k])
'''
import numpy as np

import HDPFullVarOpt as FVO
import HDPVariationalOptimizer as HVO
from ..AllocModel import AllocModel
from bnpy.suffstats import SuffStatBag
from ...util import digamma, gammaln, logsumexp
from ...util import EPS, np2flatstr
<<<<<<< HEAD
import logging
Log = logging.getLogger('bnpy')

=======
from ...mergeutil import LibRlogR
>>>>>>> 5394f5d1
class HDPModel(AllocModel):


  ######################################################### Constructors
  #########################################################
    def __init__(self, inferType, priorDict=None):
        if inferType == "EM":
            raise ValueError('HDPModel cannot do EM. Only VB possible.')
        self.inferType = inferType
        self.K = 0
        self.set_prior(priorDict)

    def set_prior(self, PriorParamDict):
        self.alpha0 = PriorParamDict['alpha0']
        self.gamma = PriorParamDict['gamma']
    
    def set_helper_params(self):
      ''' Set dependent attribs of this model, given the primary params U1, U0
          This includes expectations of various stickbreaking quantities
      '''
      E = HVO.calcExpectations(self.U1, self.U0)
      self.Ebeta = E['beta']
      self.Elogv = E['logv']
      self.Elog1mv = E['log1mv']
        

  ######################################################### Accessors
  #########################################################
    def get_keys_for_memoized_local_params(self):
        ''' Return list of string names of the LP fields
            that moVB needs to memoize across visits to a particular batch
        '''
        return ['alphaPi']

  ######################################################### Local Params
  #########################################################

    def calc_local_params(self, Data, LP, nCoordAscentItersLP=20, convThrLP=0.01, doDocTopicFracLP=0, **kwargs):
        ''' Calculate document-specific quantities (E-step)
          Alternate updates to two terms until convergence
            (1) Approx posterior on topic-token assignment
                 q(word_variational | word_token_variables)
            (2) Approx posterior on doc-topic probabilities
                 q(doc_variational | document_topic_variables)

          Returns
          -------
          LP : local params dict, with fields
              Pi : nDoc x K+1 matrix, 
                 row d has params for doc d's Dirichlet over K+1 topics
              word_variational : nDistinctWords x K matrix
                 row i has params for word i's Discrete distr over K topics
              DocTopicCount : nDoc x K matrix
        '''
        # When given no prev. local params LP, need to initialize from scratch
        # this forces likelihood to drive the first round of local assignments
        if 'alphaPi' not in LP:
            LP['alphaPi'] = np.ones((Data.nDoc,self.K+1))
        else:
            assert LP['alphaPi'].shape[1] == self.K + 1

        LP = self.calc_ElogPi(LP)
        alphaPi_old = LP['alphaPi']
        
        # Allocate lots of memory once
        if 'word_variational' in LP:
          del LP['word_variational']
        LP['word_variational'] = np.zeros(LP['E_logsoftev_WordsData'].shape)
        LP['DocTopicCount'] = np.zeros((Data.nDoc,self.K))

        # Repeat until converged...
        for ii in xrange(nCoordAscentItersLP):
            # Update word_variational field of LP
            LP = self.get_word_variational(Data, LP)
        
            # Update DocTopicCount field of LP
            for d in xrange(Data.nDoc):
                start,stop = Data.doc_range[d,:]
                LP['DocTopicCount'][d,:] = np.dot(
                                           Data.word_count[start:stop],        
                                           LP['word_variational'][start:stop,:]
                                           )
            # Update doc_variational field of LP
            LP = self.get_doc_variational(Data, LP)
            LP = self.calc_ElogPi(LP)

            # Assess convergence
            assert id(alphaPi_old) != id(LP['alphaPi'])
            if np.allclose(alphaPi_old, LP['alphaPi'], atol=convThrLP):
                break
            alphaPi_old = LP['alphaPi']
        if doDocTopicFracLP:
          LP['DocTopicFrac'] = LP['DocTopicCount'].copy()
          LP['DocTopicFrac'] /= LP['DocTopicFrac'].sum(axis=1)[:,np.newaxis]
        return LP

    def get_doc_variational( self, Data, LP):
        ''' Update document-topic variational parameters
        '''
        zeroPad = np.zeros((Data.nDoc,1))
        DTCountMatZeroPad = np.hstack([LP['DocTopicCount'], zeroPad])
        LP['alphaPi'] = DTCountMatZeroPad + self.gamma*self.Ebeta
        return LP

    def calc_ElogPi(self, LP):
        ''' Update expected log topic probability distr. for each document d
        '''
        alph = LP['alphaPi']
        LP['E_logPi'] = digamma(alph) - digamma(alph.sum(axis=1))[:,np.newaxis]
        return LP
    
    def get_word_variational( self, Data, LP):
        ''' Update and return word-topic assignment variational parameters
        '''
        # Operate on wv matrix, which is nDistinctWords x K
        #  has been preallocated for speed (so we can do += later)
        wv = LP['word_variational']         
        K = wv.shape[1]        
        # Fill in entries of wv with log likelihood terms
        wv[:] = LP['E_logsoftev_WordsData']
        # Add doc-specific log prior to doc-specific rows
        ElogPi = LP['E_logPi'][:,:K]
        for d in xrange(Data.nDoc):
            wv[Data.doc_range[d,0]:Data.doc_range[d,1], :] += ElogPi[d,:]
        # Take exp of wv in numerically stable manner (first subtract the max)
        #  in-place so no new allocations occur
        wv -= np.max(wv, axis=1)[:,np.newaxis]
        np.exp(wv, out=wv)
        # Normalize, so rows of wv sum to one
        wv /= wv.sum(axis=1)[:,np.newaxis]
        assert np.allclose(LP['word_variational'].sum(axis=1), 1)
        return LP


  ######################################################### Suff Stats
  #########################################################
    def get_global_suff_stats(self, Data, LP, doPrecompEntropy=False, 
                                              doPrecompMergeEntropy=False,
                                              mPairIDs=None):
        ''' Count expected number of times each topic is used across all docs    
        '''
        wv = LP['word_variational']
        _, K = wv.shape
        # Turn dim checking off, since some stats have dim K+1 instead of K
        SS = SuffStatBag(K=K, D=Data.vocab_size)
        SS.setField('nDoc', Data.nDoc, dims=None)
        sumLogPi = np.sum(LP['E_logPi'], axis=0)
        SS.setField('sumLogPiActive', sumLogPi[:K], dims='K')
        SS.setField('sumLogPiUnused', sumLogPi[-1], dims=None)

        if 'DocTopicFrac' in LP:
          Nmajor = LP['DocTopicFrac']
          Nmajor[Nmajor < 0.05] = 0
          SS.setField('Nmajor', np.sum(Nmajor, axis=0), dims='K')
        if doPrecompEntropy:
            # Z terms
            SS.setELBOTerm('ElogpZ', self.E_logpZ(Data, LP), dims='K')
            SS.setELBOTerm('ElogqZ', self.E_logqZ(Data, LP), dims='K')
            # Pi terms
            # Note: no terms needed for ElogpPI
            # SS already has field sumLogPi, which is sufficient for this term
            ElogqPiC, ElogqPiA, ElogqPiU = self.E_logqPi_Memoized_from_LP(LP)
            SS.setELBOTerm('ElogqPiConst', ElogqPiC, dims=None)
            SS.setELBOTerm('ElogqPiActive', ElogqPiA, dims='K')
            SS.setELBOTerm('ElogqPiUnused', ElogqPiU, dims=None)

        if doPrecompMergeEntropy:
            ElogpZMat, sLgPiMat, ElogqPiMat = self.memo_elbo_terms_for_merge(LP)
            ElogqZMat = self.E_logqZ_memo_terms_for_merge(Data, LP, mPairIDs)
            SS.setMergeTerm('ElogpZ', ElogpZMat, dims=('K','K'))
            SS.setMergeTerm('ElogqZ', ElogqZMat, dims=('K','K'))
            SS.setMergeTerm('ElogqPiActive', ElogqPiMat, dims=('K','K'))
            SS.setMergeTerm('sumLogPiActive', sLgPiMat, dims=('K','K'))
        return SS


  ######################################################### Global Params
  #########################################################
    def update_global_params_VB(self, SS, **kwargs):
        ''' Update global parameters that control topic probabilities
            v[k] ~ Beta( U1[k], U0[k])
        '''
        self.K = SS.K
        if hasattr(self, 'U1') and self.U1.size == self.K:
          initU = np.hstack([self.U1, self.U0])
        else:
          # Use the prior
          initU = np.hstack([np.ones(self.K), self.alpha0*np.ones(self.K)])
        sumLogPi = np.hstack([SS.sumLogPiActive, SS.sumLogPiUnused])

        try:
          u, fofu, Info = FVO.estimate_u_multiple_tries(sumLogPi=sumLogPi,
                                        nDoc=SS.nDoc,
                                        gamma=self.gamma, alpha0=self.alpha0,
                                        initU=initU)
        except ValueError as error:
          if str(error).count('FAILURE') == 0:
            raise error
          if hasattr(self, 'U1') and self.U1.size == self.K:
            Log.error('***** Optim failed. Stay put. ' + str(error))
            return # EXIT with current state, failed to update
          else:
            Log.error('***** Optim failed. Stuck at prior. ' + str(error))
            u = initU # fall back on the prior otherwise
        
        self.U1 = u[:self.K]
        self.U0 = u[self.K:]
        self.set_helper_params()
        
    def update_global_params_soVB(self, SS, rho, **kwargs):
        assert self.K == SS.K
        sumLogPi = np.hstack([SS.sumLogPiActive, SS.sumLogPiUnused])
        U1, U0 = HVO.estimate_u(K=self.K, alpha0=self.alpha0, gamma=self.gamma,
                     sumLogPi=sumLogPi, nDoc=SS.nDoc,
                     initU1=self.U1, initU0=self.U0)
        self.U1 = rho * U1 + (1-rho) * self.U1
        self.U0 = rho * U0 + (1-rho) * self.U0
        self.set_helper_params()

    def set_global_params(self, K=0, beta=None, U1=None, U0=None, 
                                Ebeta=None, EbetaLeftover=None, **kwargs):
        self.K = K
        if U1 is not None and U0 is not None:
          self.U1 = U1
          self.U0 = U0
        if Ebeta is not None and EbetaLeftover is not None:
          Ebeta = np.squeeze(Ebeta)
          EbetaLeftover = np.squeeze(EbetaLeftover)
          beta = np.hstack( [Ebeta, EbetaLeftover])
        elif beta is not None:
          assert beta.size == K
          beta = np.hstack([beta, np.min(beta)/100.])
          beta = beta/np.sum(beta)
        if beta is not None:
          assert abs(np.sum(beta) - 1.0) < 0.005
          vMean = HVO.beta2v(beta)
          # for each k=1,2...K
          #  find the multiplier vMass[k] such that both are true
          #  1) vMass[k] * vMean[k] > 1.0
          #  2) vMass[k] * (1-vMean[k]) > self.alpha0
          vMass = np.maximum( 1./vMean , self.alpha0/(1.-vMean))
          self.U1 = vMass * vMean
          self.U0 = vMass * (1-vMean)
          assert np.all( self.U1 >= 1.0 - 0.00001)
          assert np.all( self.U0 >= self.alpha0 - 0.00001)

        else:
          raise ValueError('Bad HDP parameters')          
        assert self.U1.size == K
        assert self.U0.size == K
        self.set_helper_params()
        
  ######################################################### Evidence
  #########################################################  
    def calc_evidence( self, Data, SS, LP ):
        ''' Calculate ELBO terms related to allocation model
        '''   
        E_logpV = self.E_logpV()
        E_logqV = self.E_logqV()
     
        E_logpPi = self.E_logpPi(SS)
        if SS.hasELBOTerms():
          E_logqPi = SS.getELBOTerm('ElogqPiConst') \
                      + SS.getELBOTerm('ElogqPiUnused') \
                      + np.sum(SS.getELBOTerm('ElogqPiActive'))
          E_logpZ = np.sum(SS.getELBOTerm('ElogpZ'))
          E_logqZ = np.sum(SS.getELBOTerm('ElogqZ'))
        else:
          E_logqPi = self.E_logqPi(LP)
          E_logpZ = np.sum(self.E_logpZ(Data, LP))
          E_logqZ = np.sum(self.E_logqZ(Data, LP))

        if SS.hasAmpFactor():
            E_logqPi *= SS.ampF
            E_logpZ *= SS.ampF
            E_logqZ *= SS.ampF

        elbo = E_logpPi - E_logqPi \
               + E_logpZ - E_logqZ \
               + E_logpV - E_logqV
        return elbo

    ####################################################### ELBO terms for Z
    def E_logpZ( self, Data, LP):
        ''' Returns K-length vector with E[ log p(Z) ] for each topic k
                E[ z_dwk ] * E[ log pi_{dk} ]
        '''
        K = LP['DocTopicCount'].shape[1]
        E_logpZ = LP["DocTopicCount"] * LP["E_logPi"][:, :K]
        return np.sum(E_logpZ, axis=0)

    def E_logqZ( self, Data, LP):  
        ''' Returns K-length vector with E[ log q(Z) ] for each topic k
                r_{dwk} * E[ log r_{dwk} ]
            where z_{dw} ~ Discrete( r_dw1 , r_dw2, ... r_dwK )
        '''
        wv = LP['word_variational']
        wv_logwv = wv * np.log(EPS + wv)
        E_log_qZ = np.dot(Data.word_count, wv_logwv)
        return E_log_qZ

    def E_logqZ_memo_terms_for_merge(self, Data, LP, mPairIDs=None):
        ''' Returns KxK matrix 
        ''' 
        wv = LP['word_variational']
        wv += EPS # Make sure all entries > 0 before taking log
        if mPairIDs is None:
          ElogqZMat = LibRlogR.calcRlogR_allpairsdotv_c(wv, Data.word_count)
          """
          ElogqZMat = np.zeros((self.K, self.K))
          for jj in range(self.K):
            J = self.K - jj - 1 # num of pairs for comp jj
            # curWV : nObs x J, resp for each data item under each merge with jj
            curWV = wv[:,jj][:,np.newaxis] + wv[:,jj+1:]
            # curWV : nObs x J, entropy for each data item
            curWV *= np.log(curWV)
            # curE_logqZ : J-vector, entropy for Data under each merge with jj
            curE_logqZ = np.dot(Data.word_count, curWV)            
            assert curE_logqZ.size == J
            ElogqZMat[jj,jj+1:] = curE_logqZ
          """
        else:
          ElogqZMat = np.zeros((self.K, self.K))
          for (kA, kB) in mPairIDs:
            curWV = wv[:,kA] + wv[:, kB]
            curWV *= np.log(curWV)
            ElogqZMat[kA,kB] = np.dot(Data.word_count, curWV)
        return ElogqZMat

    ####################################################### ELBO terms for Pi
    def E_logpPi(self, SS):
        ''' Returns scalar value of E[ log p(PI | alpha0)]
        '''
        K = SS.K
        kvec = K + 1 - np.arange(1, K+1)
        # logDirNormC : scalar norm const that applies to each iid draw pi_d
        logDirNormC = gammaln(self.gamma) + (K+1) * np.log(self.gamma)
        logDirNormC += np.sum(self.Elogv) + np.inner(kvec, self.Elog1mv)
        # logDirPDF : scalar sum over all doc's pi_d
        sumLogPi = np.hstack([SS.sumLogPiActive, SS.sumLogPiUnused])
        logDirPDF = np.inner(self.gamma * self.Ebeta - 1., sumLogPi)
        return (SS.nDoc * logDirNormC) + logDirPDF

    def E_logqPi(self, LP):
        ''' Returns scalar value of E[ log q(PI)],
              calculated directly from local param dict LP
        '''
        alph = LP['alphaPi']
        # logDirNormC : nDoc -len vector    
        logDirNormC = gammaln(alph.sum(axis=1)) - np.sum(gammaln(alph), axis=1)
        logDirPDF = np.sum((alph - 1.) * LP['E_logPi'])
        return np.sum(logDirNormC) + logDirPDF

    def E_logqPi_Memoized_from_LP(self, LP):
        ''' Returns three variables 
                logDirNormC (scalar),
                logqPiActive (length K)
                logqPiUnused (scalar)
                whose sum is equal to E[log q(PI)]
            when added to other results of this function from different batches,
                the sum is equal to E[log q(PI)] of the entire dataset
        '''
        alph = LP['alphaPi']
        logDirNormC = np.sum(gammaln(alph.sum(axis=1)))
        piEntropyVec = np.sum((alph - 1.) * LP['E_logPi'], axis=0) \
                     - np.sum(gammaln(alph),axis=0)
        return logDirNormC, piEntropyVec[:-1], piEntropyVec[-1]


    ####################################################### ELBO terms for V
    def E_logpV(self):
        logBetaNormC = gammaln(self.alpha0 + 1.) \
                       - gammaln(self.alpha0)
        logBetaPDF = (self.alpha0-1.) * np.sum(self.Elog1mv)
        return self.K*logBetaNormC + logBetaPDF

    def E_logqV(self):
        logBetaNormC = gammaln(self.U1 + self.U0) \
                       - gammaln(self.U0) - gammaln(self.U1)
        logBetaPDF = np.inner(self.U1 - 1., self.Elogv) \
                     + np.inner(self.U0 - 1., self.Elog1mv)
        return np.sum(logBetaNormC) + logBetaPDF

    ####################################################### ELBO terms merge
    def memo_elbo_terms_for_merge(self, LP):
        ''' Calculate some ELBO terms for merge proposals for current batch

            Returns
            --------
            ElogpZMat   : KxK matrix
            sumLogPiMat : KxK matrix
            ElogqPiMat  : KxK matrix
        '''
        CMat = LP["DocTopicCount"]
        alph = LP["alphaPi"]
        digammaPerDocSum = digamma(alph.sum(axis=1))[:, np.newaxis]
        alph = alph[:, :-1] # ignore last column ("remainder" topic)

        ElogpZMat = np.zeros((self.K, self.K))
        sumLogPiMat = np.zeros((self.K, self.K))
        ElogqPiMat = np.zeros((self.K, self.K))
        for jj in range(self.K):
            M = self.K - jj - 1
            # nDoc x M matrix, alpha_{dm} for each merge pair m with comp jj
            mergeAlph = alph[:,jj][:,np.newaxis] + alph[:, jj+1:]
            # nDoc x M matrix, E[log pi_m] for each merge pair m with comp jj
            mergeElogPi = digamma(mergeAlph) - digammaPerDocSum
            assert mergeElogPi.shape[1] == M
            # nDoc x M matrix, count for merged topic m each doc
            mergeCMat = CMat[:, jj][:,np.newaxis] + CMat[:, jj+1:]
            ElogpZMat[jj, jj+1:] = np.sum(mergeCMat * mergeElogPi, axis=0)
          
            sumLogPiMat[jj, jj+1:] = np.sum(mergeElogPi,axis=0)

            curElogqPiMat = np.sum((mergeAlph-1.)*mergeElogPi, axis=0) \
                                      - np.sum(gammaln(mergeAlph),axis=0)
            assert curElogqPiMat.size == M
            ElogqPiMat[jj, jj+1:] = curElogqPiMat

        return ElogpZMat, sumLogPiMat, ElogqPiMat

  ######################################################### IO Utils
  #########################################################   for humans
    
    def get_info_string( self):
        ''' Returns human-readable name of this object'''
        return 'HDP admixture model with K=%d comps. alpha=%.2f, gamma=%.2f' % (self.K, self.alpha0, self.gamma)
     
  ######################################################### IO Utils
  #########################################################   for machines
    def to_dict( self ):
        return dict(U1=self.U1, U0=self.U0)              
  
    def from_dict(self, Dict):
        self.inferType = Dict['inferType']
        self.K = Dict['K']
        if 'U1' in Dict:
          self.U1 = Dict['U1']
          self.U0 = Dict['U0']
          self.set_helper_params()

    def get_prior_dict( self ):
        return dict(K=self.K, alpha0=self.alpha0, gamma=self.gamma)
<|MERGE_RESOLUTION|>--- conflicted
+++ resolved
@@ -35,13 +35,10 @@
 from bnpy.suffstats import SuffStatBag
 from ...util import digamma, gammaln, logsumexp
 from ...util import EPS, np2flatstr
-<<<<<<< HEAD
+from ...mergeutil import LibRlogR
 import logging
 Log = logging.getLogger('bnpy')
 
-=======
-from ...mergeutil import LibRlogR
->>>>>>> 5394f5d1
 class HDPModel(AllocModel):
 
 
