--- conflicted
+++ resolved
@@ -122,18 +122,14 @@
             LP = self.calc_ElogPi(LP)
 
             # Assess convergence
+            assert id(alphaPi_old) != id(LP['alphaPi'])
             if np.allclose(alphaPi_old, LP['alphaPi'], atol=convThrLP):
                 break
-<<<<<<< HEAD
-            prevVec = curVec
-
+
+            alphaPi_old = LP['alphaPi']
         if doDocTopicFracLP:
           LP['DocTopicFrac'] = LP['DocTopicCount'].copy()
           LP['DocTopicFrac'] /= LP['DocTopicFrac'].sum(axis=1)[:,np.newaxis]
-
-=======
-            alphaPi_old = LP['alphaPi']
->>>>>>> 84861335
         return LP
 
     def get_doc_variational( self, Data, LP):
