--- conflicted
+++ resolved
@@ -115,56 +115,10 @@
   ######################################################### Suff Stats
   #########################################################
   def get_global_suff_stats(self, Data, LP, doPrecompEntropy=False, 
-<<<<<<< HEAD
                                             doPrecompMergeEntropy=False,
                                             preselectroutine=None,
                                             mPairIDs=None):
-        ''' Count expected number of times each topic is used across all docs    
-        '''
-        wv = LP['word_variational']
-        _, K = wv.shape
-        # Turn dim checking off, since some stats have dim K+1 instead of K
-        SS = SuffStatBag(K=K, D=Data.vocab_size)
-        SS.setField('nDoc', Data.nDoc, dims=None)
-        sumLogPi = np.sum(LP['E_logPi'], axis=0)
-        SS.setField('sumLogPiActive', sumLogPi[:K], dims='K')
-        SS.setField('sumLogPiUnused', sumLogPi[-1], dims=None)
-
-        if 'DocTopicFrac' in LP:
-          Nmajor = LP['DocTopicFrac']
-          Nmajor[Nmajor < 0.05] = 0
-          SS.setField('Nmajor', np.sum(Nmajor, axis=0), dims='K')
-        if doPrecompEntropy:
-            # Z terms
-            SS.setELBOTerm('ElogpZ', self.E_logpZ(Data, LP), dims='K')
-            SS.setELBOTerm('ElogqZ', self.E_logqZ(Data, LP), dims='K')
-            # Pi terms
-            # Note: no terms needed for ElogpPI
-            # SS already has field sumLogPi, which is sufficient for this term
-            ElogqPiC, ElogqPiA, ElogqPiU = self.E_logqPi_Memoized_from_LP(LP)
-            SS.setELBOTerm('ElogqPiConst', ElogqPiC, dims=None)
-            SS.setELBOTerm('ElogqPiActive', ElogqPiA, dims='K')
-            SS.setELBOTerm('ElogqPiUnused', ElogqPiU, dims=None)
-
-        if doPrecompMergeEntropy:
-            ElogpZMat, sLgPiMat, ElogqPiMat = self.memo_elbo_terms_for_merge(LP)
-            ElogqZMat = self.E_logqZ_memo_terms_for_merge(Data, LP, mPairIDs)
-            SS.setMergeTerm('ElogpZ', ElogpZMat, dims=('K','K'))
-            SS.setMergeTerm('ElogqZ', ElogqZMat, dims=('K','K'))
-            SS.setMergeTerm('ElogqPiActive', ElogqPiMat, dims=('K','K'))
-            SS.setMergeTerm('sumLogPiActive', sLgPiMat, dims=('K','K'))
-
-        if preselectroutine is not None:
-          if preselectroutine.count('doctopiccorr') > 0:
-            Tmat = LP['DocTopicCount']
-            SS.setSelectionTerm('DocTopicPairMat',
-                               np.dot(Tmat.T, Tmat), dims=('K','K'))
-            SS.setSelectionTerm('DocTopicSum', np.sum(Tmat, axis=0), dims='K')
-        return SS
-=======
-                                              doPrecompMergeEntropy=False,
-                                              mPairIDs=None):
-    ''' Count expected number of times each topic is used across all docs    
+    ''' Calculate sufficient statistics
     '''
     wv = LP['word_variational']
     _, K = wv.shape
@@ -193,9 +147,14 @@
       SS.setMergeTerm('ElogqZ', ElogqZMat, dims=('K','K'))
       SS.setMergeTerm('ElogqPiActive', ElogqPiMat, dims=('K','K'))
       SS.setMergeTerm('sumLogPiActive', sLgPiMat, dims=('K','K'))
+
+    if preselectroutine is not None:
+      if preselectroutine.count('doctopiccorr') > 0:
+        Tmat = LP['DocTopicCount']
+        SS.setSelectionTerm('DocTopicPairMat',
+                           np.dot(Tmat.T, Tmat), dims=('K','K'))
+        SS.setSelectionTerm('DocTopicSum', np.sum(Tmat, axis=0), dims='K')
     return SS
->>>>>>> 88701040
-
 
   ######################################################### Global Params
   #########################################################
