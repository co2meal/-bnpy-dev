'''
MixModel.py
Bayesian parametric mixture model with fixed, finite number of components K

Attributes
-------
  K        : integer number of components
  alpha0   : scalar parameter of symmetric Dirichlet prior on mixture weights
'''
import numpy as np

from bnpy.allocmodel import AllocModel
from bnpy.suffstats import SuffStatBag
from bnpy.util import logsumexp, np2flatstr, flatstr2np
from bnpy.util import gammaln, digamma, EPS

class MixModel(AllocModel):

  ######################################################### Constructors
  #########################################################
  def __init__(self, inferType, priorDict=dict()):
    self.inferType = inferType
    self.set_prior(**priorDict)
    self.K = 0

  def set_prior(self, alpha0=1.0, **kwargs):
    self.alpha0 = alpha0
    if self.alpha0 < 1.0 and self.inferType == 'EM':
      raise ValueError("Cannot perform MAP inference if param alpha0 < 1")

    
  ######################################################### Accessors
  #########################################################
  def get_keys_for_memoized_local_params(self):
    ''' Return list of string names of the LP fields
        that this object needs to memoize across visits to a particular batch
    '''
    return list()

  ######################################################### Local Params
  #########################################################
  def calc_local_params(self, Data, LP, **kwargs):
    ''' Calculate local parameters for each data item and each component.    
        This is part of the E-step.
        
        Args
        -------
        Data : bnpy data object with Data.nObs observations
        LP : local param dict with fields
              E_log_soft_ev : Data.nObs x K array
                  E_log_soft_ev[n,k] = log p(data obs n | comp k)
        
        Returns
        -------
        LP : local param dict with fields
              resp : Data.nObs x K array whose rows sum to one
              resp[n,k] = posterior responsibility that comp. k has for data n                
    '''
    lpr = LP['E_log_soft_ev']
    if self.inferType.count('VB') > 0:
      lpr += self.Elogw
      # Calculate exp in numerically stable manner (first subtract the max)
      #  perform this in-place so no new allocations occur
      lpr -= np.max(lpr, axis=1)[:,np.newaxis]
      np.exp(lpr, out=lpr)
      # Normalize, so rows sum to one
      lpr /= lpr.sum(axis=1)[:,np.newaxis]
    elif self.inferType == 'EM' > 0:
      lpr += np.log(self.w)
      lprPerItem = logsumexp(lpr, axis=1)
      np.exp(lpr-lprPerItem[:,np.newaxis], out=lpr)
      LP['evidence'] = lprPerItem.sum()
    LP['resp'] = lpr
    assert np.allclose(lpr.sum(axis=1), 1)
    return LP

  ######################################################### Suff Stats
  #########################################################
  def get_global_suff_stats(self, Data, LP, doPrecompEntropy=None, **kwargs):
    ''' Calculate the sufficient statistics for global parameter updates
        Only adds stats relevant for this allocModel. 
        Other stats are added by the obsModel.
        
        Args
        -------
        Data : bnpy data object
        LP : local param dict with fields
              resp : Data.nObs x K array,
                       where resp[n,k] = posterior resp of comp k
        doPrecompEntropy : boolean flag
                      indicates whether to precompute ELBO terms in advance
                      used for memoized learning algorithms (moVB)

        Returns
        -------
        SS : SuffStats for K components, with field
              N : vector of length-K,
                   effective number of observations assigned to each comp
    '''
    Nvec = np.sum( LP['resp'], axis=0 )
    if hasattr(Data, 'dim'):
      SS = SuffStatBag(K=Nvec.size, D=Data.dim)
    elif hasattr(Data, 'vocab_size'):
      SS = SuffStatBag(K=Nvec.size, D=Data.vocab_size)

    SS.setField('N', Nvec, dims=('K'))
    if doPrecompEntropy is not None:
      ElogqZ_vec = self.E_logqZ(LP)
      SS.setELBOTerm('ElogqZ', ElogqZ_vec, dims=('K'))
    return SS
    

  ######################################################### Global Params
  #########################################################
  def update_global_params_EM(self, SS, **kwargs):
    if np.allclose(self.alpha0, 1.0):
      w = SS.N
    else:
      w = SS.N + self.alpha0 - 1.0  # MAP estimate. Requires alpha0>1
    self.w = w / w.sum()
    self.K = SS.K
    
  def update_global_params_VB( self, SS, **kwargs):
    self.alpha = self.alpha0 + SS.N
    self.Elogw = digamma( self.alpha ) - digamma( self.alpha.sum() )
    self.K = SS.K

  def update_global_params_soVB( self, SS, rho, **kwargs):
    alphNew = self.alpha0 + SS.N
    self.alpha = rho*alphNew + (1-rho)*self.alpha
    self.Elogw = digamma( self.alpha ) - digamma( self.alpha.sum() )
    self.K = SS.K
 
<<<<<<< HEAD
  def set_global_params(self, hmodel=None, K=None, w=None, beta=None,
                              alpha=None, nObs=10, **kwargs):
=======
  def init_global_params(self, Data, K=0, **kwargs):
    ''' Initialize global parameters "from scratch" to prep for learning.

        Will yield uniform distribution (or close to) for all K components,
        by performing a "pseudo" update in which only one observation was
        assigned to each of the K comps.

        Internal Updates
        --------
        Sets attributes w (for EM) or alpha (for VB)

        Returns
        --------
        None. 
    '''
    self.K = K
    if self.inferType == 'EM':
      self.w = 1.0/K * np.ones(K)
    else:
      self.alpha = self.alpha0 + np.ones(K)
      self.Elogw = digamma( self.alpha ) - digamma( self.alpha.sum() )

  def set_global_params(self, hmodel=None, K=None, w=None, 
                              alpha=None, **kwargs):
>>>>>>> fccdfa58
    ''' Directly set global parameters alpha to provided values
    '''
    if beta is not None:
      w = beta
    if hmodel is not None:
      self.K = hmodel.allocModel.K
      if self.inferType == 'EM':
        self.w = hmodel.allocModel.w
      else:
        self.alpha = hmodel.allocModel.alpha
        self.Elogw = digamma( self.alpha ) - digamma( self.alpha.sum() )
      return
    else:
      self.K = K
      if self.inferType == 'EM':
        self.w = w
      else:
        if w is not None:
          self.alpha = w * nObs
        elif alpha is not None:
          self.alpha = alpha
        self.Elogw = digamma( self.alpha ) - digamma( self.alpha.sum() )

  ######################################################### Evidence
  #########################################################
  def calc_evidence(self, Data, SS, LP, todict=False):
    if self.inferType == 'EM':
      return LP['evidence'] + self.log_pdf_dirichlet(self.w)
    elif self.inferType.count('VB') > 0:
      evW = self.E_logpW() - self.E_logqW()
      if SS.hasELBOTerm('ElogqZ'):
        ElogqZ = np.sum(SS.getELBOTerm('ElogqZ'))
      else:
        ElogqZ = np.sum(self.E_logqZ(LP))
      if SS.hasAmpFactor():
        evZ = self.E_logpZ(SS) -  SS.ampF * ElogqZ
      else:
        evZ = self.E_logpZ(SS) - ElogqZ
      return evZ + evW 
    else:
      raise NotImplementedError('Unrecognized inferType ' + self.inferType)
      
  def E_logpZ( self, SS ):
    ''' Bishop PRML eq. 10.72
    '''
    return np.inner( SS.N, self.Elogw )
    
  def E_logqZ( self, LP ):
    ''' Bishop PRML eq. 10.75
    '''
    return np.sum(LP['resp']*np.log(LP['resp']+EPS), axis=0)
    
  def E_logpW( self ):
    ''' Bishop PRML eq. 10.73
    '''
    return gammaln(self.K*self.alpha0) \
           - self.K*gammaln(self.alpha0) + (self.alpha0-1)*self.Elogw.sum()
 
  def E_logqW( self ):
    ''' Bishop PRML eq. 10.76
    '''
    return gammaln(self.alpha.sum())-gammaln(self.alpha).sum() \
             + np.inner((self.alpha-1), self.Elogw)

  def log_pdf_dirichlet(self, wvec=None, avec=None):
    ''' Return scalar log probability for Dir(wvec | avec)
    '''
    if wvec is None:
      wvec = self.w
    if avec is None:
      avec = self.alpha0*np.ones(self.K)
    logC = gammaln(np.sum(avec)) - np.sum(gammaln(avec))      
    return logC + np.sum((avec-1.0)*np.log(wvec))

  ######################################################### IO Utils
  #########################################################   for humans
  def get_info_string( self):
    ''' Returns one-line human-readable terse description of this object
    '''
    msgPattern = 'Finite mixture with K=%d. Dir prior param %.2f' 
    return msgPattern % (self.K, self.alpha0)

  ######################################################### IO Utils
  #########################################################   for machines
  def to_dict(self): 
    if self.inferType.count('VB') >0:
      return dict(alpha=self.alpha)
    elif self.inferType == 'EM':
      return dict(w=self.w)
    return dict()
  
  def from_dict(self, myDict):
    self.inferType = myDict['inferType']
    self.K = myDict['K']
    if self.inferType.count('VB') >0:
      self.alpha = myDict['alpha']
      self.Elogw = digamma( self.alpha ) - digamma( self.alpha.sum() )
    elif self.inferType == 'EM':
      self.w = myDict['w']
 
  def get_prior_dict(self):
    return dict(alpha0=self.alpha0, K=self.K)  <|MERGE_RESOLUTION|>--- conflicted
+++ resolved
@@ -54,7 +54,7 @@
         -------
         LP : local param dict with fields
               resp : Data.nObs x K array whose rows sum to one
-              resp[n,k] = posterior responsibility that comp. k has for data n                
+              resp[n,k] = posterior responsibility that comp. k has for data n
     '''
     lpr = LP['E_log_soft_ev']
     if self.inferType.count('VB') > 0:
@@ -131,10 +131,6 @@
     self.Elogw = digamma( self.alpha ) - digamma( self.alpha.sum() )
     self.K = SS.K
  
-<<<<<<< HEAD
-  def set_global_params(self, hmodel=None, K=None, w=None, beta=None,
-                              alpha=None, nObs=10, **kwargs):
-=======
   def init_global_params(self, Data, K=0, **kwargs):
     ''' Initialize global parameters "from scratch" to prep for learning.
 
@@ -157,9 +153,8 @@
       self.alpha = self.alpha0 + np.ones(K)
       self.Elogw = digamma( self.alpha ) - digamma( self.alpha.sum() )
 
-  def set_global_params(self, hmodel=None, K=None, w=None, 
-                              alpha=None, **kwargs):
->>>>>>> fccdfa58
+  def set_global_params(self, hmodel=None, K=None, w=None, beta=None,
+                              alpha=None, nObs=10, **kwargs):
     ''' Directly set global parameters alpha to provided values
     '''
     if beta is not None:
