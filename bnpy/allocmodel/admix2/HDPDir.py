'''
HDPDir.py
Bayesian nonparametric admixture model via the Hierarchical Dirichlet Process.
Uses a direct construction that maintains K active components,
via a Dirichlet document-level variational factor.

Attributes
-------
K : # of components
gamma : scalar positive real, global concentration 
alpha : scalar positive real, document-level concentration param

Local Model Parameters (document-specific)
--------
z :  one-of-K topic assignment indicator for tokens
     z_{dn} : binary indicator vector for assignment of token n in document d
              z_{dnk} = 1 iff assigned to topic k, 0 otherwise.

pi : document-specific stick-breaking lengths for each active topic 
     pi : 2D array, size D x K+1
Tracks remaining "leftover" mass for all (infinitely many) inactive topics
at index K+1 for variables pi

Local Variational Parameters
--------
resp :  q(z_dn) = Categorical( z_dn | resp_{dn1}, ... resp_{dnK} )

theta : 2D array, size D x K
thetaRem : scalar
q(\pi_d) = Dir( theta[d,0], ... theta[d,K], thetaRem )


Global Model Parameters (shared across all documents)
--------
rho : 1D array, size K
omega : 1D array, size K

q(u_k) = Beta(rho[k]*omega[k], (1-rho[k])*omega[k])

References
-------
TODO
Latent Dirichlet Allocation, by Blei, Ng, and Jordan
introduces a classic admixture model with Dirichlet-Mult observations.
'''
import numpy as np
import logging
Log = logging.getLogger('bnpy')

from ..AllocModel import AllocModel
from bnpy.suffstats import SuffStatBag
from ...util import digamma, gammaln
from ...util import NumericUtil, as1D

import OptimizerHDPDir as OptimHDPDir
import LocalUtil

class HDPDir(AllocModel):
  def __init__(self, inferType, priorDict=None):
    if inferType == 'EM':
      raise ValueError('HDPDir cannot do EM.')
    self.inferType = inferType
    self.K = 0
    if priorDict is None:
      self.set_prior()
    else:
      self.set_prior(**priorDict)

  def get_keys_for_memoized_local_params(self):
    ''' Return list of string names of the LP fields
        that moVB needs to memoize across visits to a particular batch
    '''
    return ['DocTopicCount']
      
  def get_active_comp_probs(self):
    ''' Return K vector of appearance probabilities for each of the K comps
    '''
    return self.E_beta_active()

  def E_beta_active(self):
    ''' Return vector beta of appearance probabilities for active components
    '''
    if not hasattr(self, 'Ebeta'):
      self.Ebeta = self.E_beta()
    return self.Ebeta[:-1]

  def E_beta(self):
    ''' Return vector beta of appearance probabilities

        Includes K active topics, and one entry aggregating leftover mass
    '''
    if not hasattr(self, 'Ebeta'):
      self.Ebeta = np.append(self.rho, 1.0)
      self.Ebeta[1:] *= np.cumprod(1.0 - self.rho)
    return self.Ebeta

  def alpha_E_beta(self):
    ''' Return vector of alpha * E[beta] of scaled appearance probabilities

        Includes K active topics, and one entry aggregating leftover mass
    '''
    if not hasattr(self, 'alphaEbeta'):
      self.alphaEbeta = self.alpha * self.E_beta()
    return self.alphaEbeta

  def ClearCache(self):
    if hasattr(self, 'Ebeta'):
      del self.Ebeta
    if hasattr(self, 'alphaEbeta'):
      del self.alphaEbeta

  def set_prior(self, gamma=1.0, alpha=1.0, **kwargs):
    self.alpha = float(alpha)
    self.gamma = float(gamma)

  def to_dict(self):
    return dict(rho=self.rho, omega=self.omega)              

  def from_dict(self, Dict):
    self.inferType = Dict['inferType']
    self.K = Dict['K']
    self.rho = as1D(Dict['rho'])
    self.omega = as1D(Dict['omega'])

  def get_prior_dict(self):
    return dict(alpha=self.alpha, gamma=self.gamma,
                K=self.K,
                inferType=self.inferType)
    
  def get_info_string(self):
    ''' Returns human-readable name of this object
    '''
    return 'HDP model with K=%d active comps. gamma=%.2f. alpha=%.2f' \
            % (self.K, self.gamma, self.alpha)
    

  ####################################################### VB Local Step
  ####################################################### (E-step)
  def calc_local_params(self, Data, LP, **kwargs):
    ''' Calculate document-specific quantities (E-step)
         
          Returns
          -------
          LP : local params dict, with fields
          * resp
          * theta
          * ElogPi
          * DocTopicCount
    '''
    self.alpha_E_beta() # create cached copy
    LP = LocalUtil.calcLocalParams(Data, LP, self, **kwargs)
    assert 'resp' in LP
    assert 'DocTopicCount' in LP
    return LP

  def calcLogPrActiveCompsForDoc(self, DocTopicCount_d, out):
    ''' Calculate log prob of each of the K active topics given doc-topic counts

        Note: for speed, we avoid terms in this expression that are 
        **constant** across all active topics 0, 1, 2, ... K-2, K-1.
         These are commented out below.

        Returns
        -------
        logp : 1D array, size K
               logp[k] gives log prob of topic k in provided doc, up to additive const
    '''
    np.add(DocTopicCount_d, self.alphaEbeta[:-1], out=out)
    ##digammaSum = digamma(out.sum() + self.alphaEbeta[-1])
    digamma(out, out=out)
    ##out -= digammaSum
    return out

  def calcLogPrActiveComps_Fast(self, DocTopicCount, activeDocs=None, LP=dict(),
                                      out=None):
    ''' Calculate log prob of each active topic for each active document
    '''
    ## alphaEbeta is 1D array, size K+1
    alphaEbeta = self.alpha * self.E_beta()

    if activeDocs is None:
      activeDocTopicCount = DocTopicCount
    else:
      activeDocTopicCount = np.take(DocTopicCount, activeDocs, axis=0)

    ## theta is 2D array, size D x K
    if 'theta' in LP:
      LP['theta'][activeDocs] = activeDocTopicCount + alphaEbeta[:-1]
    else:
      LP['theta'] = DocTopicCount + alphaEbeta[:-1]

    theta = LP['theta']
    if out is None:
      ElogPi = digamma(theta)
    else:
      ElogPi = out
      ElogPi[activeDocs] = digamma(theta[activeDocs])

    if activeDocs is None:
      digammaSumTheta = digamma(np.sum(theta,axis=1) + alphaEbeta[-1])
      ElogPi -= digammaSumTheta[:,np.newaxis]
    else:
      digammaSumTheta = digamma(np.sum(theta[activeDocs],axis=1) \
                            + alphaEbeta[-1])
      ElogPi[activeDocs] -= digammaSumTheta[:,np.newaxis]
    return ElogPi


  def updateLPGivenDocTopicCount(self, LP, DocTopicCount):
    ''' Update all local parameters, given topic counts for all docs in set.

        Returns
        --------
        LP : dict of local params, with updated fields
        * theta, thetaRem
        * ElogPi, ElogPiRem
    '''
    alphaEbeta = self.alpha * self.E_beta()

    theta = DocTopicCount + alphaEbeta[:-1]
    digammaSumTheta = digamma(theta.sum(axis=1) + alphaEbeta[-1])
    ElogPi = digamma(theta) - digammaSumTheta[:,np.newaxis]
    ElogPiRem = digamma(alphaEbeta[-1]) - digammaSumTheta
    LP['theta'] = theta
    LP['thetaRem'] = alphaEbeta[-1]
    LP['ElogPi'] = ElogPi
    LP['ElogPiRem'] = ElogPiRem
    return LP

  def initLPFromResp(self, Data, LP):
    ''' Obtain initial local params for initializing this model.
    '''
    resp = LP['resp']
    K = resp.shape[1]
    DocTopicCount = np.zeros( (Data.nDoc, K))
    for d in xrange(Data.nDoc):
      start = Data.doc_range[d]
      stop = Data.doc_range[d+1]
      if hasattr(Data, 'word_count'):
        DocTopicCount[d,:] = np.dot(Data.word_count[start:stop],
                                    resp[start:stop,:])
      else:
        DocTopicCount[d,:] = np.sum(resp[start:stop,:], axis=0)

    remMass = np.minimum(0.1, 1.0/(K*K))
    Ebeta = (1 - remMass) / K

    theta = DocTopicCount + self.alpha * Ebeta
    thetaRem = self.alpha * remMass

    digammaSumTheta = digamma(theta.sum(axis=1) + thetaRem)
    ElogPi = digamma(theta) - digammaSumTheta[:,np.newaxis]
    ElogPiRem = digamma(thetaRem) - digammaSumTheta
    LP['theta'] = theta
    LP['thetaRem'] = thetaRem
    LP['ElogPi'] = ElogPi
    LP['ElogPiRem'] = ElogPiRem
    return LP

  ####################################################### Suff Stat Calc
  ####################################################### 
  def get_global_suff_stats(self, Data, LP, doPrecompEntropy=None, **kwargs):
    ''' Calculate sufficient statistics.
    '''
    resp = LP['resp']
    _, K = resp.shape
    SS = SuffStatBag(K=K, D=Data.get_dim())
    SS.setField('nDoc', Data.nDoc, dims=None)
    SS.setField('sumLogPi', np.sum(LP['ElogPi'], axis=0), dims='K')
    SS.setField('sumLogPiRem', np.sum(LP['ElogPiRem']), dims=None)

    if doPrecompEntropy:
      ElogqZ = self.E_logqZ(Data, LP)
      SS.setELBOTerm('ElogqZ', ElogqZ, dims='K')

      slack_NmT, slack_NmT_Rem = self.slack_NminusTheta(LP)
      SS.setELBOTerm('slackNminusTheta', slack_NmT, dims='K')
      SS.setELBOTerm('slackNminusTheta_Rem', slack_NmT_Rem, dims=None)

      glnSumTheta, glnTheta, glnThetaRem = self.c_Dir_theta__parts(LP)
      SS.setELBOTerm('gammalnSumTheta', glnSumTheta, dims=None)
      SS.setELBOTerm('gammalnTheta', glnTheta, dims='K')
      SS.setELBOTerm('gammalnTheta_Rem', glnThetaRem, dims=None)


    return SS

  ####################################################### VB Global Step
  #######################################################
  def update_global_params_VB(self, SS, rho=None, **kwargs):
    ''' Update global parameters.
    '''
    rho, omega = self._find_optimum_rhoomega(SS, **kwargs)
    self.rho = rho
    self.omega = omega
    self.K = SS.K
    self.ClearCache()

  def _find_optimum_rhoomega(self, SS, **kwargs):
    ''' Run numerical optimization to find optimal rho, omega parameters

        Args
        --------
        SS : bnpy SuffStatBag, with K components

        Returns
        --------
        rho : 1D array, length K
        omega : 1D array, length K
    '''
    if hasattr(self, 'rho') and self.rho.size == SS.K:
      initrho = self.rho
      initomega = self.omega
    else:
      initrho = None   # default initialization
      initomega = None

    try:
      sumLogPi = np.append(SS.sumLogPi, SS.sumLogPiRem)
      rho, omega, f, Info = OptimHDPDir.find_optimum_multiple_tries(
                                        sumLogPi=sumLogPi,
                                        nDoc=SS.nDoc,
                                        gamma=self.gamma, alpha=self.alpha,
                                        initrho=initrho, initomega=initomega)
    except ValueError as error:
      if str(error).count('FAILURE') == 0:
        raise error
      if hasattr(self, 'rho') and self.rho.size == SS.K:
        Log.error('***** Optim failed. Remain at cur val. ' + str(error))
        rho = self.rho
        omega = self.omega
      else:
        Log.error('***** Optim failed. Set to default init. ' + str(error))
        omega = (1 + self.gamma) * np.ones(SS.K)
        rho = OptimHDPDir.create_initrho(K)
    return rho, omega


  ####################################################### Set Global Params
  #######################################################
  def init_global_params(self, Data, K=0, **kwargs):
    ''' Initialize rho, omega to reasonable values
    '''
    self.K = K
    self.rho = OptimHDPDir.create_initrho(K)
    self.omega = (1.0 + self.gamma) * np.ones(K)
    self.ClearCache()

  def set_global_params(self, hmodel=None, rho=None, omega=None, 
                              **kwargs):
    ''' Set rho, omega to provided values.
    '''
    if hmodel is not None:
      self.K = hmodel.allocModel.K
      if hasattr(hmodel.allocModel, 'rho'):
        self.rho = hmodel.allocModel.rho
        self.omega = hmodel.allocModel.omega
      else:
        raise AttributeError('Unrecognized hmodel')
    elif rho is not None and omega is not None:
      self.rho = rho
      self.omega = omega
      self.K = omega.size
    else:
      self._set_global_params_from_scratch(**kwargs)
    self.ClearCache()


  def _set_global_params_from_scratch(self, beta=None, topic_prior=None,
                                            Data=None, **kwargs):
    ''' Set rho, omega to values that reproduce provided appearance probs
    '''
    if topic_prior is not None:
      beta = topic_prior / topic_prior.sum()
    if beta is not None:
      Ktmp = beta.size
      rem = np.minimum(0.05, 1./(Ktmp))
      beta = np.hstack([np.squeeze(beta), rem])
      beta = beta/np.sum(beta)
    else:
      raise ValueError('Bad parameters. Vector beta not specified.')
    self.K = beta.size - 1
    self.rho, self.omega = self._convert_beta2rhoomega(beta, Data.nDoc)
    assert self.rho.size == self.K
    assert self.omega.size == self.K


  def _convert_beta2rhoomega(self, beta, nDoc=10):
    ''' Find vectors rho, omega that are probable given beta

        Returns
        --------
        rho : 1D array, size K
        omega : 1D array, size K
    '''
    assert abs(np.sum(beta) - 1.0) < 0.001
    rho = OptimHDPDir.beta2rho(beta, self.K)
    omega = (nDoc + self.gamma) * np.ones(rho.size)
    return rho, omega


  ####################################################### Calc ELBO
  #######################################################
  def calc_evidence(self, Data, SS, LP, **kwargs):
    ''' Calculate ELBO objective 
    '''
    calpha = SS.nDoc * (gammaln(self.alpha) + (SS.K+1) * np.log(self.alpha))
<<<<<<< HEAD
    UandcPi_global = self.E_logpU_logqU_c(SS)
    Pi_global = self.E_logpPi__global(SS)
=======
    U_plus_cDir_alphaBeta = self.E_logpU_logqU_plus_cDirAlphaBeta(SS)
    slack_alphaBeta, slack_alphaBeta_Rem = self.slack_alphaBeta(SS)
>>>>>>> 51db2c13
    if SS.hasELBOTerms():
      ElogqZ = SS.getELBOTerm('ElogqZ')
      cDir_theta = self.c_Dir_theta(SS.getELBOTerm('gammalnSumTheta'),
                                    SS.getELBOTerm('gammalnTheta'),
                                    SS.getELBOTerm('gammalnTheta_Rem'),
                                    )
      slack_NmT = SS.getELBOTerm('slackNminusTheta')
      slack_NmT_Rem = SS.getELBOTerm('slackNminusTheta_Rem')
    else:
      ElogqZ = self.E_logqZ(Data, LP)
<<<<<<< HEAD
      VPi_local = self.E_logpPiZ_logqPi(Data, LP)
    return calpha + UandcPi_global + Pi_global + VPi_local - np.sum(ElogqZ)
=======
      cDir_theta = self.c_Dir_theta(*self.c_Dir_theta__parts(LP))
      slack_NmT, slack_NmT_Rem = self.slack_NminusTheta(LP)
      cDir_2 = c_Dir(LP['theta'], LP['thetaRem'])
      assert np.allclose(cDir_theta, cDir_2)
    return U_plus_cDir_alphaBeta + calpha \
           - np.sum(ElogqZ) \
           - cDir_theta \
           + np.sum(slack_NmT + slack_alphaBeta) \
           + slack_NmT_Rem + slack_alphaBeta_Rem 

  def slack_alphaBeta(self, SS):
    ''' Calculate part of doc-topic slack term dependent on alpha * Ebeta

        Returns
        --------
        slack_aBeta_active : 1D array, size K
        slack_aBeta_rem : scalar
    ''' 
    alphaEbeta = self.alpha * self.E_beta()
    return alphaEbeta[:-1] * SS.sumLogPi, alphaEbeta[-1] * SS.sumLogPiRem

  def slack_NminusTheta(self, LP):
    ''' Calculate part of doc-topic slack term dependent on N[d,k] - theta[d,k]

        Returns
        -------
        slack_active : 1D array, size K
        slack_rem : scalar
    '''
    slack = LP['DocTopicCount'] - LP['theta']
    slack *=  LP['ElogPi']
    slack_active = np.sum(slack, axis=0)
    slack_rem = -1 * np.sum(LP['thetaRem'] * LP['ElogPiRem'])
    return slack_active, slack_rem

  def c_Dir_theta__parts(self, LP):
    ''' Calculate quantities needed to compute cumulant of q(pi | theta)

        Returns
        --------
        gammalnSumTheta : scalar
        gammalnTheta_active : 1D array, size K
        gammalnTheta_rem : scalar
    '''
    nDoc = LP['theta'].shape[0]
    sumTheta = np.sum(LP['theta'], axis=1) + LP['thetaRem']
    gammalnSumTheta = np.sum(gammaln(sumTheta))
    gammalnTheta_active = np.sum(gammaln(LP['theta']), axis=0)
    gammalnTheta_rem = nDoc * gammaln(LP['thetaRem'])
    return gammalnSumTheta, gammalnTheta_active, gammalnTheta_rem

  def c_Dir_theta(self, gammalnSumTheta, gammalnTheta, gammalnTheta_rem):
    ''' Calculate cumulant function for q(pi | theta)
    '''
    return gammalnSumTheta - np.sum(gammalnTheta) - gammalnTheta_rem
    
  def E_logpU_logqU_plus_cDirAlphaBeta(self, SS):
    ''' Calculate E[ log p(u) - log q(u) ]

        Returns
        ---------
        Elogstuff : real scalar
    '''
    g1 = self.rho * self.omega
    g0 = (1-self.rho) * self.omega
    digammaBoth = digamma(g1+g0)
    ElogU = digamma(g1) - digammaBoth
    Elog1mU = digamma(g0) - digammaBoth

    ONcoef = SS.nDoc + 1.0 - g1
    OFFcoef = SS.nDoc * OptimHDPDir.kvec(self.K) + self.gamma - g0

    cDiff = SS.K * c_Beta(1, self.gamma) - c_Beta(g1, g0)
    logBetaPDF = np.inner(ONcoef, ElogU) \
                 + np.inner(OFFcoef, Elog1mU)
    return cDiff + logBetaPDF
>>>>>>> 51db2c13

  def E_logqZ(self, Data, LP):
    ''' Calculate E[ log q(z)] for each active topic

        Returns
        -------
        ElogqZ : 1D array, size K
    '''
    if hasattr(Data, 'word_count'):
      return NumericUtil.calcRlogRdotv(LP['resp'], Data.word_count)
    else:
      return NumericUtil.calcRlogR(LP['resp'])

  ######################################################### OLD calc_evidence
  #########################################################
  # To be used only to verify the current objective

  def zzz_calc_evidence(self, Data, SS, LP, **kwargs):
    ''' Calculate ELBO objective 
    '''
    calpha = SS.nDoc * (gammaln(self.alpha) + (SS.K+1) * np.log(self.alpha))
    UandcPi_global = self.E_logpU_logqU_c(SS)
    Pi_global = self.E_logpPi__global(SS)
    if SS.hasELBOTerms():
      ElogqZ = SS.getELBOTerm('ElogqZ')
      VPi_local = SS.getELBOTerm('VPilocal')
    else:
      ElogqZ = self.E_logqZ(Data, LP)
      VPi_local = self.E_logpPiZ_logqPi(Data, LP)
    elbo = calpha + UandcPi_global + Pi_global + VPi_local - np.sum(ElogqZ)
    return dict(calpha=calpha,
                UandcPi_global=UandcPi_global,
                Pi_global=Pi_global,
                ZPi_local=VPi_local,
                ElogqZ=ElogqZ,
                elbo=elbo)

  def E_logpPi__global(self, SS):
    ''' Calculate the part of E[ log p(v) ] that depends on global topic probs
        DEPRECATED
        Returns
        --------
        Elogstuff : real scalar
    ''' 
    alphaEbeta = self.alpha * self.E_beta()
    return np.inner(alphaEbeta[:-1], SS.sumLogPi) \
           + alphaEbeta[-1] * SS.sumLogPiRem

  def E_logpPiZ_logqPi(self, Data, LP):
    ''' Calculate E[ log p(v) + log p(z) - log q(v) ]
        DEPRECATED

        Returns
        -------
        Elogstuff : real scalar
    '''
    cDiff = -1 * c_Dir(LP['theta'], LP['thetaRem'])
    logDirPDF = np.sum((LP['DocTopicCount'] - LP['theta']) * LP['ElogPi']) \
                 - np.sum(LP['thetaRem'] * LP['ElogPiRem'])
    return cDiff + np.sum(logDirPDF)

  def E_logpU_logqU_c(self, SS):
    ''' Calculate E[ log p(u) - log q(u) ]
        DEPRECATED

        Returns
        ---------
        Elogstuff : real scalar
    '''
    g1 = self.rho * self.omega
    g0 = (1-self.rho) * self.omega
    digammaBoth = digamma(g1+g0)
    ElogU = digamma(g1) - digammaBoth
    Elog1mU = digamma(g0) - digammaBoth

    ONcoef = SS.nDoc + 1.0 - g1
    OFFcoef = SS.nDoc * OptimHDPDir.kvec(self.K) + self.gamma - g0

    cDiff = SS.K * c_Beta(1, self.gamma) - c_Beta(g1, g0)
    logBetaPDF = np.inner(ONcoef, ElogU) \
                 + np.inner(OFFcoef, Elog1mU)
    return cDiff + logBetaPDF




def c_Beta(a1, a0):
  ''' Evaluate cumulant function of the Beta distribution

      When input is vectorized, we compute sum over all entries.

      Returns
      -------
      c : scalar real
  '''
  return np.sum(gammaln(a1 + a0)) - np.sum(gammaln(a1)) - np.sum(gammaln(a0))  



def c_Dir(AMat, arem):
  ''' Evaluate cumulant function of the Dir distribution

      When input is vectorized, we compute sum over all entries.

      Returns
      -------
      c : scalar real
  '''
  D = AMat.shape[0]
  return  np.sum(gammaln(np.sum(AMat,axis=1)+arem)) \
          - np.sum(gammaln(AMat)) \
          - D * np.sum(gammaln(arem))

def c_Dir__big(AMat, arem):
  AMatBig = np.hstack([AMat, arem*np.ones(AMat.shape[0])[:,np.newaxis]])
  return np.sum(gammaln(np.sum(AMatBig,axis=1))) - np.sum(gammaln(AMatBig))

def c_Dir__slow(AMat, arem):
  c = 0
  for d in xrange(AMat.shape[0]):
    avec = np.hstack([AMat[d], arem])
    c += gammaln(np.sum(avec)) - np.sum(gammaln(avec))
  return c<|MERGE_RESOLUTION|>--- conflicted
+++ resolved
@@ -405,13 +405,8 @@
     ''' Calculate ELBO objective 
     '''
     calpha = SS.nDoc * (gammaln(self.alpha) + (SS.K+1) * np.log(self.alpha))
-<<<<<<< HEAD
-    UandcPi_global = self.E_logpU_logqU_c(SS)
-    Pi_global = self.E_logpPi__global(SS)
-=======
     U_plus_cDir_alphaBeta = self.E_logpU_logqU_plus_cDirAlphaBeta(SS)
     slack_alphaBeta, slack_alphaBeta_Rem = self.slack_alphaBeta(SS)
->>>>>>> 51db2c13
     if SS.hasELBOTerms():
       ElogqZ = SS.getELBOTerm('ElogqZ')
       cDir_theta = self.c_Dir_theta(SS.getELBOTerm('gammalnSumTheta'),
@@ -422,10 +417,6 @@
       slack_NmT_Rem = SS.getELBOTerm('slackNminusTheta_Rem')
     else:
       ElogqZ = self.E_logqZ(Data, LP)
-<<<<<<< HEAD
-      VPi_local = self.E_logpPiZ_logqPi(Data, LP)
-    return calpha + UandcPi_global + Pi_global + VPi_local - np.sum(ElogqZ)
-=======
       cDir_theta = self.c_Dir_theta(*self.c_Dir_theta__parts(LP))
       slack_NmT, slack_NmT_Rem = self.slack_NminusTheta(LP)
       cDir_2 = c_Dir(LP['theta'], LP['thetaRem'])
@@ -502,7 +493,6 @@
     logBetaPDF = np.inner(ONcoef, ElogU) \
                  + np.inner(OFFcoef, Elog1mU)
     return cDiff + logBetaPDF
->>>>>>> 51db2c13
 
   def E_logqZ(self, Data, LP):
     ''' Calculate E[ log q(z)] for each active topic
