--- conflicted
+++ resolved
@@ -67,8 +67,7 @@
     else:
       status = "max passes thru data exceeded."
     self.print_state(hmodel,iterid, lap, evBound, doFinal=True, status=status)
-<<<<<<< HEAD
-    return LP
+    return LP, evBound
 
 
   def run_merge_move(self, hmodel, Data, SS, LP, evBound):
@@ -82,6 +81,5 @@
                  hmodel, Data, SS, evBound, **self.algParams['merge'])
       self.print_msg(MoveInfo['msg'])
     return hmodel, SS, evBound
-=======
-    return LP, evBound
->>>>>>> f73640ca
+
+
