'''
LearnAlg.py
Abstract base class for learning algorithms for HModel models

Defines some generic routines for
  * saving global parameters
  * assessing convergence
  * printing progress updates to stdout
  * recording run-time
'''
from bnpy.ioutil import ModelWriter
import numpy as np
import time
import os
import logging
<<<<<<< HEAD
import scipy.io
from distutils.dir_util import mkpath
from bnpy.ioutil import ModelWriter

=======
>>>>>>> a6ab3b28
Log = logging.getLogger('bnpy')
Log.setLevel(logging.DEBUG)

class LearnAlg(object):

  def __init__(self, savedir=None, seed=0, algParams=dict(), outputParams=dict()):
    if type(savedir) == str:
      self.savedir = os.path.splitext(savedir)[0]
    else:
      self.savedir = None
    self.PRNG = np.random.RandomState(seed)
    self.algParams = algParams
    self.outputParams = outputParams
    self.TraceIters = set()
    self.SavedIters = set()
    self.PrintIters = set()
    self.nObsProcessed = 0
    
  def fit(self, hmodel, Data):
    ''' Execute learning algorithm for hmodel on Data
        This method is extended by any subclass of LearnAlg

        Returns
        -------
        LP : local params dictionary of resulting model
    '''
    pass
    
  def set_start_time_now(self):
    ''' Record start time (in seconds since 1970)
    '''
    self.start_time = time.time()    

  def add_nObs(self, nObs):
    self.nObsProcessed += nObs

  def get_elapsed_time(self):
    return time.time() - self.start_time

  ##################################################### Fcns for birth/merges
  ##################################################### 
  def hasMove(self, moveName):
    if moveName in self.algParams:
      return True
    return False

  ##################################################### Verify evidence monotonic
  #####################################################  
  def verify_evidence(self, evBound=0.00001, prevBound=0):
    ''' Compare current and previous evidence (ELBO) values,
        verify that (within numerical tolerance) evidence increases monotonically
    '''
    if np.isnan(evBound):
      raise ValueError("Evidence should never be NaN")
    if np.isinf(prevBound):
      return False
    isIncreasing = prevBound <= evBound
    absDiff = np.abs(prevBound - evBound)
    percDiff = absDiff / np.abs(prevBound)

    convergeTHR = self.algParams['convergeTHR']
    isWithinTHR = absDiff <= convergeTHR or percDiff <= convergeTHR
    if not isIncreasing:
      if not isWithinTHR:
        warnMsg = 'WARNING: evidence decreased!\n' \
          + '    prev = % .15e\n' % (prevBound) \
          + '     cur = % .15e\n' % (evBound)
        Log.error(warnMsg)
    return isWithinTHR 


  #########################################################  Save to file
  #########################################################      
  def save_state( self, hmodel, iterid, lap, evBound, doFinal=False):
    ''' Save state of the hmodel's global parameters and evBound
    '''
    saveEvery = self.outputParams['saveEvery']
    traceEvery = self.outputParams['traceEvery']
    if saveEvery <= 0 or self.savedir is None:
      return    

    def mkfile(fname):
      ''' Create valid path to file in this alg's output directory 
      '''
      return os.path.join(self.savedir, fname)

    doTrace = np.allclose(lap % traceEvery, 0) or iterid < 3
    if iterid not in self.TraceIters:
      if iterid == 0:
        mode = 'w'
      else:
        mode = 'a'
      if doFinal or doTrace:
        self.TraceIters.add(iterid)
        with open( mkfile('iters.txt'), mode) as f:        
          f.write('%d\n' % (iterid))
        with open( mkfile('laps.txt'), mode) as f:        
          f.write('%.4f\n' % (lap))
        with open( mkfile('evidence.txt'), mode) as f:        
          f.write('%.9e\n' % (evBound))
        with open( mkfile('nObs.txt'), mode) as f:
          f.write('%d\n' % (self.nObsProcessed))
        with open( mkfile('times.txt'), mode) as f:
          f.write('%.3f\n' % (self.get_elapsed_time()))

    if iterid not in self.SavedIters:
      if doFinal or iterid < 3 or np.allclose(lap % saveEvery, 0):
        self.SavedIters.add(iterid)
        prefix = 'Iter%05d'%(iterid)
        ModelWriter.save_model(hmodel, self.savedir, prefix,
                                doSavePriorInfo=(iterid<1), doLinkBest=True)

<<<<<<< HEAD
    ## PLOT RESULTS ##
    # Plot results depending on allocation model type
  def plot_results(self, hmodel, Data, LP):
    import matplotlib.pyplot as plt
    
    if hmodel.allocModel.get_model_name() == 'admixture':
      plt.figure(1,figsize=(12,3))  
      K = hmodel.allocModel.K
      learned_tw = np.zeros( (K, Data.vocab_size) )
      for k in xrange(K):
        lamvec = hmodel.obsModel.comp[k].lamvec 
        learned_tw[k,:] = lamvec / lamvec.sum()
      if hasattr(Data, "true_tw"):
        # Plot the true parameters and learned parameters
        plt.subplot(121)
        plt.imshow(Data.true_tw, interpolation="nearest", cmap="bone")
        plt.colorbar()
        plt.title('True Topic x Word')
        plt.subplot(122)
        plt.imshow(learned_tw, interpolation="nearest", cmap="bone")
        plt.colorbar()
        plt.title('Learned Topic x Word')
      else:
        # Plot just the learned parameters
        plt.imshow(learned_tw, interpolation="nearest", cmap="bone")
        plt.colorbar
        plt.title('Learned Topic x Word')
    plt.show()


  #########################################################  
  #########################################################  Print State
  #########################################################  
  
  def print_state( self, hmodel, iterid, lap, evBound, doFinal=False, status='', rho=None):
=======

  #########################################################  Print State
  #########################################################  
  def print_state(self, hmodel, iterid, lap, evBound, doFinal=False, status='', rho=None):
>>>>>>> a6ab3b28
    printEvery = self.outputParams['printEvery']
    if printEvery <= 0:
      return None
    doPrint = iterid < 3 or np.allclose(lap % printEvery, 0, atol=1e-8)
      
    if rho is None:
      rhoStr = ''
    else:
      rhoStr = '%.4f |' % (rho)

    if iterid == lap:
      lapStr = '%7d' % (lap)
    else:
      lapStr = '%7.2f' % (lap)

    maxLapStr = '%d' % (self.algParams['nLap'])
    
    logmsg = '  %s/%s after %6.0f sec. | K %4d | ev % .9e %s'
    logmsg = logmsg % (lapStr, 
                        maxLapStr,
                        self.get_elapsed_time(),
                        hmodel.allocModel.K,
                        evBound, 
                        rhoStr)
    if self.hasMove('birth') and hasattr(self, 'BirthCompIDs'):
      logmsg += "| Kbirth %3d " % (len(self.BirthCompIDs))
    if self.hasMove('merge') and hasattr(self, 'MergeLog'):
      logmsg += "| Kmerge %3d " % (len(self.MergeLog))



    if (doFinal or doPrint) and iterid not in self.PrintIters:
      self.PrintIters.add(iterid)
      Log.info(logmsg)
    if doFinal:
      Log.info('... done. %s' % (status))
<<<<<<< HEAD
      
=======

  def print_msg(self, msg):
      Log.info(msg)
>>>>>>> a6ab3b28
<|MERGE_RESOLUTION|>--- conflicted
+++ resolved
@@ -13,13 +13,8 @@
 import time
 import os
 import logging
-<<<<<<< HEAD
 import scipy.io
-from distutils.dir_util import mkpath
-from bnpy.ioutil import ModelWriter
-
-=======
->>>>>>> a6ab3b28
+
 Log = logging.getLogger('bnpy')
 Log.setLevel(logging.DEBUG)
 
@@ -132,10 +127,12 @@
         ModelWriter.save_model(hmodel, self.savedir, prefix,
                                 doSavePriorInfo=(iterid<1), doLinkBest=True)
 
-<<<<<<< HEAD
-    ## PLOT RESULTS ##
-    # Plot results depending on allocation model type
+
+  ######################################################### Plot Results
+  ######################################################### 
   def plot_results(self, hmodel, Data, LP):
+    ''' Plot learned model parameters
+    '''
     import matplotlib.pyplot as plt
     
     if hmodel.allocModel.get_model_name() == 'admixture':
@@ -162,18 +159,9 @@
         plt.title('Learned Topic x Word')
     plt.show()
 
-
-  #########################################################  
-  #########################################################  Print State
-  #########################################################  
-  
-  def print_state( self, hmodel, iterid, lap, evBound, doFinal=False, status='', rho=None):
-=======
-
   #########################################################  Print State
   #########################################################  
   def print_state(self, hmodel, iterid, lap, evBound, doFinal=False, status='', rho=None):
->>>>>>> a6ab3b28
     printEvery = self.outputParams['printEvery']
     if printEvery <= 0:
       return None
@@ -210,10 +198,9 @@
       Log.info(logmsg)
     if doFinal:
       Log.info('... done. %s' % (status))
-<<<<<<< HEAD
       
-=======
-
   def print_msg(self, msg):
-      Log.info(msg)
->>>>>>> a6ab3b28
+      ''' Prints a string msg to stdout,
+            without needing to import logging method into subclass. 
+      '''
+      Log.info(msg)