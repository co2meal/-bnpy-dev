--- conflicted
+++ resolved
@@ -52,11 +52,7 @@
 ########################################################### Optional: viz
 ###########################################################  package for plots
 canPlot = False
-<<<<<<< HEAD
-'''
-=======
 
->>>>>>> 71922db6
 try:
   from matplotlib import pylab
   canPlot = True
@@ -64,20 +60,10 @@
   print "Error importing matplotlib. Plotting disabled."
   print "Fix by making sure this produces a figure window on your system"
   print " >>> from matplotlib import pylab; pylab.figure(); pylab.show();"
-<<<<<<< HEAD
-if canPlot:
-  import viz
-__all__ = ['run', 'Run', 'learn', 'allocmodel','obsmodel', 'suffstats',
-           'HModel', 'init', 'util','ioutil','viz','distr', 'mergeutil']
-'''
-__all__ = ['run', 'Run', 'learn', 'allocmodel','obsmodel', 'suffstats',
-           'HModel', 'init', 'util','ioutil','distr', 'mergeutil']
-=======
 
 __all__ = ['run', 'Run', 'learn', 'allocmodel','obsmodel', 'suffstats',
            'HModel', 'init', 'util', 'ioutil', 'mergeutil']
 
 if canPlot:
   import viz
-  __all__.append('viz')
->>>>>>> 71922db6
+  __all__.append('viz')