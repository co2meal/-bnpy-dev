"""
"""

import data
import distr
import util
import suffstats

import allocmodel
import obsmodel

import HModel
HModel = HModel.HModel

import ioutil
import init

import learn

canPlot = False
try:
<<<<<<< HEAD
  from matplotlib import pylab
  canPlot = True
except ImportError:
  print "Error importing matplotlib. Plotting disabled."
  print "Fix by making sure 'from matplotlib import pylab; pylab([1,2,3])' produces a figure on your system.
=======
  import matplotlib
  canPlot = True
except ImportError:
  print "Error importing matplotlib. Plotting will be disabled. Please fix by installing matplotlib for your system"
>>>>>>> 42fec8b3
if canPlot:
  import viz

__all__ = ['learn', 'allocmodel','obsmodel', 'suffstats',
           'HModel', 'init', 'util','ioutil','viz','distr']<|MERGE_RESOLUTION|>--- conflicted
+++ resolved
@@ -19,18 +19,12 @@
 
 canPlot = False
 try:
-<<<<<<< HEAD
   from matplotlib import pylab
   canPlot = True
 except ImportError:
   print "Error importing matplotlib. Plotting disabled."
   print "Fix by making sure 'from matplotlib import pylab; pylab([1,2,3])' produces a figure on your system.
-=======
-  import matplotlib
-  canPlot = True
-except ImportError:
-  print "Error importing matplotlib. Plotting will be disabled. Please fix by installing matplotlib for your system"
->>>>>>> 42fec8b3
+
 if canPlot:
   import viz
 
