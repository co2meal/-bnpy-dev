--- conflicted
+++ resolved
@@ -20,14 +20,10 @@
   '''
   if not os.path.exists( fname):
     mkpath( fname )
-<<<<<<< HEAD
-  save_alloc_model( hmodel.allocModel, fname, prefix, doLinkBest=doLinkBest )
+  save_alloc_model(hmodel.allocModel, fname, prefix, doLinkBest=doLinkBest )
   if(hmodel.inferType != 'GS'):
-    save_obs_model( hmodel.obsModel, fname, prefix, doLinkBest=doLinkBest )
-=======
-  save_alloc_model(hmodel.allocModel, fname, prefix, doLinkBest=doLinkBest)
-  save_obs_model(hmodel.obsModel, fname, prefix, doLinkBest=doLinkBest)
->>>>>>> 58b9faa1
+    save_obs_model(hmodel.obsModel, fname, prefix, doLinkBest=doLinkBest )
+
   if doSavePriorInfo:
     save_alloc_prior(hmodel.allocModel, fname)
     save_obs_prior(hmodel.obsModel, fname)
