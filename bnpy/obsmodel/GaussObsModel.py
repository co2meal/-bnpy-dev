'''
GaussObsModel

Prior : Normal-Wishart
* nu
* B
* m
* kappa

EstParams 
* mu
* Sigma

Posterior : Normal-Wishart
* nu[k]
* B[k]
* m[k]
* kappa[k]

'''
import numpy as np
import scipy.linalg
from scipy.special import gammaln, digamma

from bnpy.suffstats import ParamBag, SuffStatBag
from bnpy.util import LOGTWO, LOGPI, LOGTWOPI, EPS
from bnpy.util import dotATA, dotATB, dotABT
from bnpy.util import as1D, as2D, as3D

from AbstractObsModel import AbstractObsModel 

class GaussObsModel(AbstractObsModel):

  def __init__(self, inferType='EM', D=0, min_covar=None, 
                     Data=None, 
                     **PriorArgs):
    ''' Initialize bare Gaussian obsmodel with Normal-Wishart prior. 
        Resulting object lacks either EstParams or Post, 
          which must be created separately.
    '''
    if Data is not None:
      self.D = Data.dim
    else:
      self.D = int(D)
    self.K = 0
    self.inferType = inferType
    self.min_covar = min_covar
    self.createPrior(Data, **PriorArgs)
    self.Cache = dict()

  def createPrior(self, Data, nu=0, B=None,
                              m=None, kappa=None,
                              ECovMat=None, sF=1.0, **kwargs):
    ''' Initialize Prior ParamBag object, with fields nu, B, m, kappa
          set according to match desired mean and expected covariance matrix.
    '''
    D = self.D
    nu = np.maximum(nu, D+2)
    if B is None:
      if ECovMat is None or type(ECovMat) == str:
        ECovMat = createECovMatFromUserInput(D, Data, ECovMat, sF)    
      B = ECovMat * (nu - D - 1)
    if B.ndim == 1:
      B = np.asarray([B], dtype=np.float)
    elif B.ndim == 0:
      B = np.asarray([[B]], dtype=np.float)
    if m is None:
      m = np.zeros(D)
    elif m.ndim < 1:
      m = np.asarray([m], dtype=np.float)      
    kappa = np.maximum(kappa, 1e-8)
    self.Prior = ParamBag(K=0, D=D)
    self.Prior.setField('nu', nu, dims=None)
    self.Prior.setField('kappa', kappa, dims=None)
    self.Prior.setField('m', m, dims=('D'))
    self.Prior.setField('B', B, dims=('D','D'))

  def get_mean_for_comp(self, k=None):
    if hasattr(self, 'EstParams'):
      return self.EstParams.mu[k]
    elif k is None or k == 'prior':
      return self.Prior.m
    else:
      return self.Post.m[k]

  def get_covar_mat_for_comp(self, k=None):
    if hasattr(self, 'EstParams'):
      return self.EstParams.Sigma[k]
    elif k is None or k == 'prior':
      return self._E_CovMat()
    else:
      return self._E_CovMat(k)
    

  ######################################################### I/O Utils
  #########################################################   for humans
  def get_name(self):
    return 'Gauss'

  def get_info_string(self):
    return 'Gaussian with full covariance.'
  
  def get_info_string_prior(self):
    msg = 'Gauss-Wishart on each mean/prec matrix pair: mu, Lam\n'
    if self.D > 2:
      sfx = ' ...'
    else:
      sfx = ''
    S = self._E_CovMat()[:2,:2]
    msg += 'E[ mu[k] ]     = %s%s\n' % (str(self.Prior.m[:2]), sfx)
    msg += 'E[ CovMat[k] ] = \n'
    msg += str(S) + sfx
    msg = msg.replace('\n', '\n  ')
    return msg

  ######################################################### Set EstParams
  #########################################################
  def setEstParams(self, obsModel=None, SS=None, LP=None, Data=None,
                          mu=None, Sigma=None,
                          **kwargs):
    ''' Create EstParams ParamBag with fields mu, Sigma
    '''
    self.ClearCache()
    if obsModel is not None:
      self.EstParams = obsModel.EstParams.copy()
      self.K = self.EstParams.K
      return
    
<<<<<<< HEAD
  def get_covar_mat_for_comp(self, kk):
    if self.inferType =='EM':
      return self.comp[kk].get_covar()
=======
    if LP is not None and Data is not None:
      SS = self.calcSummaryStats(Data, None, LP)

    if SS is not None:
      self.updateEstParams(SS)
>>>>>>> 74efd529
    else:
      self.EstParams = ParamBag(K=mu.shape[0], D=mu.shape[1])
      self.EstParams.setField('mu', mu, dims=('K', 'D'))
      self.EstParams.setField('Sigma', Sigma, dims=('K', 'D', 'D'))
      self.K = self.EstParams.K

  def setEstParamsFromPost(self, Post):
    ''' Convert from Post (nu, B, m, kappa) to EstParams (mu, Sigma),
         each EstParam is set to its posterior mean.
    '''
    self.EstParams = ParamBag(K=Post.K, D=Post.D)    
    mu = Post.m.copy()
    Sigma = Post.B / (Post.nu[:,np.newaxis,np.newaxis] - Post.D - 1)
    self.EstParams.setField('mu', mu, dims=('K','D'))
    self.EstParams.setField('Sigma', Sigma, dims=('K','D','D'))
    self.K = self.EstParams.K

  
  ######################################################### Set Post
  #########################################################
  def setPostFactors(self, obsModel=None, SS=None, LP=None, Data=None,
                            nu=0, B=0, m=0, kappa=0,
                            **kwargs):
    ''' Create Post ParamBag with fields nu, B, m, kappa
    '''
    self.ClearCache()
    if obsModel is not None:
      if hasattr(obsModel, 'Post'):
        self.Post = obsModel.Post.copy()
        self.K = self.Post.K
      else:
        self.setPostFromEstParams(obsModel.EstParams)
      return
    
    if LP is not None and Data is not None:
      SS = self.calcSummaryStats(Data, None, LP)

    if SS is not None:
      self.updatePost(SS)
    else:
      m = as2D(m)
      if m.shape[1] != self.D:
        m = m.T.copy()
      K, _ = m.shape
      self.Post = ParamBag(K=K, D=self.D)
      self.Post.setField('nu', as1D(nu), dims=('K'))
      self.Post.setField('B', B, dims=('K', 'D', 'D'))
      self.Post.setField('m', m, dims=('K', 'D'))
      self.Post.setField('kappa', as1D(kappa), dims=('K'))
    self.K = self.Post.K

  def setPostFromEstParams(self, EstParams, Data=None, N=None):
    ''' Convert from EstParams (mu, Sigma) to Post (nu, B, m, kappa),
          each posterior hyperparam is set so EstParam is the posterior mean
    '''
    K = EstParams.K
    D = EstParams.D
    if Data is not None:
      N = Data.nObsTotal
    N = np.asarray(N, dtype=np.float)
    if N.ndim == 0:
      N = N/K * np.ones(K)

    nu = self.Prior.nu + N
    B = np.zeros( (K, D, D))
    for k in xrange(K):
      B[k] = (nu[k] - D - 1) * EstParams.Sigma[k]
    m = EstParams.mu.copy()
    kappa = self.Prior.kappa + N

    self.Post = ParamBag(K=K, D=D)
    self.Post.setField('nu', nu, dims=('K'))
    self.Post.setField('B', B, dims=('K', 'D', 'D'))
    self.Post.setField('m', m, dims=('K', 'D'))
    self.Post.setField('kappa', kappa, dims=('K'))
    self.K = self.Post.K

  ########################################################### Suff Stats
  ########################################################### 
  def calcSummaryStats(self, Data, SS, LP):
    X = Data.X
    resp = LP['resp']
    K = resp.shape[1]

    if SS is None:
      SS = SuffStatBag(K=K, D=Data.dim)
    
    # Expected count for each k
    #  Usually computed by allocmodel. But just in case...
    if not hasattr(SS, 'N'):      
      SS.setField('N', np.sum(resp, axis=0), dims='K')

    # Expected mean for each k
    SS.setField('x', dotATB(resp, X), dims=('K','D'))

    # Expected outer-product for each k 
    sqrtResp = np.sqrt(resp)
    xxT = np.zeros( (K, self.D, self.D) )
    for k in xrange(K):
      xxT[k] = dotATA(sqrtResp[:,k][:,np.newaxis]*Data.X )
    SS.setField('xxT', xxT, dims=('K','D','D'))
    return SS 

  def forceSSInBounds(self, SS):
    ''' Force count vector N to remain positive

        This avoids numerical problems due to incremental add/subtract ops
        which can cause computations like 
            x = 10.
            x += 1e-15
            x -= 10
            x -= 1e-15
        to be slightly different than zero instead of exactly zero.

        Returns
        -------
        None. SS.N updated in-place.
    '''
    np.maximum(SS.N, 0, out=SS.N)

  def incrementSS(self, SS, k, x):
    SS.x[k] += x
    SS.xxT[k] += np.outer(x,x)

  def decrementSS(self, SS, k, x):
    SS.x[k] -= x
    SS.xxT[k] -= np.outer(x,x)

  ########################################################### EM E step
  ########################################################### 
  def calcLogSoftEvMatrix_FromEstParams(self, Data):
    ''' Calculate log soft evidence matrix for given Dataset under EstParams

        Returns
        ---------
        L : 2D array, size N x K
            L[n,k] = log p( data n | EstParams for comp k )
    '''
    K = self.EstParams.K
    L = np.empty((Data.nObs, K))
    for k in xrange(K):
      L[:,k] = - 0.5 * self.D * LOGTWOPI \
               - 0.5 * self._logdetSigma(k)  \
               - 0.5 * self._mahalDist_EstParam(Data.X, k)
    return L

  def _mahalDist_EstParam(self, X, k):
    ''' Calc Mahalanobis distance from EstParams of comp k to every row of X

        Args
        ---------
        X : 2D array, size N x D
        k : integer ID of comp

        Returns
        ----------
        dist : 1D array, size N
    '''
    Q = np.linalg.solve(self.GetCached('cholSigma', k), \
                        (X-self.EstParams.mu[k]).T)
    Q *= Q
    return np.sum(Q, axis=0)

  def _cholSigma(self, k):
    ''' Calculate lower cholesky decomposition of EstParams.Sigma for comp k

        Returns
        --------
        L : 2D array, size D x D, lower triangular
            Sigma = np.dot(L, L.T)
    '''
    return scipy.linalg.cholesky(self.EstParams.Sigma[k], lower=1)    

  def _logdetSigma(self, k):
    ''' Calculate log determinant of EstParam.Sigma for comp k

        Returns
        ---------
        logdet : scalar real
    '''
    return 2 * np.sum(np.log(np.diag(self.GetCached('cholSigma', k))))

  ######################################################### EM M step
  #########################################################
  def updateEstParams_MaxLik(self, SS):
    ''' Update EstParams for all comps via maximum likelihood given suff stats

        Returns
        ---------
        None. Fields K and EstParams updated in-place.
    '''
    self.ClearCache()
    if not hasattr(self, 'EstParams') or self.EstParams.K != SS.K:
      self.EstParams = ParamBag(K=SS.K, D=SS.D)

    mu = SS.x / SS.N[:,np.newaxis]
    minCovMat = self.min_covar * np.eye(SS.D)
    covMat = np.tile(minCovMat, (SS.K,1,1))
    for k in xrange(SS.K):
      covMat[k] += SS.xxT[k] / SS.N[k] - np.outer(mu[k], mu[k])      

    self.EstParams.setField('mu', mu, dims=('K', 'D'))
    self.EstParams.setField('Sigma', covMat, dims=('K', 'D', 'D'))
    self.K = SS.K

  def updateEstParams_MAP(self, SS):
    ''' Update EstParams for all comps via MAP estimation given suff stats

        Returns
        ---------
        None. Fields K and EstParams updated in-place.
    '''
    self.ClearCache()
    if not hasattr(self, 'EstParams') or self.EstParams.K != SS.K:
      self.EstParams = ParamBag(K=SS.K, D=SS.D)

    Prior = self.Prior
    nu = Prior.nu + SS.N
    kappa = Prior.kappa + SS.N
    PB =  Prior.B + Prior.kappa * np.outer(Prior.m, Prior.m) 

    m = np.empty((SS.K, SS.D))
    B = np.empty((SS.K, SS.D, SS.D))
    for k in xrange(SS.K):
      km_x = Prior.kappa * Prior.m + SS.x[k]
      m[k] = 1.0/kappa[k] * km_x
      B[k] = PB + SS.xxT[k] - 1.0/kappa[k] * np.outer(km_x, km_x)
    
    mu, Sigma = MAPEstParams_inplace(nu, B, m, kappa)   
    self.EstParams.setField('mu', mu, dims=('K', 'D'))
    self.EstParams.setField('Sigma', Sigma, dims=('K', 'D', 'D'))
    self.K = SS.K

  ########################################################### Post updates
  ########################################################### 
  def updatePost(self, SS):
    ''' Update (in place) posterior params for all comps given suff stats

        Afterwards, self.Post contains Normal-Wishart posterior params
        given self.Prior and provided suff stats SS

        Returns
        ---------
        None. Fields K and Post updated in-place.
    '''
    self.ClearCache()
    if not hasattr(self, 'Post') or self.Post.K != SS.K:
      self.Post = ParamBag(K=SS.K, D=SS.D)

    nu, B, m, kappa = self.calcPostParams(SS)
    self.Post.setField('nu', nu, dims=('K'))
    self.Post.setField('kappa', kappa, dims=('K'))
    self.Post.setField('m', m, dims=('K', 'D'))
    self.Post.setField('B', B, dims=('K', 'D', 'D'))
    self.K = SS.K

  def calcPostParams(self, SS):
    ''' Calc updated params (nu, B, m, kappa) for all comps given suff stats

        These params define the common-form of the exponential family 
        Normal-Wishart posterior distribution over mu, diag(Lambda)

        Returns
        --------
        nu : 1D array, size K
        B : 3D array, size K x D x D, each B[k] is symmetric and pos. def.
        m : 2D array, size K x D
        kappa : 1D array, size K
    '''
    Prior = self.Prior
    nu = Prior.nu + SS.N
    kappa = Prior.kappa + SS.N
    m = (Prior.kappa * Prior.m + SS.x) / kappa[:,np.newaxis]
    Bmm = Prior.B + Prior.kappa * np.outer(Prior.m, Prior.m)
    B = SS.xxT + Bmm[np.newaxis,:]
    for k in xrange(B.shape[0]):
      B[k] -= kappa[k] * np.outer(m[k], m[k])
    return nu, B, m, kappa

  def calcPostParamsForComp(self, SS, kA=None, kB=None):
    ''' Calc params (nu, B, m, kappa) for specific comp, given suff stats

        These params define the common-form of the exponential family 
        Normal-Wishart posterior distribution over mu[k], diag(Lambda)[k]

        Returns
        --------
        nu : positive scalar
        B : 2D array, size D x D, symmetric and positive definite
        m : 1D array, size D
        kappa : positive scalar
    '''
    if kB is None:
      SN = SS.N[kA]
      Sx = SS.x[kA]
      SxxT = SS.xxT[kA]
    else:
      SN = SS.N[kA] + SS.N[kB]
      Sx = SS.x[kA] + SS.x[kB]
      SxxT = SS.xxT[kA] + SS.xxT[kB]
    Prior = self.Prior
    nu = Prior.nu + SN
    kappa = Prior.kappa + SN
    m = (Prior.kappa * Prior.m + Sx) / kappa
    B = Prior.B + SxxT \
        + Prior.kappa * np.outer(Prior.m, Prior.m) \
        - kappa * np.outer(m, m)   
    return nu, B, m, kappa

  ########################################################### Stochastic Post
  ########################################################### update
  def updatePost_stochastic(self, SS, rho):
    ''' Stochastic update (in place) posterior for all comps given suff stats
    '''
    assert hasattr(self, 'Post')
    assert self.Post.K == SS.K
    self.ClearCache()
    
    self.convertPostToNatural()
    nu, Bnat, km, kappa = self.calcNaturalPostParams(SS)
    Post = self.Post
    Post.nu[:] = (1-rho) * Post.nu + rho * nu
    Post.Bnat[:] = (1-rho) * Post.Bnat + rho * Bnat
    Post.km[:] = (1-rho) * Post.km + rho * km
    Post.kappa[:] = (1-rho) * Post.kappa + rho * kappa
    self.convertPostToCommon()

  def calcNaturalPostParams(self, SS):
    ''' Calc updated params (nu, b, km, kappa) for all comps given suff stats

        These params define the natural-form of the exponential family 
        Normal-Wishart posterior distribution over mu, Lambda

        Returns
        --------
        nu : 1D array, size K
        Bnat : 3D array, size K x D x D
        km : 2D array, size K x D
        kappa : 1D array, size K
    '''
    Prior = self.Prior
    nu = Prior.nu + SS.N
    kappa = Prior.kappa + SS.N
    km = Prior.kappa * Prior.m + SS.x
    Bnat = (Prior.B + Prior.kappa * np.outer(Prior.m, Prior.m)) + SS.xxT
    return nu, Bnat, km, kappa
    
  def convertPostToNatural(self):
    ''' Convert (in-place) current posterior params from common to natural form
    '''
    Post = self.Post
    assert hasattr(Post, 'nu')
    assert hasattr(Post, 'kappa')
    km = Post.m * Post.kappa[:,np.newaxis]
    Bnat = np.empty((self.K, self.D, self.D))
    for k in xrange(self.K):
<<<<<<< HEAD
      mean    = SS.x[k] / SS.N[k]
      covMat  = SS.xxT[k] / SS.N[k] - np.outer(mean,mean)
      covMat  += self.min_covar * I      
      self.comp[k] = GaussDistr(m=mean, Sigma=covMat)
      # BAD OLD WAY: explicitly invert Sigma to get precision matrix L
      #precMat = np.linalg.solve( covMat, I )
      #self.comp[k] = GaussDistr(m=mean, L=precMat)
           				 
  def update_obs_params_VB( self, SS, mergeCompA=None, **kwargs):
    if mergeCompA is None:
      for k in xrange(self.K):
        self.comp[k] = self.obsPrior.get_post_distr(SS, k)
    else:
      self.comp[mergeCompA] = self.obsPrior.get_post_distr(SS, mergeCompA)

  def update_obs_params_soVB( self, SS, rho, **kwargs):
=======
      Bnat[k] = Post.B[k] + np.outer(km[k], km[k]) / Post.kappa[k]
    Post.setField('km', km, dims=('K','D'))
    Post.setField('Bnat', Bnat, dims=('K','D', 'D'))

  def convertPostToCommon(self):
    ''' Convert (in-place) current posterior params from natural to common form
    '''
    Post = self.Post
    assert hasattr(Post, 'nu')
    assert hasattr(Post, 'kappa')
    if hasattr(Post, 'm'):
      Post.m[:] = Post.km / Post.kappa[:,np.newaxis]
    else:
      m = Post.km / Post.kappa[:,np.newaxis]
      Post.setField('m', m, dims=('K','D'))

    if hasattr(Post, 'B'):
      B = Post.B # update in place, no reallocation!
    else:
      B = np.empty((self.K, self.D, self.D))
>>>>>>> 74efd529
    for k in xrange(self.K):
      B[k] = Post.Bnat[k] - np.outer(Post.km[k], Post.km[k]) / Post.kappa[k]
    Post.setField('B', B, dims=('K','D', 'D'))


<<<<<<< HEAD
  def set_global_params(self, hmodel=None, m=None, L=None, Sigma=None,          
                              **kwargs):
    ''' Set global parameters to provided values
    '''
    if hmodel is not None:
      self.comp = [copy.deepcopy(c) for c in hmodel.obsModel.comp]
      self.K = hmodel.obsModel.K
    elif L is not None:
      self.K = L.shape[0]
      self.comp = [None for k in range(self.K)]
      for k in range(self.K):
        self.comp[k] = GaussDistr(m=m[k], L=L[k])
    elif Sigma is not None:
      self.K = Sigma.shape[0]
      self.comp = [None for k in range(self.K)]
      for k in range(self.K):
        self.comp[k] = GaussDistr(m=m[k], Sigma=Sigma[k])
    else:
      raise NotImplementedError("Bad kwargs for set_global_params")
=======
  ########################################################### VB E/Local step
  ########################################################### 
  def calcLogSoftEvMatrix_FromPost(self, Data):
    ''' Calculate expected log soft ev matrix for given dataset under posterior

        Returns
        ------
        L : 2D array, size N x K
    '''
    K = self.Post.K
    L = np.zeros((Data.nObs, K))
    for k in xrange(K):
      L[:,k] = - 0.5 * self.D * LOGTWOPI \
               + 0.5 * self.GetCached('E_logdetL', k)  \
               - 0.5 * self._mahalDist_Post(Data.X, k)
    return L
>>>>>>> 74efd529

  def _mahalDist_Post(self, X, k):
    ''' Calc expected mahalonobis distance from comp k to each data atom 

        Returns
        --------
        distvec : 1D array, size nObs
               distvec[n] gives E[ (x-\mu) \Lam (x-\mu) ] for comp k
    '''
    Q = np.linalg.solve(self.GetCached('cholB', k),
                        (X-self.Post.m[k]).T)
    Q *= Q
    return self.Post.nu[k] * np.sum(Q, axis=0) \
           + self.D / self.Post.kappa[k]

  ########################################################### VB ELBO step
  ########################################################### 
  def calcELBO_Memoized(self, SS, afterMStep=False):
    ''' Calculate obsModel's ELBO using sufficient statistics SS and Post.

        Args
        -------
        SS : bnpy SuffStatBag, contains fields for N, x, xxT
        afterMStep : boolean flag
                 if 1, elbo calculated assuming M-step just completed

        Returns
        -------
        obsELBO : scalar float, = E[ log p(x) + log p(phi) - log q(phi)]
    '''
    elbo = np.zeros(SS.K)
    Post = self.Post
    Prior = self.Prior
    for k in xrange(SS.K):
      elbo[k] = c_Diff(Prior.nu,
                        self.GetCached('logdetB'),
                        Prior.m, Prior.kappa,
                        Post.nu[k],
                        self.GetCached('logdetB', k),
                        Post.m[k], Post.kappa[k],
                        )
      if not afterMStep:
        aDiff = SS.N[k] + Prior.nu - Post.nu[k]
        bDiff = SS.xxT[k] + Prior.B \
                          + Prior.kappa * np.outer(Prior.m, Prior.m) \
                          - Post.B[k] \
                          - Post.kappa[k] * np.outer(Post.m[k], Post.m[k])
        cDiff = SS.x[k] + Prior.kappa * Prior.m \
                        - Post.kappa[k] * Post.m[k]
        dDiff = SS.N[k] + Prior.kappa - Post.kappa[k]
        elbo[k] += 0.5 * aDiff * self.GetCached('E_logdetL', k) \
                 - 0.5 * self._trace__E_L(bDiff, k) \
                 + np.inner(cDiff, self.GetCached('E_Lmu', k)) \
                 - 0.5 * dDiff * self.GetCached('E_muLmu', k)
    return elbo.sum() - 0.5 * np.sum(SS.N) * SS.D * LOGTWOPI

  def getDatasetScale(self, SS):
    ''' Get scale factor for dataset, indicating number of observed scalars. 

        Used for normalizing the ELBO so it has reasonable range.

        Returns
        ---------
        s : scalar positive integer
    '''
    return SS.N.sum() * SS.D

  ######################################################### Hard Merge
  #########################################################
  def calcHardMergeGap(self, SS, kA, kB):
    ''' Calculate change in ELBO after a hard merge applied to this model

        Returns
        ---------
        gap : scalar real, indicates change in ELBO after merge of kA, kB
    '''
    Post = self.Post
    Prior = self.Prior
    cA = c_Func(Post.nu[kA], Post.B[kA], Post.m[kA], Post.kappa[kA])
    cB = c_Func(Post.nu[kB], Post.B[kB], Post.m[kB], Post.kappa[kB])
    cPrior = c_Func(Prior.nu,   Prior.B,      Prior.m,      Prior.kappa)

    nu, B, m, kappa = self.calcPostParamsForComp(SS, kA, kB)
    cAB = c_Func(nu, B, m, kappa)
    return cA + cB - cPrior - cAB


  def calcHardMergeGap_AllPairs(self, SS):
    ''' Calculate change in ELBO for all possible candidate hard merge pairs 

        Returns
        ---------
        Gap : 2D array, size K x K, upper-triangular entries non-zero
              Gap[j,k] : scalar change in ELBO after merge of k into j
    '''
    Post = self.Post
    Prior = self.Prior
    cPrior = c_Func(Prior.nu, Prior.B, Prior.m, Prior.kappa)
    c = np.zeros(SS.K)
    for k in xrange(SS.K):
      c[k] = c_Func(Post.nu[k], Post.B[k], Post.m[k], Post.kappa[k])

    Gap = np.zeros((SS.K, SS.K))
    for j in xrange(SS.K):
      for k in xrange(j+1, SS.K):
        nu, B, m, kappa = self.calcPostParamsForComp(SS, j, k)
        cjk = c_Func(nu, B, m, kappa)
        Gap[j,k] = c[j] + c[k] - cPrior - cjk
    return Gap

  def calcHardMergeGap_SpecificPairs(self, SS, PairList):
    ''' Calc change in ELBO for specific list of candidate hard merge pairs

        Returns
        ---------
        Gaps : 1D array, size L
              Gap[j] : scalar change in ELBO after merge of pair in PairList[j]
    '''
    Gaps = np.zeros(len(PairList))
    for ii, (kA, kB) in enumerate(PairList):
        Gaps[ii] = self.calcHardMergeGap(SS, kA, kB)
    return Gaps

  ######################################################### Soft Merge
  #########################################################
  def calcSoftMergeGap(self, SS, kdel, alph):
    ''' Calculate net improvement in ELBO after multi-way merge.

        Comp kdel is deleted, and its suff stats are redistributed among 
        other remaining components, according to parameter vector alph.
    '''
    if alph.size < SS.K:
      alph = np.hstack([alph[:kdel], 0, alph[kdel:]])
    assert alph.size == SS.K
    assert np.allclose(alph[kdel], 0)

    Post = self.Post
    Prior = self.Prior
    gap = c_Func(Post.nu[kdel], Post.B[kdel], Post.m[kdel], Post.kappa[kdel]) \
           - c_Func(Prior.nu,   Prior.B,      Prior.m,      Prior.kappa)
    for k in xrange(SS.K):
      if k == kdel:
        continue
      nu = Post.nu[k] + alph[k] * SS.N[kdel]
      kappa = Post.kappa[k] + alph[k] * SS.N[kdel]
      km_x = Post.kappa[k] * Post.m[k] + alph[k] * SS.x[kdel]
      m = 1/kappa * (km_x)
      B = Post.B[k] + Post.kappa[k] * np.outer(Post.m[k], Post.m[k]) \
             + alph[k] * SS.xxT[kdel] \
             - 1.0/kappa * np.outer(km_x, km_x)
      gap += c_Func(Post.nu[k],
                     Post.B[k],
                     Post.m[k],
                     Post.kappa[k]) \
              - c_Func(nu, B, m, kappa)
    return gap

  def calcSoftMergeGap_alph(self, SS, kdel, alph):
    ''' Calculate net improvement in ELBO after multi-way merge as fcn of alph.
        
        This keeps only terms that depend on redistribution vector alph
    '''
    if alph.size < SS.K:
      alph = np.hstack([alph[:kdel], 0, alph[kdel:]])
    assert alph.size == SS.K
    assert np.allclose(alph[kdel], 0)

    gap = 0
    Post = self.Post
    assert np.allclose(alph.sum(), 1.0)
    for k in xrange(SS.K):
      if k == kdel:
        continue
      nu = Post.nu[k] + alph[k] * SS.N[kdel]
      kappa = Post.kappa[k] + alph[k] * SS.N[kdel]
      km_x = Post.kappa[k] * Post.m[k] + alph[k] * SS.x[kdel]
      m = 1/kappa * (km_x)
      B = Post.B[k] + Post.kappa[k] * np.outer(Post.m[k], Post.m[k]) \
             + alph[k] * SS.xxT[kdel] \
             - 1.0/kappa * np.outer(km_x, km_x)
      gap -= c_Func(nu, B, m, kappa)
    return gap




  ########################################################### Marg Lik
  ###########################################################
  def calcLogMargLikForComp(self, SS, kA, kB=None, **kwargs):
    ''' Calc log marginal likelihood of data assigned to given component
          (up to an additive constant that depends on the prior)
        Requires Data pre-summarized into sufficient stats for each comp.
        If multiple comp IDs are provided, we combine into a "merged" component.
        
        Args
        -------
        SS : bnpy suff stats object
        kA : integer ID of target component to compute likelihood for
        kB : (optional) integer ID of second component.
             If provided, we merge kA, kB into one component for calculation.
        Returns
        -------
        logM : scalar real
               logM = log p( data assigned to comp kA ) 
                      computed up to an additive constant
    '''
    nu, beta, m, kappa = self.calcPostParamsForComp(SS, kA, kB)
    return -1 * c_Func(nu, beta, m, kappa)

  def calcMargLik(self, SS):
    ''' Calc log marginal likelihood across all comps, given suff stats

        Returns
        --------
        logM : scalar real
               logM = \sum_{k=1}^K log p( data assigned to comp k | Prior)
    '''
    return self.calcMargLik_CFuncForLoop(SS)

  def calcMargLik_CFuncForLoop(self, SS):
    Prior = self.Prior
    logp = np.zeros(SS.K)
    for k in xrange(SS.K):
      nu, B, m, kappa = self.calcPostParamsForComp(SS, k)
      logp[k] = c_Diff(Prior.nu, Prior.B, Prior.m, Prior.kappa,
                       nu, B, m, kappa)
    return np.sum(logp) - 0.5 * np.sum(SS.N) * LOGTWOPI

  ########################################################### Gibbs Pred Prob
  ########################################################### 
  def calcPredProbVec_Unnorm(self, SS, x):
    ''' Calculate predictive probability that each comp assigns to vector x

        Returns
        --------
        p : 1D array, size K, all entries positive
            p[k] \propto p( x | SS for comp k)
    '''
    return self._calcPredProbVec_Fast(SS, x)

  def _calcPredProbVec_cFunc(self, SS, x):
    nu, B, m, kappa = self.calcPostParams(SS)
    pSS = SS.copy()
    pSS.N += 1
    pSS.x += x[np.newaxis,:]
    pSS.xxT += np.outer(x,x)[np.newaxis,:,:]
    pnu, pB, pm, pkappa = self.calcPostParams(pSS)
    logp = np.zeros(SS.K)
    for k in xrange(SS.K):
      logp[k] = c_Diff(nu[k], B[k], m[k], kappa[k],
                       pnu[k], pB[k], pm[k], pkappa[k])
    return np.exp(logp - np.max(logp))

  def _calcPredProbVec_Fast(self, SS, x):
    nu, B, m, kappa = self.calcPostParams(SS)
    kB = B
    kB *= ((kappa+1)/kappa)[:,np.newaxis, np.newaxis]
    logp = np.zeros(SS.K)
    p = logp # Rename so its not confusing what we're returning
    for k in xrange(SS.K):
      cholKB = scipy.linalg.cholesky(kB[k], lower=1)
      logdetKB = 2 * np.sum(np.log(np.diag(cholKB)))
      mVec = np.linalg.solve(cholKB, x - m[k])
      mDist_k = np.inner(mVec, mVec)
      logp[k] = -0.5 * logdetKB - 0.5 * (nu[k]+1) * np.log(1.0 + mDist_k)
    logp += gammaln(0.5 * (nu+1)) - gammaln(0.5 * (nu+1-self.D))
    logp -= np.max(logp)
    np.exp(logp, out=p)
    return p
  
  def _Verify_calcPredProbVec(self, SS, x):
    ''' Verify that the predictive prob vector is correct,
          by comparing very different implementations
    '''
    pA = self._calcPredProbVec_Fast(SS, x)
    pC = self._calcPredProbVec_cFunc(SS, x)
    pA /= np.sum(pA)
    pC /= np.sum(pC)
    assert np.allclose(pA, pC)
  
  ########################################################### VB Expectations
  ########################################################### 
  def _E_CovMat(self, k=None):
    if k is None:
      B = self.Prior.B
      nu = self.Prior.nu
    else:
      B = self.Post.B[k]
      nu = self.Post.nu[k]
    return B / (nu - self.D - 1)

  def _cholB(self, k=None):
    if k is None:
      B = self.Prior.B
    else:
      B = self.Post.B[k]
    return scipy.linalg.cholesky(B, lower=True)

  def _logdetB(self, k=None):
    cholB = self.GetCached('cholB', k)
    return  2 * np.sum(np.log(np.diag(cholB)))
    
  def _E_logdetL(self, k=None):
    dvec = np.arange(1, self.D+1, dtype=np.float)
    if k is None:
      nu = self.Prior.nu
    else:
      nu = self.Post.nu[k]
    return self.D * LOGTWO \
           - self.GetCached('logdetB', k) \
           + np.sum(digamma(0.5 * (nu + 1 - dvec)))

  def _trace__E_L(self, Smat, k=None):
    if k is None:
      nu = self.Prior.nu
      B = self.Prior.B
    else:
      nu = self.Post.nu[k]
      B = self.Post.B[k]
    return nu * np.trace(np.linalg.solve(B, Smat))
    
  def _E_Lmu(self, k=None):
    if k is None:
      nu = self.Prior.nu
      B = self.Prior.B
      m = self.Prior.m
    else:
      nu = self.Post.nu[k]
      B = self.Post.B[k]
      m = self.Post.m[k]
    return nu * np.linalg.solve(B, m)

  def _E_muLmu(self, k=None):
    if k is None:
      nu = self.Prior.nu
      kappa = self.Prior.kappa
      m = self.Prior.m
      B = self.Prior.B
    else:
      nu = self.Post.nu[k]
      kappa = self.Post.kappa[k]
      m = self.Post.m[k]
      B = self.Post.B[k]
    Q = np.linalg.solve(self.GetCached('cholB', k), m.T)
    return self.D / kappa + nu * np.inner(Q, Q)

  # ......................................................########
  # ......................................................########
  ################################################################ end class

def MAPEstParams_inplace(nu, B, m, kappa=0):
  ''' MAP estimate parameters mu, Sigma given Normal-Wishart hyperparameters
  '''
  D = m.size
  mu = m
  Sigma = B
  for k in xrange(B.shape[0]):
    Sigma[k] /= (nu[k] + D + 1)
  return mu, Sigma

def c_Func(nu, logdetB, m, kappa):
  ''' Evaluate cumulant function c, aka log partition function, at given params

      c is the cumulant of the multivariate Normal-Wishart, using common params.

      Returns
      --------
      c : scalar real value of cumulant function at provided args
  '''
  if logdetB.ndim >= 2:
    logdetB = np.log(np.linalg.det(logdetB))
  D = m.size
  dvec = np.arange(1, D+1, dtype=np.float)
  return - 0.5 * D * LOGTWOPI \
         - 0.25 * D * (D-1) * LOGPI \
         - 0.5 * D * LOGTWO * nu \
         - np.sum( gammaln( 0.5 * (nu + 1 - dvec) )) \
         + 0.5 * D * np.log(kappa) \
         + 0.5 * nu * logdetB

def c_Diff(nu1, logdetB1, m1, kappa1,
           nu2, logdetB2, m2, kappa2):
  ''' Evaluate difference of cumulant functions c(params1) - c(params2)

      May be more numerically stable than directly using c_Func
      to find the difference.

      Returns
      -------
      diff : scalar real value of the difference in cumulant functions
  '''
  if logdetB1.ndim >= 2:
    logdetB1 = np.log(np.linalg.det(logdetB1))
  if logdetB2.ndim >= 2:
    logdetB2 = np.log(np.linalg.det(logdetB2))
  D = m1.size
  dvec = np.arange(1, D+1, dtype=np.float)
  return - 0.5 * D * LOGTWO * (nu1 - nu2) \
         - np.sum( gammaln( 0.5 * (nu1 + 1 - dvec) )) \
         + np.sum( gammaln( 0.5 * (nu2 + 1 - dvec) )) \
         + 0.5 * D * (np.log(kappa1) - np.log(kappa2)) \
         + 0.5 * (nu1 * logdetB1 - nu2 * logdetB2)



def createECovMatFromUserInput(D=0, Data=None, ECovMat='eye', sF=1.0):
  ''' Create expected covariance matrix defining Wishart prior.

      The creation process follows user-specified criteria.

      Args
      --------
      D : positive integer, size of each observation
      Data : [optional] dataset to use to make Sigma in data-driven way
      ECovMat : string name of the procedure to use to create Sigma
             * 'eye' : make Sigma a multiple of the identity matrix
             * 'covdata' : set Sigma to a multiple of the data covariance matrix
             * 'fromtruelabels' : set Sigma to the empirical mean of the 
                                  covariances for each true cluster in the dataset

      Returns
      --------
      Sigma : 2D array, size D x D, symmetric and pos definite
  '''
  if Data is not None:
    assert D == Data.dim
  if ECovMat == 'eye':
    Sigma = sF * np.eye(D)
  elif ECovMat == 'covdata':
    Sigma = sF * np.cov(Data.X.T, bias=1)
  elif ECovMat == 'covfirstdiff':
    if not hasattr(Data, 'Xprev'):
      raise ValueError('covfirstdiff only applies to auto-regressive datasets')
    Xdiff = Data.X - Data.Xprev
    Sigma = sF * np.cov(Xdiff.T, bias=1)
  elif ECovMat == 'fromtruelabels':    
    ''' Set Cov Matrix Sigma using the true labels in empirical Bayes style
        Sigma = \sum_{c : class labels} w_c * SampleCov[ data from class c]
    '''   
    if hasattr(Data, 'TrueLabels'):
      Z = Data.TrueLabels
    else:
      Z = Data.TrueParams['Z']
    Zvals = np.unique(Z)
    Kmax = len(Zvals)
    wHat = np.zeros(Kmax)
    SampleCov = np.zeros((Kmax,D,D))
    for kLoc, kVal in enumerate(Zvals):
      mask = Z == kVal
      wHat[kLoc] = np.sum(mask)
      SampleCov[kLoc] = np.cov(Data.X[mask].T, bias=1)
    wHat = wHat/np.sum(wHat)
    Sigma = 1e-8 * np.eye(D)
    for k in range(Kmax):
      Sigma += wHat[k] * SampleCov[k]
  else:
    raise ValueError('Unrecognized ECovMat procedure %s' % (ECovMat))
  return Sigma<|MERGE_RESOLUTION|>--- conflicted
+++ resolved
@@ -126,17 +126,11 @@
       self.K = self.EstParams.K
       return
     
-<<<<<<< HEAD
-  def get_covar_mat_for_comp(self, kk):
-    if self.inferType =='EM':
-      return self.comp[kk].get_covar()
-=======
     if LP is not None and Data is not None:
       SS = self.calcSummaryStats(Data, None, LP)
 
     if SS is not None:
       self.updateEstParams(SS)
->>>>>>> 74efd529
     else:
       self.EstParams = ParamBag(K=mu.shape[0], D=mu.shape[1])
       self.EstParams.setField('mu', mu, dims=('K', 'D'))
@@ -493,24 +487,6 @@
     km = Post.m * Post.kappa[:,np.newaxis]
     Bnat = np.empty((self.K, self.D, self.D))
     for k in xrange(self.K):
-<<<<<<< HEAD
-      mean    = SS.x[k] / SS.N[k]
-      covMat  = SS.xxT[k] / SS.N[k] - np.outer(mean,mean)
-      covMat  += self.min_covar * I      
-      self.comp[k] = GaussDistr(m=mean, Sigma=covMat)
-      # BAD OLD WAY: explicitly invert Sigma to get precision matrix L
-      #precMat = np.linalg.solve( covMat, I )
-      #self.comp[k] = GaussDistr(m=mean, L=precMat)
-           				 
-  def update_obs_params_VB( self, SS, mergeCompA=None, **kwargs):
-    if mergeCompA is None:
-      for k in xrange(self.K):
-        self.comp[k] = self.obsPrior.get_post_distr(SS, k)
-    else:
-      self.comp[mergeCompA] = self.obsPrior.get_post_distr(SS, mergeCompA)
-
-  def update_obs_params_soVB( self, SS, rho, **kwargs):
-=======
       Bnat[k] = Post.B[k] + np.outer(km[k], km[k]) / Post.kappa[k]
     Post.setField('km', km, dims=('K','D'))
     Post.setField('Bnat', Bnat, dims=('K','D', 'D'))
@@ -531,33 +507,11 @@
       B = Post.B # update in place, no reallocation!
     else:
       B = np.empty((self.K, self.D, self.D))
->>>>>>> 74efd529
     for k in xrange(self.K):
       B[k] = Post.Bnat[k] - np.outer(Post.km[k], Post.km[k]) / Post.kappa[k]
     Post.setField('B', B, dims=('K','D', 'D'))
 
 
-<<<<<<< HEAD
-  def set_global_params(self, hmodel=None, m=None, L=None, Sigma=None,          
-                              **kwargs):
-    ''' Set global parameters to provided values
-    '''
-    if hmodel is not None:
-      self.comp = [copy.deepcopy(c) for c in hmodel.obsModel.comp]
-      self.K = hmodel.obsModel.K
-    elif L is not None:
-      self.K = L.shape[0]
-      self.comp = [None for k in range(self.K)]
-      for k in range(self.K):
-        self.comp[k] = GaussDistr(m=m[k], L=L[k])
-    elif Sigma is not None:
-      self.K = Sigma.shape[0]
-      self.comp = [None for k in range(self.K)]
-      for k in range(self.K):
-        self.comp[k] = GaussDistr(m=m[k], Sigma=Sigma[k])
-    else:
-      raise NotImplementedError("Bad kwargs for set_global_params")
-=======
   ########################################################### VB E/Local step
   ########################################################### 
   def calcLogSoftEvMatrix_FromPost(self, Data):
@@ -574,7 +528,6 @@
                + 0.5 * self.GetCached('E_logdetL', k)  \
                - 0.5 * self._mahalDist_Post(Data.X, k)
     return L
->>>>>>> 74efd529
 
   def _mahalDist_Post(self, X, k):
     ''' Calc expected mahalonobis distance from comp k to each data atom 
