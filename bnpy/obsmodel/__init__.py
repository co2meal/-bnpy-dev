from DiagGaussObsModel import DiagGaussObsModel
from GaussObsModel import GaussObsModel
from ZeroMeanGaussObsModel import ZeroMeanGaussObsModel
from AutoRegGaussObsModel import AutoRegGaussObsModel
from MultObsModel import MultObsModel
from BernObsModel import BernObsModel

ObsModelConstructorsByName = {
    'DiagGauss': DiagGaussObsModel,
    'Gauss': GaussObsModel,
    'ZeroMeanGauss': ZeroMeanGaussObsModel,
    'AutoRegGauss': AutoRegGaussObsModel,
    'Mult': MultObsModel,
    'Bern': BernObsModel,
}

<<<<<<< HEAD
for key, val in ObsModelConstructorsByName.items():
	expandedkey = key + "ObsModel"
	ObsModelConstructorsByName[expandedkey] = val
=======
# Make constructor accessible by nickname and fullname
# Nickname = 'Gauss'
# Fullname = 'GaussObsModel'
for val in ObsModelConstructorsByName.values():
	fullname = str(val.__name__)
	ObsModelConstructorsByName[fullname] = val
>>>>>>> 27ba077c

ObsModelNameSet = set(ObsModelConstructorsByName.keys())<|MERGE_RESOLUTION|>--- conflicted
+++ resolved
@@ -14,17 +14,11 @@
     'Bern': BernObsModel,
 }
 
-<<<<<<< HEAD
-for key, val in ObsModelConstructorsByName.items():
-	expandedkey = key + "ObsModel"
-	ObsModelConstructorsByName[expandedkey] = val
-=======
 # Make constructor accessible by nickname and fullname
 # Nickname = 'Gauss'
 # Fullname = 'GaussObsModel'
 for val in ObsModelConstructorsByName.values():
 	fullname = str(val.__name__)
 	ObsModelConstructorsByName[fullname] = val
->>>>>>> 27ba077c
 
 ObsModelNameSet = set(ObsModelConstructorsByName.keys())