--- conflicted
+++ resolved
@@ -6,17 +6,6 @@
 from BernObsModel import BernObsModel
 from ZeroMeanFactorAnalyzerObsModel import ZeroMeanFactorAnalyzerObsModel
 
-<<<<<<< HEAD
-ObsModelConstructorsByName = { \
-           'DiagGauss':DiagGaussObsModel,
-           'Gauss':GaussObsModel,
-           'ZeroMeanGauss':ZeroMeanGaussObsModel,
-           'AutoRegGauss':AutoRegGaussObsModel,
-           'Mult':MultObsModel,           
-           'Bern':BernObsModel,
-           'ZeroMeanFactorAnalyzer':ZeroMeanFactorAnalyzerObsModel,
-          }
-=======
 ObsModelConstructorsByName = {
     'DiagGauss': DiagGaussObsModel,
     'Gauss': GaussObsModel,
@@ -24,6 +13,7 @@
     'AutoRegGauss': AutoRegGaussObsModel,
     'Mult': MultObsModel,
     'Bern': BernObsModel,
+    'ZeroMeanFactorAnalyzer': ZeroMeanFactorAnalyzerObsModel,
 }
 
 # Make constructor accessible by nickname and fullname
@@ -32,6 +22,5 @@
 for val in ObsModelConstructorsByName.values():
     fullname = str(val.__name__)
     ObsModelConstructorsByName[fullname] = val
->>>>>>> 09417668
 
 ObsModelNameSet = set(ObsModelConstructorsByName.keys())