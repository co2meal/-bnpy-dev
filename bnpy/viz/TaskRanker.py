import os
import numpy as np
import glob

from bnpy.util import as1D
from bnpy.ioutil.BNPYArgParser import parse_task_ids, arglist_to_kwargs
from JobFilter import filterJobs


def rankTasksForSingleJobOnDisk(joboutpath):
    ''' Make files for job allowing rank-based referencing of tasks.

<<<<<<< HEAD
    Post Condition
    ----------
    joboutputpath will contain files:
    - .rank1/
    - .rank2/
    - ...
    - .rankN/
        which are each references (symlinks) to tasks in that directory.
    '''
    # First, rank the tasks from best to worst
    sortedTaskIDs = rankTasksForSingleJob(joboutpath)

    # If we've sorted these same tasks before, just quit early
    infotxtfile = os.path.join(joboutpath, '.info-ranking.txt')
    if os.path.exists(infotxtfile):
        prevRankedTaskIDs = [int(i) for i in np.loadtxt(infotxtfile)]
        curRankedTaskIDs = [int(i) for i in sortedTaskIDs]
        if len(sortedTaskIDs) == len(prevRankedTaskIDs):
            if np.allclose(curRankedTaskIDs, prevRankedTaskIDs):
                return None
=======
      Returns
      ----------
      None. Files are written to disk.
  '''
  # First, rank the tasks from best to worst
  sortedTaskIDs = rankTasksForSingleJob(joboutpath)
  
  # If we've sorted these same tasks before, just quit early
  infotxtfile = os.path.join(joboutpath, '.info-ranking.txt')
  if os.path.exists(infotxtfile):
    prevRankedTaskIDs = [int(i) for i in as1D(np.loadtxt(infotxtfile))]
    curRankedTaskIDs = [int(i) for i in sortedTaskIDs]
    if len(sortedTaskIDs) == len(prevRankedTaskIDs):
      if np.allclose(curRankedTaskIDs, prevRankedTaskIDs):
        return None
>>>>>>> 28e75a9c

    # Remove all old hidden rank files
    hiddenFileList = glob.glob(os.path.join(joboutpath, '.*'))
    for fpath in hiddenFileList:
        if os.path.islink(fpath):
            os.unlink(fpath)

    # Save record of new info file
    np.savetxt(infotxtfile, sortedTaskIDs, fmt='%s')

    for rankID, taskidstr in enumerate(sortedTaskIDs):
        rankID += 1  # 1 based indexing!

        # Make symlink to file like .rank1 or .rank27
        os.symlink(os.path.join(joboutpath, taskidstr),
                   os.path.join(joboutpath, '.rank' + str(rankID)))

        if len(sortedTaskIDs) > 3:
            if rankID == 1:
                os.symlink(os.path.join(joboutpath, taskidstr),
                           os.path.join(joboutpath, '.best'))
            elif rankID == len(sortedTaskIDs):
                os.symlink(os.path.join(joboutpath, taskidstr),
                           os.path.join(joboutpath, '.worst'))
            elif rankID == int(np.ceil(len(sortedTaskIDs) / 2.0)):
                os.symlink(os.path.join(joboutpath, taskidstr),
                           os.path.join(joboutpath, '.median'))


def rankTasksForSingleJob(joboutpath):
    ''' Get list of tasks for job, ranked best-to-worst by final ELBO score

    Returns
    ----------
    sortedtaskIDs : list of task names, each entry is an int
    '''
    taskids = parse_task_ids(joboutpath)
    # Read in the ELBO score for each task
    ELBOScores = np.zeros(len(taskids))
    for tid, taskidstr in enumerate(taskids):
        assert isinstance(taskidstr, str)

        taskELBOTrace = np.loadtxt(os.path.join(joboutpath,
                                                taskidstr, 'evidence.txt'))
        ELBOScores[tid] = taskELBOTrace[-1]

<<<<<<< HEAD
    # Sort in descending order, largest to smallest!
    sortIDs = np.argsort(-1 * ELBOScores)
    return [taskids[t] for t in sortIDs]
=======
  # Sort in descending order, largest to smallest!
  sortIDs = np.argsort(-1 * ELBOScores)
  return [taskids[t] for t in sortIDs]


if __name__ == '__main__':
  import argparse
  parser = argparse.ArgumentParser()
  parser.add_argument('dataName')
  parser.add_argument('jobNamePattern')
  args, unkList = parser.parse_known_args()
  reqDict = arglist_to_kwargs(unkList)
  jpathPattern = os.path.join(os.environ['BNPYOUTDIR'],
                              args.dataName,
                              args.jobNamePattern)

  jobPaths = filterJobs(
      jpathPattern, returnAll=1, verbose=0, **reqDict)
  for jpath in jobPaths:
      rankTasksForSingleJobOnDisk(jpath)
>>>>>>> 28e75a9c
<|MERGE_RESOLUTION|>--- conflicted
+++ resolved
@@ -10,7 +10,6 @@
 def rankTasksForSingleJobOnDisk(joboutpath):
     ''' Make files for job allowing rank-based referencing of tasks.
 
-<<<<<<< HEAD
     Post Condition
     ----------
     joboutputpath will contain files:
@@ -26,28 +25,11 @@
     # If we've sorted these same tasks before, just quit early
     infotxtfile = os.path.join(joboutpath, '.info-ranking.txt')
     if os.path.exists(infotxtfile):
-        prevRankedTaskIDs = [int(i) for i in np.loadtxt(infotxtfile)]
+        prevRankedTaskIDs = [int(i) for i in as1D(np.loadtxt(infotxtfile))]
         curRankedTaskIDs = [int(i) for i in sortedTaskIDs]
         if len(sortedTaskIDs) == len(prevRankedTaskIDs):
             if np.allclose(curRankedTaskIDs, prevRankedTaskIDs):
                 return None
-=======
-      Returns
-      ----------
-      None. Files are written to disk.
-  '''
-  # First, rank the tasks from best to worst
-  sortedTaskIDs = rankTasksForSingleJob(joboutpath)
-  
-  # If we've sorted these same tasks before, just quit early
-  infotxtfile = os.path.join(joboutpath, '.info-ranking.txt')
-  if os.path.exists(infotxtfile):
-    prevRankedTaskIDs = [int(i) for i in as1D(np.loadtxt(infotxtfile))]
-    curRankedTaskIDs = [int(i) for i in sortedTaskIDs]
-    if len(sortedTaskIDs) == len(prevRankedTaskIDs):
-      if np.allclose(curRankedTaskIDs, prevRankedTaskIDs):
-        return None
->>>>>>> 28e75a9c
 
     # Remove all old hidden rank files
     hiddenFileList = glob.glob(os.path.join(joboutpath, '.*'))
@@ -94,14 +76,9 @@
                                                 taskidstr, 'evidence.txt'))
         ELBOScores[tid] = taskELBOTrace[-1]
 
-<<<<<<< HEAD
     # Sort in descending order, largest to smallest!
     sortIDs = np.argsort(-1 * ELBOScores)
     return [taskids[t] for t in sortIDs]
-=======
-  # Sort in descending order, largest to smallest!
-  sortIDs = np.argsort(-1 * ELBOScores)
-  return [taskids[t] for t in sortIDs]
 
 
 if __name__ == '__main__':
@@ -118,5 +95,4 @@
   jobPaths = filterJobs(
       jpathPattern, returnAll=1, verbose=0, **reqDict)
   for jpath in jobPaths:
-      rankTasksForSingleJobOnDisk(jpath)
->>>>>>> 28e75a9c
+      rankTasksForSingleJobOnDisk(jpath)