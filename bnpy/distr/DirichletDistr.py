--- conflicted
+++ resolved
@@ -59,45 +59,9 @@
     def calc_log_norm_const(cls, lamvec):
         return gammaln(lamvec) - np.sum(gammaln(lamvec))
   
-<<<<<<< HEAD
-  def get_log_norm_const(self):
-    ''' Returns log( Z ), where
-         PDF(x) :=  1/Z(theta) f( x | theta )
-    '''
-    return gammaln( self.lamsum ) - np.sum(gammaln(self.lamvec ))
-  
-  def get_log_norm_const_from_stats(self):
-    ''' Returns log( Znew ), where
-            Znew = log norm const of post distr given suff stats
-    '''
-    pass
-    
-  def get_entropy( self ):
-    ''' Returns entropy of this distribution 
-          H[ p(x) ] = -1*\int p(x|theta) log p(x|theta) dx
-    '''
-    H = -1*self.get_log_norm_const()
-    H -= np.sum((self.lamvec-1)*self.Elogphi)
-    return H
-    
-  ############################################################## Conditional Probs.  
-  ##############################################################    
-  def E_log_pdf(self, Data):
-    ''' Returns E[ log p( x | theta ) ] under q(theta) <- this distr
-    '''
-    raise NotImplementedError("TODO")    
-     
-  ############################################################## Samplers
-  ##############################################################
-  def sample(self,numSamples=1):
-    ''' Returns samples from self
-    '''
-    return np.random.dirichlet(self.lamvec, size=numSamples)   
-=======
     def get_log_norm_const(self):
         ''' Returns log( Z ), where PDF(x) :=  1/Z(theta) f( x | theta )'''
         return np.sum(gammaln(self.lamvec)) - gammaln(self.lamsum)
->>>>>>> e451e2b4
 
     def get_entropy( self ):
         ''' Returns entropy of this distribution 
@@ -117,25 +81,6 @@
     def to_dict(self):
         return dict(name=self.__class__.__name__, lamvec=self.lamvec)
     
-<<<<<<< HEAD
-
-  def E_log_pdf( self, Data ):
-    '''
-    '''
-    try:
-      Data['wordIDs_perGroup'][0]
-      return self.log_pdf_from_list( Data )
-    except KeyError:
-      return np.dot( Data['X'], self.Elogphi )
-
-  def log_pdf_from_list( self, Data ):
-    lpr = np.zeros( Data['nObs'] )
-    GroupIDs = Data['GroupIDs']
-    for docID in xrange( Data['nGroup'] ):
-      lpr[ GroupIDs[docID][0]:GroupIDs[docID][1] ] = self.Elogphi[:, Data['wordIDs_perGroup'][docID] ].T
-    return lpr
-=======
     def from_dict(self, PDict):
         self.lamvec = np.squeeze(PDict['lamvec'])
         self.set_helpers()
->>>>>>> e451e2b4
