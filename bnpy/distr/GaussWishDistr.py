''' 
GaussWishDistr.py 

Joint Gaussian-Wishart distribution

Attributes
--------
dF : scalar degrees of freedom for Wishart
invW : scale matrix for Wishart, size D x D
m : mean vector for Gaussian, length D
kappa : scalar precision parameter for Gaussian covariance
'''
import numpy as np
import scipy.linalg

from bnpy.util import MVgammaln, MVdigamma
from bnpy.util import LOGTWO, LOGPI, LOGTWOPI, EPS
from bnpy.util import gammaln, digamma

from WishartDistr  import WishartDistr
from .Distr import Distr

class GaussWishDistr( Distr ):

  ######################################################### Constructor  
  #########################################################

  def __init__(self, dF=None, invW=None, kappa=None, m=None, **kwargs):
    ''' Create new Gaussian-Wishart distribution object.
        Args
        -------
        dF : scalar degrees-of-freedom for Wishart
        invW : DxD scale matrix for Wishart
        kappa : precision parameter for Gaussian
        m : mean parameter for Gaussian
    '''
    self.dF = dF
    self.kappa = kappa
    self.invW = np.squeeze(invW)
    self.m = np.squeeze(m)
    self.D = self.invW.shape[0]
    assert self.m.ndim == 1
    assert self.invW.ndim == 2
    assert self.m.size == self.D
    self.Cache = dict()
    
  @classmethod
  def CreateAsPrior(cls, argDict, Data):
    ''' Creates Gaussian-Wishart prior for params that generate Data.
        Returns GaussWishDistr object with same dimension as Data.
        Provided argDict specifies prior's expected covariance matrix
                                      and expected mean 
    '''
    D = Data.dim
    m = np.zeros(D)
    dF = np.maximum( argDict['dF'], D+2)
    kappa = argDict['kappa']
<<<<<<< HEAD
    if argDict['smatname'] == 'eye':
      Sigma = sF * np.eye(D)
    elif argDict['smatname'] == 'covdata':
      Sigma = sF * np.cov(Data.X.T, bias=1)
    elif argDict['smatname'] == 'fromtruelabels':
      ''' Set Cov. Matrix by empirical Bayes
            average the within-class sample covariances
      '''
      Z = Data.TrueLabels
      Zvals = np.unique(Z)
      Kmax = len(Zvals)
      CovHat = np.zeros((Kmax,D,D))
      wHat = np.zeros(Kmax)
      for kID,kk in enumerate(Zvals):
        wHat[kID] = np.sum(Z==kk)
        CovHat[kID] = np.cov(Data.X[Z==kk].T, bias=1)
      wHat = wHat/np.sum(wHat)
      Sigma = 1e-7 * np.eye(D)
      for kID in range(Kmax):
        Sigma += wHat[kID]*CovHat[kID]
    else:
      raise ValueError( 'Unrecognized scale matrix name %s' % (argDict['smatname']))
    invW = Sigma * (dF - D - 1) 
    #TODO: is this necessary? 1e-4*np.eye( self.D )
=======
    ECovMat = WishartDistr.createECovMatFromUserInput(argDict, Data)    
    invW = ECovMat * (dF - D - 1) 
>>>>>>> 05466a32
    return cls(dF=dF, kappa=kappa, m=m, invW=invW)
    
    
  ######################################################### Log Cond. Prob.  
  #########################################################   E-step
  def E_log_pdf( self, Data ):
    ''' Returns E[ log p( x | theta ) ] under q(theta) <- this distr
    '''
    logp = 0.5*self.ElogdetLam() \
          -0.5*self.dF*self.dist_mahalanobis( Data.X ) \
          -0.5*self.D/self.kappa
    return logp
    
  def dist_mahalanobis(self, X):
    '''Calculate Mahalanobis distance to x
             dist(x) = (x-m)'*W*(x-m)
       If X is a matrix, we compute a vector of distances to each row vector
             dist(X)[n] = (x_n-m)'*W*(x_n-m)
    '''           
    dX = (X-self.m).T
    Q  = np.linalg.solve( self.cholinvW(), dX )
    Q *= Q
    return np.sum( Q, axis=0)

  ######################################################### Param updates
  #########################################################   M-step
  def get_post_distr( self, SS, k=None):
    ''' Create new Distr object with posterior params
        See Bishop equations 10.59 - 10.63
    '''
    if k is None:
      EN = SS.N
      Ex = SS.x
      ExxT = SS.xxT
    else:
      EN = float(SS.N[k])
      Ex = SS.x[k]
      ExxT = SS.xxT[k]
    kappa = self.kappa + EN
    m = ( self.kappa*self.m + Ex ) / kappa
    if EN > EPS:
      mDiff = Ex/EN - self.m
      NCovMat = ExxT - np.outer(Ex,Ex)/EN
      kR = (self.kappa*EN)/(self.kappa+EN)
      invW  = self.invW + NCovMat + kR*np.outer(mDiff,mDiff)
    else:
      invW = self.invW
    return GaussWishDistr(self.dF+EN, invW, kappa, m)
    
  def post_update_soVB(self, rho, starDistr, *args ):
    ''' In-place online update of params
    '''
    etaCUR = self.get_natural_params()
    etaSTAR = starDistr.get_natural_params()
    etaNEW = list(etaCUR)
    for i in xrange(len(etaCUR)):
      etaNEW[i] = rho*etaSTAR[i] + (1-rho)*etaCUR[i]
    self.set_natural_params( tuple(etaNEW) )

    
  ######################################################### Basic properties
  ######################################################### 
  def get_log_norm_const( self ):
    ''' p(mu,Lam) = MNIW( . | self)
                   = 1/Z f(mu|Lam) g(Lam), where Z is const w.r.t mu,Lam
        This function returns 
            log( Z )= log \int f() g() d mu d Lam
    '''
    D = self.D
    dF = self.dF
    return 0.5*D*dF*LOGTWO + MVgammaln(0.5*dF, D) \
              + 0.5*dF*self.logdetW() \
              + 0.5*D*np.log(self.kappa)
    
  def get_natural_params( self ):
    etatuple = self.dF, self.kappa, self.kappa*self.m, self.invW + self.kappa*np.outer(self.m, self.m)
    return etatuple

  def set_natural_params( self, etatuple ):
    self.dF = etatuple[0]
    self.kappa = etatuple[1]
    self.m = etatuple[2]/self.kappa
    self.invW = etatuple[3] - self.kappa*np.outer( self.m,self.m)
    self.Cache = dict()
    
  def logWishNormConst(self):
    return WishartDistr.calc_log_norm_const(self.logdetW(), self.dF, self.D)

  def entropyWish(self):
    '''Calculate entropy of this Wishart distribution,
         as defined in Bishop PRML B.82
    '''
    return self.logWishNormConst() \
           - 0.5*(self.dF-self.D-1)*self.ElogdetLam() \
           + 0.5*self.D*self.dF

  ######################################################### Accessors
  #########################################################
  def ECovMat(self):
    return self.invW/(self.dF - self.D - 1)

  def cholinvW(self):
    try:
      return self.Cache['cholinvW']
    except KeyError:
      try:
        self.Cache['cholinvW'] = scipy.linalg.cholesky(self.invW, lower=True)
      except:
        print self.invW[:3, :3]
        raise # throw the same exception (linalg error) again
      return self.Cache['cholinvW']
      
  def logdetW(self):
    try:
      return self.Cache['logdetW']
    except KeyError:
      self.Cache['logdetW'] = -2.0*np.sum(np.log(np.diag(self.cholinvW()))) 
      return self.Cache['logdetW']
  
  def ElogdetLam(self):
    try:
      return self.Cache['ElogdetLam']
    except KeyError:
      self.Cache['ElogdetLam'] = MVdigamma(0.5*self.dF,self.D) \
                                  + self.D*LOGTWO  + self.logdetW()
      return self.Cache['ElogdetLam']
           
  def traceW( self, S):
    '''Calculate trace( S* self.W ) in numerically stable way
    '''
    return np.trace( np.linalg.solve( self.invW, S)  )
    #try:
    #  U = scipy.linalg.cholesky( S , lower=True )
    #except scipy.linalg.LinAlgError:
    #  U = scipy.linalg.cholesky( S + EPS*np.eye( self.D), lower=True ) 
    #q = scipy.linalg.solve_triangular( self.cholinvW(), U, lower=True)
    #return np.sum(q**2)
    
    
  ############################################################## I/O 
  ##############################################################
  def to_string(self, offset="  "):
    if self.D > 2:
      sfx = ' ...'
    else:
      sfx = ''

    S = self.ECovMat()[:2,:2]
    np.set_printoptions( precision=3, suppress=True)
    msg  = offset + 'E[ mu[k] ]     = %s%s\n' % (str(self.m[:2]), sfx)
    msg += 'E[ CovMat[k] ] = \n'
    msg += str(S) + sfx
    msg = msg.replace('\n', '\n' + offset)
    return msg

  def to_dict(self):
    return dict(name=self.__class__.__name__,
                 dF=self.dF, invW=self.invW, m=self.m, kappa=self.kappa)
    
  def from_dict(self, Dict):
    self.m = Dict['m']
    self.invW = Dict['invW']
    self.dF = Dict['dF']
    self.kappa = Dict['kappa']
    self.D = self.invW.shape[0]
    self.Cache = dict()


"""
  ######################################################### Deprecated 
  #########################################################
  def cholSigma( self ):
    ''' Get chol of Covariance matrix for Student-t predictive posterior
          see K. Murphy's BayesGauss.pdf, eq. 232
    ''' 
    try:
      return self.Cache['cholSigma']
    except KeyError:
      kR = (self.kappa+1.0)/self.kappa
      Sigma = kR*self.invW/(self.dF - self.D + 1)
      cholSigma = scipy.linalg.cholesky(Sigma,lower=True)
      self.Cache['cholSigma'] = cholSigma
    return self.Cache['cholSigma']

  def invcholSigma( self ):
    ''' Get inverse of chol of Covariance matrix for Student-t predictive posterior
          see K. Murphy's BayesGauss.pdf, eq. 232
    ''' 
    try:
      return self.Cache['invcholSigma']
    except KeyError:
      kR = (self.kappa+1.0)/self.kappa
      Sigma = kR*self.invW/(self.dF - self.D + 1)
      cholSigma = scipy.linalg.cholesky(Sigma,lower=True)
      self.Cache['invcholSigma'] = np.linalg.inv( cholSigma)
    return self.Cache['invcholSigma']   

  def student_t_log_norm_const( self):
    ''' See Murphy's bayesGauss.pdf Eq 313  (term before the product symbol 'x')
    '''
    try:
      return self.Cache['student_t_log_norm_const']
    except KeyError:
      v = self.dF -self.D + 1
      Gterms = gammaln(0.5*(v+self.D)) - gammaln(0.5*v)
      Vterms = 0.5*self.D*(np.log(v) + LOGPI )
      logdetSigma = -2.0*np.sum(np.log(np.diag(self.invcholSigma() )))      
      #logdetSigma = 2.0*np.sum(np.log(np.diag(self.cholSigma() )))
      self.Cache['student_t_log_norm_const'] = Gterms - Vterms - 0.5*logdetSigma
    return self.Cache['student_t_log_norm_const']
"""<|MERGE_RESOLUTION|>--- conflicted
+++ resolved
@@ -55,35 +55,8 @@
     m = np.zeros(D)
     dF = np.maximum( argDict['dF'], D+2)
     kappa = argDict['kappa']
-<<<<<<< HEAD
-    if argDict['smatname'] == 'eye':
-      Sigma = sF * np.eye(D)
-    elif argDict['smatname'] == 'covdata':
-      Sigma = sF * np.cov(Data.X.T, bias=1)
-    elif argDict['smatname'] == 'fromtruelabels':
-      ''' Set Cov. Matrix by empirical Bayes
-            average the within-class sample covariances
-      '''
-      Z = Data.TrueLabels
-      Zvals = np.unique(Z)
-      Kmax = len(Zvals)
-      CovHat = np.zeros((Kmax,D,D))
-      wHat = np.zeros(Kmax)
-      for kID,kk in enumerate(Zvals):
-        wHat[kID] = np.sum(Z==kk)
-        CovHat[kID] = np.cov(Data.X[Z==kk].T, bias=1)
-      wHat = wHat/np.sum(wHat)
-      Sigma = 1e-7 * np.eye(D)
-      for kID in range(Kmax):
-        Sigma += wHat[kID]*CovHat[kID]
-    else:
-      raise ValueError( 'Unrecognized scale matrix name %s' % (argDict['smatname']))
-    invW = Sigma * (dF - D - 1) 
-    #TODO: is this necessary? 1e-4*np.eye( self.D )
-=======
     ECovMat = WishartDistr.createECovMatFromUserInput(argDict, Data)    
     invW = ECovMat * (dF - D - 1) 
->>>>>>> 05466a32
     return cls(dF=dF, kappa=kappa, m=m, invW=invW)
     
     
