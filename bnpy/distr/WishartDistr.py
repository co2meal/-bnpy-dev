--- conflicted
+++ resolved
@@ -152,127 +152,42 @@
       self.Cache['ELam'] = self.v*np.linalg.solve(self.invW,np.eye(self.D))
       return self.Cache['ELam']
 
-<<<<<<< HEAD
-  ####################################################### Parameter Updates
-  def get_post_distr(self, SScomp):
-    ''' Create new Distr object with posterior params
-    '''
-    if SScomp.N == 0:
-      return WishartDistr( v=self.v, invW=self.invW)
-    
-    v    = self.v + SScomp.N
-    if hasattr(SScomp,'x'):
-      pass # TO DO: non-zero mean
-    else:
-      invW = self.invW + SScomp.xxT
-    return WishartDistr(v=v, invW=invW)
-    
-  def post_update(self, priorD, SScomp ):
-    ''' Posterior update of internal params given data
-    '''
-    self.Cache = dict()
-    if SScomp.N == 0:
-      return None
-    self.v    = priorD.v + SScomp.N
-    if hasattr(SScomp,'x'):
-      pass # TO DO: non-zero mean
-    else:
-      invW = priorD.invW + SScomp.xxT
-    self.v = v
-    self.invW = invW
-
-  def post_update_soVB( self, rho, starD ):
-    ''' Online update of internal params
-    '''
-    self.v = rho*starD.v + (1-rho)*self.v
-    self.invW = rho*starD.invW + (1-rho)*self.invW
-    self.Cache = dict()
-    
+  def traceW( self, S):
+    '''Calculate trace( S* self.W ) in numerically stable way
+    '''
+    return np.trace( np.linalg.solve(self.invW, S)  )
+    
+  def E_traceLam( self, S=None, cholS=None):
+    '''Calculate trace( S* E[Lambda] ) in numerically stable way
+    '''
+    if cholS is not None:
+      Q = scipy.linalg.solve_triangular(self.cholinvW(), cholS, lower=True)
+      return self.v * np.sum(Q**2)
+    return self.v*np.trace( np.linalg.solve(self.invW, S) )
+
   ############################################################## Samplers
   ##############################################################
   def sample(self,numSamples=1):
     ''' Returns samples from self
-        References: 
-            1) "A Numerical Procedure to Generate a Sample Covariance Matrix" - Odell and Feiveson, JASA 1966
-            2) http://www.stat.duke.edu/~km68/materials/214.9%20(Wishart).pdf
-    '''
+        References:
+        1) "A Numerical Procedure to Generate a Sample Covariance Matrix" - Odell and Feiveson, JASA 1966
+        2) http://www.stat.duke.edu/~km68/materials/214.9%20(Wishart).pdf
+        '''
     if(self.v<self.D):
-        raise Exception, 'Sampling not supported, when dof < dimesnion ' 
+        raise Exception, 'Sampling not supported, when dof < dimesnion '
     
     samples = np.zeros([self.D,self.D,numSamples]);
     for ctr in xrange(numSamples):
         # generate diagonal elements from a chisquare distribution with df = v-i+1
         U = np.diag([np.sqrt(np.random.chisquare(self.v-(i+1)+1)) for i in xrange(self.D) ])
-        # generate upper triangular elements from N(0,1) 
+        # generate upper triangular elements from N(0,1)
         U[np.triu_indices(self.D, 1)] = np.random.normal(0,1,[0.5*self.D*(self.D-1)])
         # U ~ Wishart(v,I), use Bartlett decomposition to get U ~ Wishart(v,invW)
         UinvWt = np.dot(U,self.cholinvW().T)
         samples[:,:,ctr] = np.dot(UinvWt.T,UinvWt)
     return samples
 
-  ####################################################### accessors
-  def get_log_norm_const( self ):
-    ''' Returns log( Z ), where
-         PDF(x) :=  1/Z(theta) f( x | theta )
-    '''
-    v = self.v # readability
-    D = self.D
-    return 0.5*v*D*LOGTWO + MVgammaln(0.5*v, D) + 0.5*v*self.logdetW() 
-
-  @classmethod
-  def calc_log_norm_const( self, logdetW, v, D):
-    return 0.5*v*D*LOGTWO + MVgammaln(0.5*v, D) + 0.5*v*logdetW  
-  
-    
-  def get_entropy( self ):
-    ''' Returns entropy of this distribution 
-          H[ p(x) ] = -1*\int p(x|theta) log p(x|theta) dx
-        Remember, entropy for continuous distributions can be negative
-          e.g. see Bishop Ch. 1 Eq. 1.110 for Gaussian discussion
-    '''
-    v = self.v
-    D = self.D
-    H = self.get_log_norm_const() -0.5*(v-D-1)*self.ElogdetLam() + 0.5*v*D
-    return H
-   
-  def log_pdf( self ):
-    ''' Returns log p( x | theta )
-    '''
-    pass
-    
-  def E_log_pdf( self, Data ):
-    ''' Returns E[ log p( x | theta ) ] under q(theta) <- this distr
-    '''
-    logp = 0.5*self.ElogdetLam() \
-          -0.5*self.E_dist_mahalanobis( Data.X )
-    return logp
-    
-  def E_dist_mahalanobis(self, X ):
-    '''Calculate Mahalanobis distance to x
-             dist(x) = dX'*E[Lambda]*dX
-       If X is a matrix, we compute a vector of distances to each row vector
-             dist(X)[n] = dX[n]'*E[Lambda]*dX[n]
-    '''
-    Q = np.linalg.solve( self.cholinvW(), X.T )
-    Q *= Q
-    return self.v*np.sum( Q, axis=0)
-
-=======
->>>>>>> e451e2b4
-  def traceW( self, S):
-    '''Calculate trace( S* self.W ) in numerically stable way
-    '''
-    return np.trace( np.linalg.solve(self.invW, S)  )
-    
-  def E_traceLam( self, S=None, cholS=None):
-    '''Calculate trace( S* E[Lambda] ) in numerically stable way
-    '''
-    if cholS is not None:
-      Q = scipy.linalg.solve_triangular(self.cholinvW(), cholS, lower=True)
-      return self.v * np.sum(Q**2)
-    return self.v*np.trace( np.linalg.solve(self.invW, S) )
-
-  ######################################################### I/O Utils  
+  ######################################################### I/O Utils
   #########################################################
   def to_string(self, offset='  '):
     ''' Returns string summary of this Wishart distribution
