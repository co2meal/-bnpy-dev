'''
FromScratchGauss.py

Initialize params of a mixture model with gaussian observations from scratch.
'''
import numpy as np
from bnpy.util import discrete_single_draw
from bnpy.data import XData
from bnpy.suffstats import SuffStatBag

def init_global_params(obsModel, Data, K=0, seed=0,
                                       initname='randexamples',
                                       **kwargs):
  ''' Initialize parameters for Gaussian obsModel, in place.

      Returns
      -------
      Nothing. obsModel is updated in place.
  '''
  PRNG = np.random.RandomState(seed)
  X = Data.X
  if initname == 'randexamples':
    # Choose K items uniformly at random from the Data
    #    then component params by M-step given those single items
    resp = np.zeros((Data.nObs, K))
    permIDs = PRNG.permutation(Data.nObs).tolist()
    for k in xrange(K):
      resp[permIDs[k],k] = 1.0
  elif initname == 'randexamplesbydist':
    # Choose K items from the Data,
    #  selecting the first at random,
    #  then subsequently proportional to euclidean distance to the closest item
    objID = discrete_single_draw(np.ones(Data.nObs), PRNG)
    chosenObjIDs = list([objID])
    minDistVec = np.inf * np.ones(Data.nObs)
    for k in range(1, K):
      curDistVec = np.sum((Data.X - Data.X[objID])**2, axis=1)
      minDistVec = np.minimum(minDistVec, curDistVec)
      objID = discrete_single_draw(minDistVec, PRNG)
      chosenObjIDs.append(objID)
    resp = np.zeros((Data.nObs, K))
    for k in xrange(K):
      resp[chosenObjIDs[k], k] = 1.0
  elif initname == 'randsoftpartition':
    # Randomly assign all data items some mass in each of K components
    #  then create component params by M-step given that soft partition
    resp = PRNG.rand(Data.nObs, K)
    resp = resp/np.sum(resp,axis=1)[:,np.newaxis]

  elif initname == 'randomnaive':
    # Generate K "fake" examples from the diagonalized data covariance,
    #  creating params by assigning each "fake" example to a component.
    Sig = np.sqrt(np.diag(np.cov(Data.X.T)))
    Xfake = Sig * PRNG.randn(K, Data.dim)
    Data = XData(Xfake)
    resp = np.eye(K)
<<<<<<< HEAD
  
  LP = dict(resp=resp)

  if hmodel.inferType == 'EM':
    tmp = hmodel.obsModel.min_covar
    hmodel.obsModel.min_covar = hmodel.obsModel.init_min_covar
    SS = hmodel.get_global_suff_stats(Data, LP)
    hmodel.update_global_params(SS)
    hmodel.obsModel.min_covar = tmp
  else:
    SS = hmodel.get_global_suff_stats(Data, LP)
    hmodel.update_global_params(SS)
    
 
=======

  else:
    raise NotImplementedError('Unrecognized initname ' + initname)

  tempLP = dict(resp=resp)
  SS = SuffStatBag(K=K, D=Data.dim)
  SS = obsModel.get_global_suff_stats(Data, SS, tempLP)
  obsModel.update_global_params(SS)
>>>>>>> 58b9faa1
<|MERGE_RESOLUTION|>--- conflicted
+++ resolved
@@ -54,22 +54,6 @@
     Xfake = Sig * PRNG.randn(K, Data.dim)
     Data = XData(Xfake)
     resp = np.eye(K)
-<<<<<<< HEAD
-  
-  LP = dict(resp=resp)
-
-  if hmodel.inferType == 'EM':
-    tmp = hmodel.obsModel.min_covar
-    hmodel.obsModel.min_covar = hmodel.obsModel.init_min_covar
-    SS = hmodel.get_global_suff_stats(Data, LP)
-    hmodel.update_global_params(SS)
-    hmodel.obsModel.min_covar = tmp
-  else:
-    SS = hmodel.get_global_suff_stats(Data, LP)
-    hmodel.update_global_params(SS)
-    
- 
-=======
 
   else:
     raise NotImplementedError('Unrecognized initname ' + initname)
@@ -78,4 +62,21 @@
   SS = SuffStatBag(K=K, D=Data.dim)
   SS = obsModel.get_global_suff_stats(Data, SS, tempLP)
   obsModel.update_global_params(SS)
->>>>>>> 58b9faa1
+
+
+#<<<<<<< HEAD
+#  
+#  LP = dict(resp=resp)
+#
+#  if hmodel.inferType == 'EM':
+#    tmp = hmodel.obsModel.min_covar
+#    hmodel.obsModel.min_covar = hmodel.obsModel.init_min_covar
+#    SS = hmodel.get_global_suff_stats(Data, LP)
+#    hmodel.update_global_params(SS)
+#    hmodel.obsModel.min_covar = tmp
+#  else:
+#    SS = hmodel.get_global_suff_stats(Data, LP)
+#    hmodel.update_global_params(SS)
+    
+ 
+
