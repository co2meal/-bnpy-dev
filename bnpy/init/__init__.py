<<<<<<< HEAD
"""
The :mod:`init` module gathers initialization procedures for model parameters
"""
import FromScratchGauss, FromScratchMult
import FromScratchBernRel
import FromSaved, FromTruth

__all__ = ['FromScratchGauss', 'FromSaved', 'FromTruth', 'FromScratchMult', 'FromScratchBernRel']
=======
'''
The init module gathers routines for initialization
'''

import FromSaved
import FromTruth
import FromLP
import FromScratchGauss
import FromScratchMult
>>>>>>> 71922db6
<|MERGE_RESOLUTION|>--- conflicted
+++ resolved
@@ -1,13 +1,3 @@
-<<<<<<< HEAD
-"""
-The :mod:`init` module gathers initialization procedures for model parameters
-"""
-import FromScratchGauss, FromScratchMult
-import FromScratchBernRel
-import FromSaved, FromTruth
-
-__all__ = ['FromScratchGauss', 'FromSaved', 'FromTruth', 'FromScratchMult', 'FromScratchBernRel']
-=======
 '''
 The init module gathers routines for initialization
 '''
@@ -16,5 +6,4 @@
 import FromTruth
 import FromLP
 import FromScratchGauss
-import FromScratchMult
->>>>>>> 71922db6
+import FromScratchMult