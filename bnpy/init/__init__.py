<<<<<<< HEAD
"""
The :mod:`init` module gathers initialization procedures for model parameters
"""
import FromScratchGauss, FromScratchMult
import FromScratchBernRel
import FromSaved, FromTruth, FromLP

__all__ = ['FromScratchGauss', 'FromSaved', 'FromTruth', 'FromScratchMult', 'FromScratchBernRel', 'FromLP']
=======
'''
The init module gathers routines for initialization
'''

import FromSaved
import FromTruth

import FromScratchGauss
import FromScratchMult
>>>>>>> 0364cbb9
<|MERGE_RESOLUTION|>--- conflicted
+++ resolved
@@ -1,20 +1,9 @@
-<<<<<<< HEAD
-"""
-The :mod:`init` module gathers initialization procedures for model parameters
-"""
-import FromScratchGauss, FromScratchMult
-import FromScratchBernRel
-import FromSaved, FromTruth, FromLP
-
-__all__ = ['FromScratchGauss', 'FromSaved', 'FromTruth', 'FromScratchMult', 'FromScratchBernRel', 'FromLP']
-=======
 '''
 The init module gathers routines for initialization
 '''
-
+import FromLP
 import FromSaved
 import FromTruth
 
 import FromScratchGauss
-import FromScratchMult
->>>>>>> 0364cbb9
+import FromScratchMult