# Keyword options for observation models
#  specify how to set prior on data-generating parameters

[BernRel]
lamA=0.1
lamB=0.1

[BernRelHelp]
lamA=hyperparameter representing pseudo head count
lamB=hyperparameter representing pseudo tail count

[ZeroMeanGauss]
min_covar=1e-8
<<<<<<< HEAD
init_min_covar = 1e-2
dF=0
=======
nu=0
>>>>>>> 58b9faa1
sF=1.0
ECovMat=eye

[ZMGaussHelp]
min_covar=Minimum value for diagonal entries of covariance matrix, to ensure invertibility (EM only). Set very small to approach maximum likelihood estimates.
init_min_covar=Minimum value for diagonal entries covariance matricies in first iteration of EM.  Extremely small initial covariances may collapse allocModel components to 0 (e.g. initial distribution of a HMM)
dF=Number of degrees of freedom for Wishart prior. Must be >= dimension of Data.
sF=Scale factor for expected covariance matrix under Wishart prior. Set very small to approach maximum likelihood estimates.
ECovMat=Name of routine for setting expected covariance matrix under Wishart prior. Options: {'eye', 'covdata'}.

[Gauss]
min_covar=1e-8
<<<<<<< HEAD
init_min_covar = 1e-1
dF=0
=======
nu=0
>>>>>>> 58b9faa1
sF=1.0
ECovMat=eye
kappa=1e-4

[GaussHelp]
min_covar=Minimum value for diagonal entries of covariance matrix, to ensure invertibility [algName='EM']. Set very small to approach maximum likelihood estimates.
<<<<<<< HEAD
init_min_covar=Minimum value for diagonal entries covariance matricies in first iteration of EM.  Extremely small initial covariances may collapse allocModel components to 0 (e.g. initial distribution of a HMM)
dF=Number of degrees of freedom for Wishart prior. Must be >= dimension of Data.
=======
nu=Number of degrees of freedom for Wishart prior. Must be >= dimension of Data.
>>>>>>> 58b9faa1
sF=Scale factor for expected covariance matrix under Wishart prior. Set very small to approach maximum likelihood estimates.
ECovMat=Name of routine for setting expected covariance matrix under Wishart prior. Options: {'eye', 'covdata'}.
kappa=Scalar that controls the precision (inverse variance) of Gaussian prior on means: \mu[k] ~ Normal( 0, 1/kappa * ECovMat). Set very small to allow means to approach maximum likelihood estimates.

[DiagGauss]
min_covar=1e-8
<<<<<<< HEAD
init_min_covar = 1e-2
=======
nu=0
sF=1.0
ECovMat=eye
>>>>>>> 58b9faa1
kappa=1e-4

[Mult]
alpha=0.1

[MultHelp]
alpha=parameter for symmetric Dirichlet prior over each topic's word distribution<|MERGE_RESOLUTION|>--- conflicted
+++ resolved
@@ -11,12 +11,8 @@
 
 [ZeroMeanGauss]
 min_covar=1e-8
-<<<<<<< HEAD
 init_min_covar = 1e-2
-dF=0
-=======
 nu=0
->>>>>>> 58b9faa1
 sF=1.0
 ECovMat=eye
 
@@ -29,37 +25,26 @@
 
 [Gauss]
 min_covar=1e-8
-<<<<<<< HEAD
 init_min_covar = 1e-1
-dF=0
-=======
 nu=0
->>>>>>> 58b9faa1
 sF=1.0
 ECovMat=eye
 kappa=1e-4
 
 [GaussHelp]
 min_covar=Minimum value for diagonal entries of covariance matrix, to ensure invertibility [algName='EM']. Set very small to approach maximum likelihood estimates.
-<<<<<<< HEAD
 init_min_covar=Minimum value for diagonal entries covariance matricies in first iteration of EM.  Extremely small initial covariances may collapse allocModel components to 0 (e.g. initial distribution of a HMM)
-dF=Number of degrees of freedom for Wishart prior. Must be >= dimension of Data.
-=======
 nu=Number of degrees of freedom for Wishart prior. Must be >= dimension of Data.
->>>>>>> 58b9faa1
 sF=Scale factor for expected covariance matrix under Wishart prior. Set very small to approach maximum likelihood estimates.
 ECovMat=Name of routine for setting expected covariance matrix under Wishart prior. Options: {'eye', 'covdata'}.
 kappa=Scalar that controls the precision (inverse variance) of Gaussian prior on means: \mu[k] ~ Normal( 0, 1/kappa * ECovMat). Set very small to allow means to approach maximum likelihood estimates.
 
 [DiagGauss]
 min_covar=1e-8
-<<<<<<< HEAD
 init_min_covar = 1e-2
-=======
 nu=0
 sF=1.0
 ECovMat=eye
->>>>>>> 58b9faa1
 kappa=1e-4
 
 [Mult]
