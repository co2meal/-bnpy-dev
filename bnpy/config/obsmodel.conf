# Keyword options for observation models
#  specify how to set prior on data-generating parameters

[ZeroMeanGauss]
min_covar = 1e-8
nu = 0
sF = 1.0
ECovMat = eye

[ZMGaussHelp]
min_covar = Minimum value for diagonal entries of covariance matrix, to ensure invertibility(EM only). Set very small to approach maximum likelihood estimates.
dF = Number of degrees of freedom for Wishart prior. Must be >= dimension of Data.
sF = Scale factor for expected covariance matrix under Wishart prior. Set very small to approach maximum likelihood estimates.
ECovMat = Name of routine for setting expected covariance matrix under Wishart prior. Options:
    {'eye', 'covdata'}.

[Gauss]
min_covar = 1e-8
nu = 0
sF = 1.0
ECovMat = eye
kappa = 1e-4
MMat = zero

[GaussHelp]
min_covar = Minimum value for diagonal entries of covariance matrix, to ensure invertibility[algName = 'EM']. Set very small to approach maximum likelihood estimates.
nu = Number of degrees of freedom for Wishart prior. Must be >= dimension of Data.
sF = Scale factor for expected covariance matrix under Wishart prior. Set very small to approach maximum likelihood estimates.
ECovMat = Name of routine for setting expected covariance matrix under Wishart prior. Options:
    {'eye', 'covdata'}.
kappa = Scalar that controls the precision(inverse variance) of Gaussian prior on means:
    mu[k] ~ Normal(0, 1 / kappa * ECovMat). Set very small to allow means to approach maximum likelihood estimates.

[DiagGauss]
min_covar = 1e-8
nu = 0
sF = 1.0
ECovMat = eye
kappa = 1e-4
MMat = zero

[AutoRegGauss]
min_covar = 1e-8
nu = 0
ECovMat = eye
sF = 1.0
VMat = eye
sV = 1.0
MMat = eye
sM = 1.0

[Mult]
lam = 0.1

[MultHelp]
lam = parameter for symmetric Dirichlet prior over each topic's word distribution

[Bern]
<<<<<<< HEAD
lam1=0.1
lam0=0.1

[ZeroMeanFactorAnalyzer]
C=2
f=0.001
g=0.001
s=0.001
t=0.001
=======
lam1 = 0.1
lam0 = 0.1
>>>>>>> 09417668
<|MERGE_RESOLUTION|>--- conflicted
+++ resolved
@@ -56,17 +56,12 @@
 lam = parameter for symmetric Dirichlet prior over each topic's word distribution
 
 [Bern]
-<<<<<<< HEAD
-lam1=0.1
-lam0=0.1
+lam1 = 0.1
+lam0 = 0.1
 
 [ZeroMeanFactorAnalyzer]
-C=2
-f=0.001
-g=0.001
-s=0.001
-t=0.001
-=======
-lam1 = 0.1
-lam0 = 0.1
->>>>>>> 09417668
+C = 2
+f = 0.001
+g = 0.001
+s = 0.001
+t = 0.001