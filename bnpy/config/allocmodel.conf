# Keyword options for bnpy allocation models
#  specify priors on parameters that allocate/assign data to clusters

[MixModel]
alpha0=1.0

[MixModelHelp]
alpha0="Scalar positive parameter for symmetric Dirichlet prior on mixture weights (component appearance probabilities). Set to 1.0 for a uniform prior (ML estimation)."

[DPMixModel]
alpha0=1.0
truncType=z

[DPMixModelHelp]
alpha0="Scalar positive concentration parameter for Dirichlet Process. Set large
 to give all components nearly-same probability mass. Set small (near zero) to make only a few components probable."
truncType="Truncation scheme for Dirichlet Process, determines how unassigned components in infinite tail are represented. Strongly recommended: 'z'."

[HardDPMixModel]
alpha0=1.0
truncType=z

[AdmixModel]
alpha0 = 1.0

[AdmixModelHelp]
alpha0="Scalar positive parameter for symmetric Dirichlet prior on mixture weights (component appearance probabilities). Set to 1.0 for a uniform prior (ML estimation)."


[HDPModel]
alpha0 = 5
gamma = 0.5

[HDPModel2]
alpha0 = 5
gamma = 0.5

[HDPPE]
alpha0 = 5
gamma = 0.5

[HDPPE2]
alpha0 = 5
gamma = 0.5

[HDPFullHard]
alpha0 = 5
gamma = 0.5

[HDPSoft2Hard]
alpha0 = 5
gamma = 0.5

[HDPHardMult]
alpha0 = 5
gamma = 0.5

<<<<<<< HEAD
[HDPRelAssortModel]
=======
[HDPStickBreak]
>>>>>>> 274df89f
alpha0 = 5
gamma = 0.5<|MERGE_RESOLUTION|>--- conflicted
+++ resolved
@@ -55,10 +55,10 @@
 alpha0 = 5
 gamma = 0.5
 
-<<<<<<< HEAD
 [HDPRelAssortModel]
-=======
+alpha0 = 5
+gamma = 0.5
+
 [HDPStickBreak]
->>>>>>> 274df89f
 alpha0 = 5
 gamma = 0.5