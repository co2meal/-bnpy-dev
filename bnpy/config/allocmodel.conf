--- conflicted
+++ resolved
@@ -28,21 +28,8 @@
 alpha = 0.5
 
 [HDPPE]
-<<<<<<< HEAD
-alpha0 = 5
-gamma = 0.5
-
-[HDPPE2]
-alpha0 = 5
-gamma = 0.5
-
-[HDPFullHard]
-alpha0 = 5
-gamma = 0.5
-
-[HDPSoft2Hard]
-alpha0 = 5
-gamma = 0.5
+gamma = 5
+alpha = 0.5
 
 [FiniteHMM]
 initAlpha = .1
@@ -52,14 +39,6 @@
 alpha = .1
 gamma = 5
 
-[HDPHardMult]
-alpha0 = 5
-gamma = 0.5
-=======
-gamma = 5
-alpha = 0.5
->>>>>>> 4666cbd8
-
 [HDPSBDir]
 gamma = 5
 alpha = 0.5
