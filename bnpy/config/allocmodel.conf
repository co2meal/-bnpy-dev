# Keyword options for bnpy allocation models
#  specify priors on parameters that allocate/assign data to clusters

[MixModel]
alpha0=1.0

[MixModelHelp]
alpha0="Scalar positive parameter for symmetric Dirichlet prior on mixture weights (component appearance probabilities). Set to 1.0 for a uniform prior (ML estimation)."

[DPMixModel]
alpha0=1.0
truncType=z

[DPMixModelHelp]
alpha0="Scalar positive concentration parameter for Dirichlet Process. Set large
 to give all components nearly-same probability mass. Set small (near zero) to make only a few components probable."
truncType="Truncation scheme for Dirichlet Process, determines how unassigned components in infinite tail are represented. Strongly recommended: 'z'."

[HardDPMixModel]
alpha0=1.0
truncType=z

[AdmixModel]
alpha0 = 1.0

[AdmixModelHelp]
alpha0="Scalar positive parameter for symmetric Dirichlet prior on mixture weights (component appearance probabilities). Set to 1.0 for a uniform prior (ML estimation)."


[HDPModel]
alpha0 = 5
gamma = 0.5

[HDPPE]
alpha0 = 5
gamma = 0.5

[HDPFullHard]
alpha0 = 5
gamma = 0.5

[HDPSoft2Hard]
alpha0 = 5
gamma = 0.5

<<<<<<< HEAD
[HDPHardMult]
=======
[HDPRelAssortModel]
>>>>>>> c8d0b84b
alpha0 = 5
gamma = 0.5<|MERGE_RESOLUTION|>--- conflicted
+++ resolved
@@ -43,10 +43,10 @@
 alpha0 = 5
 gamma = 0.5
 
-<<<<<<< HEAD
 [HDPHardMult]
-=======
+alpha0 = 5
+gamma = 0.5
+
 [HDPRelAssortModel]
->>>>>>> c8d0b84b
 alpha0 = 5
 gamma = 0.5