--- conflicted
+++ resolved
@@ -43,16 +43,14 @@
 alpha0 = 5
 gamma = 0.5
 
-<<<<<<< HEAD
 [FiniteHMM]
 initAlpha = .1
 transAlpha = .1
-=======
+
 [HDPHardMult]
 alpha0 = 5
 gamma = 0.5
 
 [HDPRelAssortModel]
 alpha0 = 5
-gamma = 0.5
->>>>>>> 2b2079cb
+gamma = 0.5