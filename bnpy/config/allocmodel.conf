# Keyword options for bnpy allocation models
#  specify priors on parameters that allocate/assign data to clusters

[MixModel]
alpha0=1.0

[MixModelHelp]
alpha0="Scalar positive parameter for symmetric Dirichlet prior on mixture weights (component appearance probabilities). Set to 1.0 for a uniform prior (ML estimation)."

[DPMixPE]
gamma0=1.0

[DPMixModel]
alpha0=1.0
truncType=z

[DPMixModelHelp]
alpha0="Scalar positive concentration parameter for Dirichlet Process. Set large
 to give all components nearly-same probability mass. Set small (near zero) to make only a few components probable."
truncType="Truncation scheme for Dirichlet Process, determines how unassigned components in infinite tail are represented. Strongly recommended: 'z'."


[LDA]
alpha = 0.5

[HDPSB]
gamma = 5
alpha = 0.5

[HDPPE]
gamma = 5
alpha = 0.5

<<<<<<< HEAD
[FiniteHMM]
initAlpha = .1
transAlpha = .1

[HDPHMM]
alpha = .1
gamma = 5
=======
[HDPDir]
gamma = 5
alpha = 0.5
>>>>>>> f0d8bffb

[HDPSBDir]
gamma = 5
alpha = 0.5

[HDPFastRhoFixed]
gamma = 5
alpha = 0.5

[HDPFast]
gamma = 5
alpha = 0.5

<|MERGE_RESOLUTION|>--- conflicted
+++ resolved
@@ -31,7 +31,6 @@
 gamma = 5
 alpha = 0.5
 
-<<<<<<< HEAD
 [FiniteHMM]
 initAlpha = .1
 transAlpha = .1
@@ -39,11 +38,10 @@
 [HDPHMM]
 alpha = .1
 gamma = 5
-=======
+
 [HDPDir]
 gamma = 5
 alpha = 0.5
->>>>>>> f0d8bffb
 
 [HDPSBDir]
 gamma = 5
