--- conflicted
+++ resolved
@@ -55,10 +55,10 @@
 alpha0 = 5
 gamma = 0.5
 
-<<<<<<< HEAD
 [HDPRelAssortModel]
-=======
+alpha0 = 5
+gamma = 0.5
+
 [HDPStickBreak]
->>>>>>> c68cfa08
 alpha0 = 5
 gamma = 0.5