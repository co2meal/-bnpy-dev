--- conflicted
+++ resolved
@@ -1,5 +1,6 @@
 '''
-EasyToyWordData
+ToyBarsK6.py
+
 '''
 import numpy as np
 
@@ -51,7 +52,6 @@
     return DataIterator
 
 def get_BoW(seed):
-    # DOCID is a list containing the start,stop indices for a document corresponding to the row of WC
     nObsTotal = 0
     doc_range = np.zeros( (D, 2) )
     nUniqueEntry = 0 # counter to calculate document id locations
@@ -81,7 +81,6 @@
         doc_range[d,1] = nUniqueEntry+nDistinctEntry  
         nUniqueEntry += nDistinctEntry
     
-    # WC is a nUniqueEntry x 2 matrix where col1 = word_id, col2 = word_freq
     word_id = np.zeros( nUniqueEntry )
     word_count = np.zeros( nUniqueEntry )
     ii = 0
@@ -107,12 +106,4 @@
     return myDict
 
 def get_data_info():
-<<<<<<< HEAD
-    return 'Toy Bars Data. Ktrue=%d. D=%d.' % (K,D)
-
-def plot_documents():
-  words_dict = get_BoW(1234)
-  
-=======
-    return 'Toy Bars Data. Ktrue=%d. D=%d.' % (K,D)
->>>>>>> b4dac1a7
+    return 'Toy Bars Data. Ktrue=%d. D=%d.' % (K,D)