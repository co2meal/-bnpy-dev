'''
 User-facing executable script for learning bnpy models
  with a variety of possible inference algorithms, such as
    ** Expectation Maximization (EM)
    ** Variational Bayesian Inference (VB)
    ** Stochastic Online Variational Bayesian Inference (soVB)
    ** Memoized Online Variational Bayesian Inference (moVB)
    
  Quickstart (Command Line)
  -------
  To run EM for a 3-component GMM on easy, predefined toy data, do
  $ python Learn.py AsteriskK8 MixModel Gauss EM --K=3

  Quickstart (within python script)
  --------
  To do the same as above, just call the run method:
  >> hmodel = Learn.run('AsteriskK8', 'MixModel', 'Gauss', 'EM', K=3)
  
  Usage
  -------
  TODO: write better doc
'''
import os
import sys
import logging
import numpy as np
import bnpy
import BNPYArgParser

Log = logging.getLogger('bnpy')
#Log.setLevel(logging.DEBUG)

FullDataAlgSet = ['EM','VB']
OnlineDataAlgSet = ['soVB', 'moVB']

def run(dataName=None, allocModelName=None, obsModelName=None, algName=None, \
                      doSaveToDisk=True, doWriteStdOut=True, **kwargs):
  ''' Fit specified model to data with learning algorithm.
    
      Usage
      -------
      To fit a Gauss MixModel to a custom dataset defined in matrix X 
      >> Data = bnpy.data.XData(X)
      >> hmodel = run(Data, 'MixModel', 'Gauss', 'EM', K=3, nLap=10, printEvery=5)

      To load a dataset specified in a specific script
        (See demodata/AsteriskK8.py for an example script)
      >> hmodel = run('AsteriskK8', 'MixModel', 'Gauss', 'VB', K=3, alpha0=0.5)
      
      To run 5 tasks (separate initializations) and get the best of the 5 models:
      >> opts = dict(initname='randexamples', K=8, nLap=100, printEvery=0)
      >> hmodel = run('AsteriskK8', 'MixModel', 'Gauss', 'VB', nTask=5, **opts)

      Args
      -------
      dataName : either one of
                  * bnpy Data object,
                  * string filesystem path of a Data module within BNPYDATADIR
      allocModelName : string name of allocation (latent structure) model
                        {MixModel, DPMixModel, AdmixModel, HMM, etc.}
      obsModelName : string name of observation (likelihood) model
                        {Gauss, ZMGauss, WordCount, etc.}
      **kwargs : keyword args defining properties of the model or alg
                  see Doc for details [TODO]
      Returns
      -------
      hmodel : best model fit to the dataset (across nTask runs)
      LP : local parameters of that best model on the dataset
      evBound : log evidence (ELBO) for the best model on the dataset
                  scalar, real value where larger value implies better model
  '''
  hasReqArgs = dataName is not None
  hasReqArgs &= allocModelName is not None
  hasReqArgs &= obsModelName is not None
  hasReqArgs &= algName is not None
  
  if hasReqArgs:
    ReqArgs = dict(dataName=dataName, allocModelName=allocModelName, \
                    obsModelName=obsModelName, algName=algName)
  else:
    ReqArgs = BNPYArgParser.parseRequiredArgs()
    dataName = ReqArgs['dataName']
    allocModelName = ReqArgs['allocModelName']
    obsModelName = ReqArgs['obsModelName']
    algName = ReqArgs['algName']
  KwArgs = BNPYArgParser.parseKeywordArgs(ReqArgs, **kwargs)
  UnkArgs = BNPYArgParser.parseUnknownArgs()
  
  jobname = KwArgs['OutputPrefs']['jobname']
  starttaskid = KwArgs['OutputPrefs']['taskid']
  nTask = KwArgs['OutputPrefs']['nTask']
  
  bestEvBound = -np.inf
  for taskid in range(starttaskid, starttaskid + nTask):
    hmodel, LP, evBound = _run_task_internal(jobname, taskid, nTask, \
                      ReqArgs, KwArgs, UnkArgs, \
                      dataName, allocModelName, obsModelName, algName, \
                      doSaveToDisk, doWriteStdOut)
    if (evBound > bestEvBound):
      bestModel = hmodel
      bestLP = LP
      bestEvBound = evBound                  
  return bestModel, bestLP, bestEvBound

############################################################### RUN SINGLE TASK 
###############################################################
def _run_task_internal(jobname, taskid, nTask, \
                      ReqArgs, KwArgs, UnkArgs, \
                      dataName, allocModelName, obsModelName, algName, \
                      doSaveToDisk, doWriteStdOut):
  ''' Internal method (should never be called by end-user!)
      Executes learning for a particular job and particular taskid.
      
      Returns
      -------
        hmodel : bnpy HModel, fit to the data
        LP : Local parameter (LP) dict for the specific dataset
        evBound : log evidence for the resulting model on the specified dataset
  '''
  algseed = createUniqueRandomSeed(jobname, taskID=taskid)
  dataorderseed = createUniqueRandomSeed('', taskID=taskid)

  if doSaveToDisk:
    taskoutpath = getOutputPath(ReqArgs, KwArgs, taskID=taskid)
    createEmptyOutputPathOnDisk(taskoutpath)
    writeArgsToFile(ReqArgs, KwArgs, taskoutpath)
  else:
    taskoutpath = None
  configLoggingToConsoleAndFile(taskoutpath, doSaveToDisk, doWriteStdOut)
  
  if type(dataName) is str:   
    Data, InitData = loadData(ReqArgs, KwArgs, UnkArgs, dataorderseed)
  else:
    Data = dataName
    InitData = dataName

  # Create and initialize model parameters
  hmodel = createModel(InitData, ReqArgs, KwArgs)
  hmodel.init_global_params(InitData, seed=algseed, **KwArgs['Initialization'])

  # Create learning algorithm
  learnAlg = createLearnAlg(Data, hmodel, ReqArgs, KwArgs, \
                              algseed=algseed, savepath=taskoutpath)

  # Write descriptions to the log
  if taskid == 1:
    Log.info(Data.get_text_summary())
    Log.info(Data.summarize_num_observations())
    Log.info(hmodel.get_model_info())
    Log.info('Learn Alg: %s' % (algName))    
  Log.info('Trial %2d/%d | alg. seed: %d | data order seed: %d' \
               % (taskid, nTask, algseed, dataorderseed))
  Log.info('savepath: %s' % (taskoutpath))

<<<<<<< HEAD
=======
#  from IPython import embed
#  embed()

>>>>>>> 00431a06
  # Fit the model to the data!
  LP, evBound = learnAlg.fit(hmodel, Data)                             
  return hmodel, LP, evBound
  

############################################################### Load Data
###############################################################
def loadData(ReqArgs, KwArgs, DataArgs, dataorderseed):
  ''' Load DataObj specified by the user, using particular random seed.
      Returns
      --------
      either 
        Data, InitData  
      or
        DataIterator, InitData

      InitData must be a bnpy.data.DataObj object.
      This DataObj is used for two early-stage steps in the training process
        (a) Constructing observation model so that it has appropriate dimensions
            For example, with 3D real data,
            can only model the observations with a Gaussian over 3D vectors. 
        (b) Initializing global model parameters
            Esp. in online settings, avoiding local optima might require using parameters
            that are initialized from a much bigger dataset than each individual batch.
      For most full dataset learning scenarios, InitData can be the same as Data.
  '''
  sys.path.append(os.environ['BNPYDATADIR'])
  datamod = __import__(ReqArgs['dataName'],fromlist=[])
  algName = ReqArgs['algName']
  if algName in FullDataAlgSet:
    Data = datamod.get_data(**DataArgs)
    return Data, Data
  elif algName in OnlineDataAlgSet:
    KwArgs[algName]['nLap'] = KwArgs['OnlineDataPrefs']['nLap']
    InitData = datamod.get_data(**DataArgs)
    OnlineDataArgs = KwArgs['OnlineDataPrefs']
    OnlineDataArgs['dataorderseed'] = dataorderseed
    DataIterator = datamod.get_minibatch_iterator(**OnlineDataArgs)
    return DataIterator, InitData
  
############################################################### Create Model
###############################################################
def createModel(Data, ReqArgs, KwArgs):
  ''' Creates a bnpy HModel object for the given Data
      This object is responsible for:
       * storing global parameters
       * providing methods to perform model-specific subroutines for learning,
          such as calc_local_params (E-step) or get_global_suff_stats
      Returns
      -------
      hmodel : bnpy.HModel object, whose allocModel is of type ReqArgs['allocModelName']
                                    and obsModel is of type ReqArgs['obsModelName']
               This model has fully defined prior distribution parameters,
                 but *will not* have initialized global parameters.
               It must be initialized via hmodel.init_global_params(...) before use.
  '''
  algName = ReqArgs['algName']
  aName = ReqArgs['allocModelName']
  oName = ReqArgs['obsModelName']
  aPriorDict = KwArgs[aName]
  oPriorDict = KwArgs[oName]
  hmodel = bnpy.HModel.CreateEntireModel(algName, aName, oName, aPriorDict, oPriorDict, Data)
  return hmodel  


############################################################### Create LearnAlg
###############################################################
def createLearnAlg(Data, model, ReqArgs, KwArgs, algseed=0, savepath=None):
  ''' Creates a bnpy LearnAlg object for the given Data and model
      This object is responsible for:
        * preparing a directory to save the data (savepath)
        * setting appropriate random seeds specific to the *learning algorithm*
          
    Returns
    -------
    learnAlg : bnpy.learn.LearnAlg [or subclass] object
               type defined by ArgDict['algName'], one of {EM, VB, soVB, moVB}
  '''
  algName = ReqArgs['algName']
  algP = KwArgs[algName]
  if 'birth' in KwArgs:
    algP['birth'] = KwArgs['birth']
  if 'merge' in KwArgs:
    algP['merge'] = KwArgs['merge']
  outputP = KwArgs['OutputPrefs']
  if algName == 'EM' or algName == 'VB':
    learnAlg = bnpy.learn.VBLearnAlg(savedir=savepath, seed=algseed, \
                                      algParams=algP, outputParams=outputP)
  elif algName == 'soVB':
    learnAlg = bnpy.learn.StochasticOnlineVBLearnAlg(savedir=savepath, seed=algseed, algParams=algP, outputParams=outputP)
  elif algName == 'moVB':
    learnAlg = bnpy.learn.MemoizedOnlineVBLearnAlg(savedir=savepath, seed=algseed, algParams=algP, outputParams=outputP)
  else:
    raise NotImplementedError("Unknown learning algorithm " + algName)
  return learnAlg


############################################################### Write Args to File
###############################################################
def writeArgsToFile( ReqArgs, KwArgs, taskoutpath ):
  ''' Save arguments as key/val pairs to a plain text file
      so that we can figure out what settings were used for a saved run later on
  '''
  import json
  ArgDict = ReqArgs
  ArgDict.update(KwArgs)
  RelevantOpts = dict(Initialization=1, OutputPrefs=1)
  for key in ArgDict:
    if key.count('Name') > 0:
      RelevantOpts[ ArgDict[key] ] = 1
  for key in ArgDict:
    if key.count('Name') > 0 or key not in RelevantOpts:
      continue
    with open( os.path.join(taskoutpath, 'args-'+key+'.txt'), 'w') as fout:
      json.dump(ArgDict[key], fout)

############################################################### Config Subroutines
###############################################################
def createUniqueRandomSeed( jobname, taskID=0):
  ''' Get unique seed for a random number generator,
       deterministically using the jobname and taskID.
      This seed is reproducible on any machine, regardless of OS or 32/64 arch.
      Returns
      -------
      seed : integer seed for a random number generator,
                such as numpy's RandomState object.
  '''
  import hashlib
  if len(jobname) > 5:
    jobname = jobname[:5]
  seed = int( hashlib.md5( jobname+str(taskID) ).hexdigest(), 16) % 1e7
  return int(seed)
  
  
def getOutputPath(ReqArgs, KwArgs, taskID=0 ):
  ''' Get a valid file system path for writing output from learning alg execution.
      Returns
      --------
      outpath : absolute path to a directory on this file system.
                Note: this directory may not exist yet.
  '''
  dataName = ReqArgs['dataName']
  if type(dataName) is not str:
    dataName = dataName.get_short_name()
  return os.path.join(os.environ['BNPYOUTDIR'], 
                       dataName, 
                       ReqArgs['allocModelName'],
                       ReqArgs['obsModelName'],
                       ReqArgs['algName'],
                       KwArgs['OutputPrefs']['jobname'], 
                       str(taskID) )

def createEmptyOutputPathOnDisk( taskoutpath ):
  ''' Create specified path (and all parent paths) on the file system,
      and make sure that path is empty (to avoid confusion with saves from previous runs).
  '''
  from distutils.dir_util import mkpath
  # Ensure the path (including all parent paths) exists
  mkpath( taskoutpath )
  # Ensure the path has no data from previous runs
  deleteAllFilesFromDir( taskoutpath )
  
def deleteAllFilesFromDir( savefolder, prefix=None ):
  '''  Erase (recursively) all contents of a folder
         so that we can write fresh results to it
  '''
  for the_file in os.listdir( savefolder ):
    if prefix is not None:
      if not the_file.startswith(prefix):
        continue
    file_path = os.path.join( savefolder, the_file)
    if os.path.isfile(file_path) or os.path.islink(file_path):
      os.unlink(file_path)

def configLoggingToConsoleAndFile(taskoutpath, doSaveToDisk=True, doWriteStdOut=True):
  Log.handlers = [] # remove pre-existing handlers!
  formatter = logging.Formatter('%(message)s')
  ###### Config logger to save a transcript of log messages to plain-text file  
  if doSaveToDisk:
    fh = logging.FileHandler(os.path.join(taskoutpath,"transcript.txt"))
    fh.setLevel(logging.DEBUG)
    fh.setFormatter(formatter)
    Log.addHandler(fh)
  ###### Config logger that can write to stdout
  if doWriteStdOut:
    ch = logging.StreamHandler()
    ch.setLevel(logging.DEBUG)
    ch.setFormatter(formatter)
    Log.addHandler(ch)
  ##### Config a null logger to avoid error messages about no handler existing
  if not doSaveToDisk and not doWriteStdOut:
    Log.addHandler(logging.NullHandler())


if __name__ == '__main__':
  run()<|MERGE_RESOLUTION|>--- conflicted
+++ resolved
@@ -152,12 +152,6 @@
                % (taskid, nTask, algseed, dataorderseed))
   Log.info('savepath: %s' % (taskoutpath))
 
-<<<<<<< HEAD
-=======
-#  from IPython import embed
-#  embed()
-
->>>>>>> 00431a06
   # Fit the model to the data!
   LP, evBound = learnAlg.fit(hmodel, Data)                             
   return hmodel, LP, evBound
