--- conflicted
+++ resolved
@@ -23,15 +23,7 @@
 import os
 import sys
 import logging
-<<<<<<< HEAD
 import json
-
-Log = logging.getLogger('bnpy')
-Log.setLevel(logging.DEBUG)
-
-=======
-import numpy as np
->>>>>>> a6ab3b28
 import bnpy
 import BNPYArgParser
 
@@ -189,19 +181,13 @@
   sys.path.append(os.environ['BNPYDATADIR'])
   datamod = __import__(ReqArgs['dataName'],fromlist=[])
   algName = ReqArgs['algName']
-  # TODO: pass UnkArgs to the data module to 
   if algName in FullDataAlgSet:
     Data = datamod.get_data(seed=dataseed)
     return Data, Data
   elif algName in OnlineDataAlgSet:
     KwArgs[algName]['nLap'] = KwArgs['OnlineDataPrefs']['nLap']
     InitData = datamod.get_data(seed=dataseed)
-<<<<<<< HEAD
-    #ArgDict['OnlineDataPrefs']['allocModelName'] = ArgDict['allocModelName']
     DataIterator = datamod.get_minibatch_iterator(seed=dataseed, **ArgDict['OnlineDataPrefs'])
-=======
-    DataIterator = datamod.get_minibatch_iterator(seed=dataseed, **KwArgs['OnlineDataPrefs'])
->>>>>>> a6ab3b28
     return DataIterator, InitData
   
 ############################################################### Create Model
@@ -253,11 +239,9 @@
     learnAlg = bnpy.learn.VBLearnAlg(savedir=savepath, seed=algseed, \
                                       algParams=algP, outputParams=outputP)
   elif algName == 'soVB':
-    learnAlg = bnpy.learn.StochasticOnlineVBLearnAlg(savedir=savepath, seed=algseed, \
-                                      algParams=algP, outputParams=outputP)
+    learnAlg = bnpy.learn.StochasticOnlineVBLearnAlg(savedir=savepath, seed=algseed, algParams=algP, outputParams=outputP)
   elif algName == 'moVB':
-    learnAlg = bnpy.learn.MemoizedOnlineVBLearnAlg(savedir=savepath, seed=algseed, \
-                                      algParams=algP, outputParams=outputP)
+    learnAlg = bnpy.learn.MemoizedOnlineVBLearnAlg(savedir=savepath, seed=algseed, algParams=algP, outputParams=outputP)
   else:
     raise NotImplementedError("Unknown learning algorithm " + algName)
   return learnAlg
