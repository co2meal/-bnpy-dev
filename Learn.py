'''
 User-facing executable script for learning bnpy models
  with a variety of possible inference algorithms, such as
    ** Expectation Maximization (EM)
    ** Variational Bayesian Inference (VB)
    ** Stochastic Online Variational Bayesian Inference (soVB)
    ** Memoized Online Variational Bayesian Inference (moVB)
    
  Quickstart (Command Line)
  -------
  To run EM for a 3-component GMM on easy, predefined toy data, do
  $ python Learn.py AsteriskK8 MixModel Gauss EM --K=3

  Quickstart (within python script)
  --------
  To do the same as above, just call the run method:
  >> hmodel = Learn.run('AsteriskK8', 'MixModel', 'Gauss', 'EM', K=3)
  
  Usage
  -------
  TODO: write better doc
'''
import os
import sys
import logging
import numpy as np
import bnpy
import BNPYArgParser

Log = logging.getLogger('bnpy')
Log.setLevel(logging.DEBUG)

FullDataAlgSet = ['EM','VB']
OnlineDataAlgSet = ['soVB', 'moVB']

def run(dataName=None, allocModelName=None, obsModelName=None, algName=None, \
                      doSaveToDisk=True, doWriteStdOut=True, **kwargs):
  ''' Fit specified model to data with learning algorithm.
    
      Usage
      -------
      To fit a Gauss MixModel to a custom dataset defined in matrix X 
      >> Data = bnpy.data.XData(X)
      >> hmodel = run(Data, 'MixModel', 'Gauss', 'EM', K=3, nLap=10, printEvery=5)

      To load a dataset specified in a specific script
        (See demodata/AsteriskK8.py for an example script)
      >> hmodel = run('AsteriskK8', 'MixModel', 'Gauss', 'VB', K=3, alpha0=0.5)
      
      To run 5 tasks (separate initializations) and get the best of the 5 models:
      >> opts = dict(initname='randexamples', K=8, nLap=100, printEvery=0)
      >> hmodel = run('AsteriskK8', 'MixModel', 'Gauss', 'VB', nTask=5, **opts)

      Args
      -------
      dataName : either one of
                  * bnpy Data object,
                  * string filesystem path of a Data module within BNPYDATADIR
      allocModelName : string name of allocation (latent structure) model
                        {MixModel, DPMixModel, AdmixModel, HMM, etc.}
      obsModelName : string name of observation (likelihood) model
                        {Gauss, ZMGauss, WordCount, etc.}
      **kwargs : keyword args defining properties of the model or alg
                  see Doc for details [TODO]
      Returns
      -------
      hmodel : best model fit to the dataset (across nTask runs)
      LP : local parameters of that best model on the dataset
      evBound : log evidence (ELBO) for the best model on the dataset
                  scalar, real value where larger value implies better model
  '''
  hasReqArgs = dataName is not None
  hasReqArgs &= allocModelName is not None
  hasReqArgs &= obsModelName is not None
  hasReqArgs &= algName is not None
  
  if hasReqArgs:
    ReqArgs = dict(dataName=dataName, allocModelName=allocModelName, \
                    obsModelName=obsModelName, algName=algName)
  else:
    ReqArgs = BNPYArgParser.parseRequiredArgs()
    dataName = ReqArgs['dataName']
    allocModelName = ReqArgs['allocModelName']
    obsModelName = ReqArgs['obsModelName']
    algName = ReqArgs['algName']
  KwArgs = BNPYArgParser.parseKeywordArgs(ReqArgs, **kwargs)
  UnkArgs = BNPYArgParser.parseUnknownArgs()
  
  jobname = KwArgs['OutputPrefs']['jobname']
  starttaskid = KwArgs['OutputPrefs']['taskid']
  nTask = KwArgs['OutputPrefs']['nTask']
  
  bestEvBound = -np.inf
  for taskid in range(starttaskid, starttaskid + nTask):
    hmodel, LP, evBound = _run_task_internal(jobname, taskid, nTask, \
                      ReqArgs, KwArgs, UnkArgs, \
                      dataName, allocModelName, obsModelName, algName, \
                      doSaveToDisk, doWriteStdOut)
    if (evBound > bestEvBound):
      bestModel = hmodel
      bestLP = LP
      bestEvBound = evBound                  
  return bestModel, bestLP, bestEvBound

############################################################### RUN SINGLE TASK 
###############################################################
def _run_task_internal(jobname, taskid, nTask, \
                      ReqArgs, KwArgs, UnkArgs, \
                      dataName, allocModelName, obsModelName, algName, \
                      doSaveToDisk, doWriteStdOut):
  ''' Internal method (should never be called by end-user!)
      Executes learning for a particular job and particular taskid.
      
      Returns
      -------
        hmodel : bnpy HModel, fit to the data
        LP : Local parameter (LP) dict for the specific dataset
        evBound : log evidence for the resulting model on the specified dataset
  '''
  algseed = createUniqueRandomSeed(jobname, taskID=taskid)
  dataseed = createUniqueRandomSeed('', taskID=taskid)

  if doSaveToDisk:
    taskoutpath = getOutputPath(ReqArgs, KwArgs, taskID=taskid)
    createEmptyOutputPathOnDisk(taskoutpath)
    writeArgsToFile(ReqArgs, KwArgs, taskoutpath)
  else:
    taskoutpath = None
  configLoggingToConsoleAndFile(taskoutpath, doSaveToDisk, doWriteStdOut)
  
  if type(dataName) is str:   
    Data, InitData = loadData(ReqArgs, KwArgs, UnkArgs, dataseed=dataseed)
  else:
    Data = dataName
    InitData = dataName

  # Create and initialize model parameters
  hmodel = createModel(InitData, ReqArgs, KwArgs)
  hmodel.init_global_params(InitData, seed=algseed, **KwArgs['Initialization'])

  # Create learning algorithm
  learnAlg = createLearnAlg(Data, hmodel, ReqArgs, KwArgs, \
                              algseed=algseed, savepath=taskoutpath)

  # Write descriptions to the log
  if taskid == 1:
    Log.info(Data.get_text_summary())
    Log.info(Data.summarize_num_observations())
    Log.info(hmodel.get_model_info())
    Log.info('Learn Alg: %s' % (algName))    
  Log.info('Trial %2d/%d | alg. seed: %d | data seed: %d' \
               % (taskid, nTask, algseed, dataseed))
  Log.info('savepath: %s' % (taskoutpath))

  # Fit the model to the data!
  LP, evBound = learnAlg.fit(hmodel, Data)                             
  return hmodel, LP, evBound
  

############################################################### Load Data
###############################################################
def loadData(ReqArgs, KwArgs, UnkArgs, dataseed=0):
  ''' Load DataObj specified by the user, using particular random seed.
      Returns
      --------
      either 
        Data, InitData  
      or
        DataIterator, InitData

      InitData must be a bnpy.data.DataObj object.
      This DataObj is used for two early-stage steps in the training process
        (a) Constructing observation model so that it has appropriate dimensions
            For example, with 3D real data,
            can only model the observations with a Gaussian over 3D vectors. 
        (b) Initializing global model parameters
            Esp. in online settings, avoiding local optima might require using parameters
            that are initialized from a much bigger dataset than each individual batch.
      For most full dataset learning scenarios, InitData can be the same as Data.
  '''
  sys.path.append(os.environ['BNPYDATADIR'])
  datamod = __import__(ReqArgs['dataName'],fromlist=[])
  algName = ReqArgs['algName']
  # TODO: pass UnkArgs to the data module to 
  if algName in FullDataAlgSet:
    Data = datamod.get_data(seed=dataseed)
    return Data, Data
  elif algName in OnlineDataAlgSet:
    KwArgs[algName]['nLap'] = KwArgs['OnlineDataPrefs']['nLap']
    InitData = datamod.get_data(seed=dataseed)
    DataIterator = datamod.get_minibatch_iterator(seed=dataseed, **KwArgs['OnlineDataPrefs'])
    return DataIterator, InitData
  
############################################################### Create Model
###############################################################
def createModel(Data, ReqArgs, KwArgs):
  ''' Creates a bnpy HModel object for the given Data
      This object is responsible for:
       * storing global parameters
       * providing methods to perform model-specific subroutines for learning,
          such as calc_local_params (E-step) or get_global_suff_stats
      Returns
      -------
      hmodel : bnpy.HModel object, whose allocModel is of type ReqArgs['allocModelName']
                                    and obsModel is of type ReqArgs['obsModelName']
               This model has fully defined prior distribution parameters,
                 but *will not* have initialized global parameters.
               It must be initialized via hmodel.init_global_params(...) before use.
  '''
  algName = ReqArgs['algName']
  aName = ReqArgs['allocModelName']
  oName = ReqArgs['obsModelName']
  aPriorDict = KwArgs[aName]
  oPriorDict = KwArgs[oName]
  hmodel = bnpy.HModel.CreateEntireModel(algName, aName, oName, aPriorDict, oPriorDict, Data)
  return hmodel  


############################################################### Create LearnAlg
###############################################################
def createLearnAlg(Data, model, ReqArgs, KwArgs, algseed=0, savepath=None):
  ''' Creates a bnpy LearnAlg object for the given Data and model
      This object is responsible for:
        * preparing a directory to save the data (savepath)
        * setting appropriate random seeds specific to the *learning algorithm*
          
    Returns
    -------
    learnAlg : bnpy.learn.LearnAlg [or subclass] object
               type defined by ArgDict['algName'], one of {EM, VB, soVB, moVB}
  '''
<<<<<<< HEAD
  algName = ArgDict['algName']
  algP = ArgDict[algName]
  if 'birth' in ArgDict:
    algP['birth'] = ArgDict['birth']
  if 'merge' in ArgDict:
    algP['merge'] = ArgDict['merge']
  outputP = ArgDict['OutputPrefs']
=======
  algName = ReqArgs['algName']
  algP = KwArgs[algName]
  if 'birth' in KwArgs:
    algP['birth'] = KwArgs['birth']
  if 'merge' in KwArgs:
    algP['merge'] = KwArgs['merge']
  outputP = KwArgs['OutputPrefs']
>>>>>>> f73640ca
  if algName == 'EM' or algName == 'VB':
    learnAlg = bnpy.learn.VBLearnAlg(\
                          savedir=savepath, seed=algseed, \
                          algParams=algP, outputParams=outputP)
  elif algName == 'soVB':
    learnAlg = bnpy.learn.StochasticOnlineVBLearnAlg( \
                          savedir=savepath, seed=algseed, \
                          algParams=algP, outputParams=outputP)
  elif algName == 'moVB':
    learnAlg = bnpy.learn.MemoizedOnlineVBLearnAlg( \
                          savedir=savepath, seed=algseed, \
                          algParams=algP, outputParams=outputP)
  else:
    raise NotImplementedError("Unknown learning algorithm " + algName)
  return learnAlg


############################################################### Write Args to File
###############################################################
def writeArgsToFile( ReqArgs, KwArgs, taskoutpath ):
  ''' Save arguments as key/val pairs to a plain text file
      so that we can figure out what settings were used for a saved run later on
  '''
  import json
  ArgDict = ReqArgs
  ArgDict.update(KwArgs)
  RelevantOpts = dict(Initialization=1, OutputPrefs=1)
  for key in ArgDict:
    if key.count('Name') > 0:
      RelevantOpts[ ArgDict[key] ] = 1
  for key in ArgDict:
    if key.count('Name') > 0 or key not in RelevantOpts:
      continue
    with open( os.path.join(taskoutpath, 'args-'+key+'.txt'), 'w') as fout:
      json.dump(ArgDict[key], fout)

############################################################### Config Subroutines
###############################################################
def createUniqueRandomSeed( jobname, taskID=0):
  ''' Get unique seed for a random number generator,
       deterministically using the jobname and taskID.
      This seed is reproducible on any machine, regardless of OS or 32/64 arch.
      Returns
      -------
      seed : integer seed for a random number generator,
                such as numpy's RandomState object.
  '''
  import hashlib
  if len(jobname) > 5:
    jobname = jobname[:5]
  seed = int( hashlib.md5( jobname+str(taskID) ).hexdigest(), 16) % 1e7
  return int(seed)
  
  
def getOutputPath(ReqArgs, KwArgs, taskID=0 ):
  ''' Get a valid file system path for writing output from learning alg execution.
      Returns
      --------
      outpath : absolute path to a directory on this file system.
                Note: this directory may not exist yet.
  '''
  dataName = ReqArgs['dataName']
  if type(dataName) is not str:
    dataName = dataName.get_short_name()
  return os.path.join(os.environ['BNPYOUTDIR'], 
                       dataName, 
                       ReqArgs['allocModelName'],
                       ReqArgs['obsModelName'],
                       ReqArgs['algName'],
                       KwArgs['OutputPrefs']['jobname'], 
                       str(taskID) )

def createEmptyOutputPathOnDisk( taskoutpath ):
  ''' Create specified path (and all parent paths) on the file system,
      and make sure that path is empty (to avoid confusion with saves from previous runs).
  '''
  from distutils.dir_util import mkpath
  # Ensure the path (including all parent paths) exists
  mkpath( taskoutpath )
  # Ensure the path has no data from previous runs
  deleteAllFilesFromDir( taskoutpath )
  
def deleteAllFilesFromDir( savefolder, prefix=None ):
  '''  Erase (recursively) all contents of a folder
         so that we can write fresh results to it
  '''
  for the_file in os.listdir( savefolder ):
    if prefix is not None:
      if not the_file.startswith(prefix):
        continue
    file_path = os.path.join( savefolder, the_file)
    if os.path.isfile(file_path) or os.path.islink(file_path):
      os.unlink(file_path)

def configLoggingToConsoleAndFile(taskoutpath, doSaveToDisk=True, doWriteStdOut=True):
  Log.handlers = [] # remove pre-existing handlers!
  formatter = logging.Formatter('%(message)s')
  ###### Config logger to save a transcript of log messages to plain-text file  
  if doSaveToDisk:
    fh = logging.FileHandler(os.path.join(taskoutpath,"transcript.txt"))
    fh.setLevel(logging.DEBUG)
    fh.setFormatter(formatter)
    Log.addHandler(fh)
  ###### Config logger that can write to stdout
  if doWriteStdOut:
    ch = logging.StreamHandler()
    ch.setLevel(logging.DEBUG)
    ch.setFormatter(formatter)
    Log.addHandler(ch)
  ##### Config a null logger to avoid error messages about no handler existing
  if not doSaveToDisk and not doWriteStdOut:
    Log.addHandler(logging.NullHandler())


if __name__ == '__main__':
  run()<|MERGE_RESOLUTION|>--- conflicted
+++ resolved
@@ -229,15 +229,6 @@
     learnAlg : bnpy.learn.LearnAlg [or subclass] object
                type defined by ArgDict['algName'], one of {EM, VB, soVB, moVB}
   '''
-<<<<<<< HEAD
-  algName = ArgDict['algName']
-  algP = ArgDict[algName]
-  if 'birth' in ArgDict:
-    algP['birth'] = ArgDict['birth']
-  if 'merge' in ArgDict:
-    algP['merge'] = ArgDict['merge']
-  outputP = ArgDict['OutputPrefs']
-=======
   algName = ReqArgs['algName']
   algP = KwArgs[algName]
   if 'birth' in KwArgs:
@@ -245,19 +236,15 @@
   if 'merge' in KwArgs:
     algP['merge'] = KwArgs['merge']
   outputP = KwArgs['OutputPrefs']
->>>>>>> f73640ca
   if algName == 'EM' or algName == 'VB':
-    learnAlg = bnpy.learn.VBLearnAlg(\
-                          savedir=savepath, seed=algseed, \
-                          algParams=algP, outputParams=outputP)
+    learnAlg = bnpy.learn.VBLearnAlg(savedir=savepath, seed=algseed, \
+                                      algParams=algP, outputParams=outputP)
   elif algName == 'soVB':
-    learnAlg = bnpy.learn.StochasticOnlineVBLearnAlg( \
-                          savedir=savepath, seed=algseed, \
-                          algParams=algP, outputParams=outputP)
+    learnAlg = bnpy.learn.StochasticOnlineVBLearnAlg(savedir=savepath, seed=algseed, \
+                                      algParams=algP, outputParams=outputP)
   elif algName == 'moVB':
-    learnAlg = bnpy.learn.MemoizedOnlineVBLearnAlg( \
-                          savedir=savepath, seed=algseed, \
-                          algParams=algP, outputParams=outputP)
+    learnAlg = bnpy.learn.MemoizedOnlineVBLearnAlg(savedir=savepath, seed=algseed, \
+                                      algParams=algP, outputParams=outputP)
   else:
     raise NotImplementedError("Unknown learning algorithm " + algName)
   return learnAlg
